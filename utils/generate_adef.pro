--- conflicted
+++ resolved
@@ -3,13 +3,8 @@
 ;      GENERATE_ADEF
 ;
 ; PURPOSE:
-<<<<<<< HEAD
-;      This function returns an array of fits headers made from an ANA object or file.
-;
-=======
 ;      This function finds peaks and widths of lines in a given spectrum.
 ;      It returns those values in form of fit components, defined in mk_comp_gauss().
->>>>>>> 420beae4
 ;
 ; CATEGORY:
 ;      Fitting -- utility
@@ -38,11 +33,7 @@
 ;                                            by the instrument optics and
 ;                                            should be the same for all lines. 
 ;-
-<<<<<<< HEAD
-; $Id: 2022-01-18 10:58 CET $
-=======
-; $Id: 2022-01-18 14:16 CET $
->>>>>>> 420beae4
+; $Id: 2022-01-21 12:59 CET $
 
 
 FUNCTION generate_adef, data, lam, widmin=widmin
