<<<<<<< HEAD
; $Id: 2022-08-11 14:46 CEST $
=======
; $Id: 2022-08-11 15:06 CEST $
>>>>>>> 3967997d
FUNCTION spice_read_cat_txt, catalog_file
  openr, lun, catalog_file, /get_lun
  t = ''
  readf, lun, t
  keywords = strsplit(/extract, t, ",")
  tags = keywords.replace("-","$")
  catalog = list()
  current_spiobsid = 0
  WHILE NOT eof(lun) DO BEGIN
    readf, lun, t
    ; strsplit can't be used here, becaues it does not return empty strings.
    keyword_values = t.split(string(9b))
    entry = {}
    foreach tag, tags, ix DO entry = create_struct(entry, tag, keyword_values[ix])
    entry.first_raster = ""
    IF entry.spiobsid NE current_spiobsid THEN BEGIN
      entry.first_raster = "x"
      current_spiobsid = entry.spiobsid
    END
    catalog.add, entry
  END
  free_lun, lun
  fits_array = catalog.toArray()
  return, fits_array
END


FUNCTION spice_read_cat_csv, catalog_file
  keyword_values = read_csv(catalog_file, count=count, header=tags)
  ntags = N_ELEMENTS(tags)
  tags = tags.replace("-","$")
  catalog = list()
  entry = {}
  foreach tag, tags, ix DO entry = create_struct(entry, tag, (keyword_values.(ix))[0] )
  fits_array = make_array(count, value=entry)
  FOR itag=0,ntags-1 DO BEGIN
    fits_array.(itag) = keyword_values.(itag)
  ENDFOR
  current_spiobsid = 0
  FOR ientry=0,count-1 DO BEGIN
    IF fits_array[ientry].spiobsid NE current_spiobsid THEN BEGIN
      fits_array[ientry].first_raster = "x"
      current_spiobsid = fits_array[ientry].spiobsid
    END ELSE fits_array[ientry].first_raster = ""
  ENDFOR
  return, fits_array
END


FUNCTION spice_read_cat, catalog_file
  IF ~file_exist(catalog_file) THEN BEGIN
    print, 'This catalog file does not exist. ' + catalog_file
    print, 'Please generate it by running spice_gen_cat'
    return, !NULL
  ENDIF
  dirname = file_dirname(catalog_file)
  basename = file_basename(catalog_file)
  IF basename.endswith('.csv') || basename.endswith('.txt') THEN BEGIN
    ;check if IDL-save file already exists
    file_idl = basename.split('\.')
    file_idl = strjoin([file_idl[0:N_ELEMENTS(file_idl)-2], 'sav'], '.')
    file_idl =concat_dir(dirname, file_idl)
    IF file_modtime(catalog_file) LT file_modtime(file_idl) THEN BEGIN
      restore, file_idl
      return, fits_array
    ENDIF

    ;IDL-save file does not exist, we need to read the txt or csv file
    IF basename.endswith('.csv') THEN BEGIN
      fits_array = spice_read_cat_csv(catalog_file)
    END
    IF basename.endswith('.txt') THEN BEGIN
      fits_array = spice_read_cat_txt(catalog_file)
    ENDIF

    ;and then create a IDL-save file
    save, fits_array, filename=file_idl
    return, fits_array
  ENDIF

  IF basename.endswith('.sav') THEN BEGIN
    restore, catalog_file
    return, fits_array
  ENDIF

  print, 'This is not a catalog file, it must end with .sav, .txt or .csv'
  return, !NULL
END<|MERGE_RESOLUTION|>--- conflicted
+++ resolved
@@ -1,8 +1,4 @@
-<<<<<<< HEAD
-; $Id: 2022-08-11 14:46 CEST $
-=======
 ; $Id: 2022-08-11 15:06 CEST $
->>>>>>> 3967997d
 FUNCTION spice_read_cat_txt, catalog_file
   openr, lun, catalog_file, /get_lun
   t = ''
