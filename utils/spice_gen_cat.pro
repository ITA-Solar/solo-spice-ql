;+
; Project     : SOLAR ORBITER - SPICE     
;                   
; Name        : SPICE_GEN_CAT
;               
; Purpose     : Create/update the spice_catalog.csv file.
;               
; Explanation : This program creates a file called spice_catalog.csv in the
;               $SPICE_DATA/ directory (but other paths can be specified),
;               with various information on the content of the files found in
;               the directory hierarchy below that path.
;
;               This file is used by SPICE_CAT in order to search/filter
;               the list of files for those files that the user wants.
;
; Use         : SPICE_GEN_CAT [,SPICE_DATA_DIR]
;    
; Inputs      : None required.
;               
; Opt. Inputs : SPICE_DATA_DIR : The top of the directory tree containing the fits
;                         files to be included in the list. Default is taken
;                         from $SPICE_DATA
;
; Outputs     : None.
;               
; Opt. Outputs: None.
;               
; Keywords    : REGENERATE: Set to zero to reuse existing catalog
;
; Category    : SPICE_UTILITY
;               
; Prev. Hist. : 
;
; Written     : Stein Vidar H. Haugan, UiO, 9 August 2020
;               
; Modified    : Version 1, SVHH, 9 August 2020
;                          Initial version based on sfitslist.pro
;               Version 2, SVHH, 11 September 2020
;                          Rewritten from scratch
;               Version 3, TF, 8 February 2022
;                          When keyword RESET is set: do not delete old
;                          catalog file before new catalog file is generated
;               Version 4, SVHH, 31 May 2022
;                          Populate FILE_PATH and ICON_PATH with file path
;                          relative to SPICE_DATA
;               Version 5, SVHH, 15 July 2022
;                          Major overhaul => objectified
;                          Eliminated many super-slow hash operations
;                          Reinstated reuse of old catalog for speed purposes
;                          Made REGENERATE=1 by default, with warning about slowness
;               Version 6, Martin Wiesmann, 10 August 2022
;                          Reads now also *fits.gz files
;               Version 7, Terje Fredvik, 23 November 2023
;                          Read old catalog is default. Input parameter
;                          NEW_FILES is a string array of existing files that
;                          are to be re-ingested.
;               Version 8, Terje Fredvik, 28 November 2023
;                          Restoring IDL save file containing catalog hashes
;                          is default. 
;               Version 9, Terje Fredvik, 28 November 2023
;                          Do not build up file list hash based on file
;                          structure on disk, instead use saved catalog
;                          hashes. Set use_old_catalog=0 to use disk contents
;                          instead.  
;              Version 10, Terje Fredvik, 28 November 2023
;                          Do not get file list from disk when use_old_catalog
;                          is set
;              Version 11, Terje Fredvik, 29 November 2023
;                          Check that the names of saved files match the
;                          filenames in the hash
;              Version 12, Terje Fredvik, 1 December 2023
;                          Simplified and cleaned up code, e.g. removed reading
;                          .txt catalog file, removed *_keys arrays and unused
;                          methods and lines of code. Ensure that files are not saved to disk 
;                          more than once when catalog is recreated from
;                          scratch.
;              Version 13, Terje Fredvik, 17 January 2024
;                          New keyword IGNORE_L0. If set, and input
;                          spice_data_dir is the top level of the FITS file
;                          tree, ignore all files in the level0 directory.
;
; Version     : Version 13, TF, 17 January 2024
;
<<<<<<< HEAD
; $Id: 2024-01-18 11:31 CET $
=======
; $Id: 2024-01-30 10:08 CET $
>>>>>>> 53528616
;-      

FUNCTION spice_gen_cat::extract_filename, line
  pattern = "solo_L._spice[^.]+" 
  filename = stregex(line, pattern, /extract)
  return, filename
END


FUNCTION spice_gen_cat::extract_key,line
  filename = self.extract_filename(line)
  IF filename NE "" THEN BEGIN 
     key = filename.extract('L.')+'_'+filename.extract('[0-9]+-[0-9]{3}')
     return, key
  ENDIF
  
  message, "NO KEY!!"
END


FUNCTION spice_gen_cat::get_header,filename
  header = headfits(filename) 
  return,header
END


;;
;; WRITING:
;;
PRO spice_gen_cat::write_keyword_info_file, filename
  IF ~self.d.quiet THEN print
  IF ~self.d.quiet THEN print, "Converting keyword info to json"
  json = json_serialize(self.d.keyword_info, /lowercase)
  IF ~self.d.quiet THEN print
  IF ~self.d.quiet THEN print, "Writing " + filename
  openw, lun, filename + '.tmp', /get_lun
  printf, lun, json
  free_lun, lun
  file_move, filename + '.tmp', filename, /overwrite
END


PRO spice_gen_cat::write_plaintext, filename
  print
  print, "Writing " + filename
  tmp_filename = filename + '.tmp'
  OPENW,lun, tmp_filename, /get_lun
  
  comma_separated_keywords = self.d.keyword_array.join(",")
  printf,lun,comma_separated_keywords
  keys = self.d.file_hash.Keys()
  foreach key,keys, index DO BEGIN
     printf,lun,self.d.file_hash[key],format="(a)"
     IF NOT self.d.quiet THEN IF (index + 1) MOD 1000 EQ 0 THEN print, "Done " + trim(index + 1)
  END
  
  FREE_LUN,lun
  file_move, tmp_filename, filename,/overwrite  
END


PRO spice_gen_cat::write_csv, filename
  lines = list()
  
  IF ~self.d.quiet THEN print
  IF ~self.d.quiet THEN print, "Splitting plaintext lines into arrays"
  keys = self.d.file_hash.Keys() ;;TERJE 
  foreach key, keys, index DO BEGIN
     line = self.d.file_hash[key]
     ;; NOTE: strsplit can't be used!
     ;; It treats two consecutive split patterns as a single one!
     elements = line.split(string(9b))
     lines.add, elements
     IF NOT self.d.quiet THEN IF (index + 1) MOD 1000 EQ 0 THEN print, "Done " + trim(index + 1)
  END
  
  IF ~self.d.quiet THEN print
  IF ~self.d.quiet THEN print, "Converting list of arrays into 2d array"
  lines = lines.toarray()
  lines = transpose(lines)
  
  IF ~self.d.quiet THEN print
  print, "Writing " + filename
  write_csv, filename + '.tmp', lines, header=self.d.keyword_array
  file_move, filename + '.tmp', filename, /overwrite
END


PRO spice_gen_cat::write_hash_save_file
  print,'Writing '+self.d.catalog_hash_save_file
  old_hash      = self.d.file_hash
  save, file=self.d.catalog_hash_save_file, old_hash
END


PRO spice_gen_cat::write
  self.write_keyword_info_file, self.d.keyword_info_filename
  
  self.write_plaintext, self.d.catalog_basename + '.txt'
  self.write_csv, self.d.catalog_basename + '.csv'
  self.write_hash_save_file
END


;;
;; Generating catalog
;;
PRO spice_gen_cat::create_catalog_from_scratch
  print,'Generating catalog from scratch. This will take a very long time.'
  self.d.use_old_catalog = 0
  self.d.file_hash = orderedhash()
  self.d.creating_catalog_from_scratch = 1
  self.d.n_modified_files = 0

  self.populate_hash
END


FUNCTION spice_gen_cat::line_from_header, header, relative_path
  value_list = list()
  foreach keyword,self.d.keyword_array DO BEGIN
     keyword_type = self.d.keyword_info[keyword].type
     missing = keyword_type EQ 't' ? 'MISSING' : 999999
     value = trim(fxpar(header,keyword, missing=missing,/multivalue))
     IF keyword EQ "FILE_PATH" OR keyword EQ "ICON_PATH" THEN BEGIN
        value = relative_path
     END
     value_list.add, value[0]
  END
  value_array = value_list.toArray(/no_copy)
  RETURN,strjoin(value_array,string(9b))
END


FUNCTION spice_gen_cat::add_file, fits_filename
  key = self.extract_key(fits_filename)
  IF self.d.file_hash.haskey(key) THEN BEGIN
     print
     print, "Skipping DUPLICATE?? File: "+key
     return, !null
  END
 
  header = self.get_header(fits_filename)
  relative_filename = fits_filename.replace(self.d.spice_datadir + "/", "")
  relative_path = file_dirname(relative_filename)
  self.d.file_hash[key] = self.line_from_header(header, relative_path)

  return, key
END


PRO spice_gen_cat::populate_hash
  print
  print, "Populating list of files to add or modify using names of files", format='(A,$)'
  
  IF self.d.use_old_catalog THEN BEGIN 
     print,' in saved hash:'
     self.d.file_hash = self.d.old_hash
     filelist = self.d.new_files
  ENDIF ELSE BEGIN
     filelist = self.d.filelist
     print,' on disk:'
  ENDELSE
  
  n_files = n_elements(filelist)
  n_modified = self.d.n_modified_files
  n_new =  n_files - n_modified
  
  print,'  Adding    '+(n_new).toString('(i6)')+' new files'
  print,'  Modifying '+(n_modified).toString('(i6)')+' existing files'
  print
  modno = n_files/10 - (n_files/10 MOD 10) > 10
  
  FOREACH fits_filename, filelist, index DO BEGIN
     key = self.add_file(fits_filename)
     IF (index + 1) MOD modno EQ 0 THEN BEGIN 
        PRINT, "Files done: " + (index+1).toString("(i6)") + "    (key: "+key+")"
     END
  ENDFOREACH
  
  print
END


PRO spice_gen_cat::set_filelist

  top_level = ~self.d.spice_datadir.contains('level')

  spice_search_dirs = (top_level AND self.d.ignore_L0) ? self.d.spice_datadir+'/level'+['1','2','3']+'/' : self.d.spice_datadir
  ignore_txt        = (top_level AND self.d.ignore_L0) ? ', ignoring /level0'                          : ''
  
  print, "Finding FITS files on disk"+ignore_txt+'... ', format='(A,$)'
   
  self.d.filelist = file_search(spice_search_dirs,"*.{fits,fits.gz}")
 
  IF self.d.filelist[0] EQ '' THEN BEGIN
     MESSAGE,"No fits files found, exiting"
     RETURN
  END ELSE BEGIN
     PRINT, "Found " + (n_elements(self.d.filelist)).toString() + " files"
  END
END


PRO spice_gen_cat::remove_files_to_be_updated
  FOREACH file, self.d.new_files, index DO BEGIN  
     this_key = self.extract_key(file_basename(file))
     IF self.d.old_hash.hasKey(this_key) THEN BEGIN
        self.d.old_hash.remove, this_key
        self.d.n_modified_files++
     ENDIF
  ENDFOREACH
END


PRO spice_gen_cat::restore_old_cat
  IF ~ file_exist(self.d.catalog_hash_save_file) THEN message,'Create hash save file by running spice_gen_cat,dir,use_old_catalog=0'
  
  print,'Restoring '+file_basename(self.d.catalog_hash_save_file)
  restore,self.d.catalog_hash_save_file
  self.d.old_hash = old_hash
  print,'Done restoring hash with '+trim(n_elements(old_hash))+' keys'
END


FUNCTION spice_gen_cat::filenames_match
  print,'Checking that FITS filenames in saved hash match FITS filenames on disk: '
  
  self.set_filelist
  keys = self.d.file_hash.keys()
  n_keys = n_elements(keys)
  
  files_in_hash = strarr(n_keys)
  FOREACH key, keys, ix DO BEGIN 
     line = self.d.file_hash[key]
     files_in_hash[ix] = self.extract_filename(line)+'.fits'
  ENDFOREACH

  files_in_hash = files_in_hash[sort(files_in_hash)]
  
  files_on_disk = file_basename(self.d.filelist)
  files_on_disk = files_on_disk[sort(files_on_disk)]
  
  match = array_equal(files_on_disk, files_in_hash)

  print,  (match) ? 'Filenames match.' : 'Filenames do not match!'
  
  IF ~ match THEN BEGIN
     n_files_on_disk = n_elements(files_on_disk)
     n_files_in_hash = n_elements(files_in_hash)
     equal_txt = ( n_files_in_hash EQ n_files_on_disk) ? 'is the same.' : 'do not match! ('+trim(n_files_in_hash)+' vs '+trim(n_files_on_disk)+')'
     print,'The number of files in hash and on disk '+equal_txt
     FOR i =0,(n_files_on_disk-1) < (n_files_in_hash-1) DO IF files_in_hash[i] NE files_on_disk[i] THEN differs_ix = (differs_ix EQ !NULL) ? i : [differs_ix,i]
     
     IF ~self.d.quiet THEN BEGIN 
        FOREACH diskfile, files_on_disk DO BEGIN
           ix = where(files_in_hash EQ diskfile,/null)
           IF ix EQ !NULL THEN print,file_basename(diskfile)+' not found in hash!'
        ENDFOREACH
        print
        FOREACH hashfile, files_in_hash DO BEGIN
           ix = where(files_on_disk EQ hashfile,/null)
           IF ix EQ !NULL THEN print,file_basename(hashfile)+' not found on disk!'
        ENDFOREACH
     ENDIF 
  
  ENDIF
  
  return,match
END


PRO spice_gen_cat::execute
  IF self.d.use_old_catalog THEN BEGIN
     self.restore_old_cat
     self.remove_files_to_be_updated
  END ELSE self.set_filelist
  
  self.populate_hash
 
  IF self.d.use_old_catalog THEN BEGIN 
     filenames_in_hash_and_on_disk_match = self.filenames_match()
     IF ~filenames_in_hash_and_on_disk_match THEN self.create_catalog_from_scratch
  ENDIF
  
  self.write
END


FUNCTION spice_gen_cat::get_catalog_hash_save_file
  level = self.d.spice_datadir.extract('level[0-9]')
  level_dir = (level EQ '') ? '' : '/l'+level.extract('[0-9]')+'/'
  return, getenv('instr_output')+'/catalog_hashes/'+(level_dir)+'spice_catalog_hash.save'
END


FUNCTION spice_gen_cat::init, spice_data_dir, quiet=quiet, use_old_catalog=use_old_catalog, $
                              new_files=new_files, ignore_L0=ignore_L0
  self.d = dictionary()
  
  spice_default, spice_data_dir,getenv("SPICE_DATA")
  
  spice_default, use_old_catalog, 1
  
  self.d.quiet = keyword_set(quiet)
  self.d.use_old_catalog = use_old_catalog
  self.d.creating_catalog_from_scratch = 0
  
  self.d.spice_datadir = expand_path(spice_data_dir) ; Must have explicit path to find relative paths
  self.d.catalog_basename = concat_dir(spice_data_dir,'spice_catalog')
  self.d.keyword_info_filename = concat_dir(spice_data_dir, 'keyword_info.json')
  self.d.keyword_info = spice_keyword_info(/all)
  self.d.keyword_array = (self.d.keyword_info.keys()).toarray()
  
  self.d.old_hash = orderedhash()
  self.d.file_hash = orderedhash()
  
  self.d.n_modified_files = 0
  
  self.d.catalog_hash_save_file = self.get_catalog_hash_save_file()
  
  self.d.new_files = (new_files NE !NULL) ? new_files : !NULL
  self.d.ingest_new_files = self.d.new_files NE !NULL
  
  self.d.ignore_L0 = (keyword_set(ignore_L0))

  IF ~use_old_catalog THEN message, "It takes a very long time to regenerate from scratch - consider setting USE_OLD_CATALOG=1", /info
  
  return, 1
END


PRO spice_gen_cat__define
  spice_gen_cat = {spice_gen_cat, d:dictionary()}
END


;;    ----------------------


PRO spice_gen_cat,spice_data_dir, _extra=extra
  ON_ERROR,0
  o = obj_new('spice_gen_cat', spice_data_dir, _extra=extra)
  o.execute
END
<|MERGE_RESOLUTION|>--- conflicted
+++ resolved
@@ -81,12 +81,8 @@
 ;
 ; Version     : Version 13, TF, 17 January 2024
 ;
-<<<<<<< HEAD
-; $Id: 2024-01-18 11:31 CET $
-=======
-; $Id: 2024-01-30 10:08 CET $
->>>>>>> 53528616
-;-      
+; $Id: 2024-02-09 14:36 CET $
+;-
 
 FUNCTION spice_gen_cat::extract_filename, line
   pattern = "solo_L._spice[^.]+" 
