--- conflicted
+++ resolved
@@ -53,13 +53,8 @@
 ;
 ; Version     : Version 6, SVHH+MW, 10 August 2022
 ;
-<<<<<<< HEAD
-; $Id: 2022-08-11 14:50 CEST $
-;-            
-=======
 ; $Id: 2022-08-11 15:08 CEST $
 ;-           
->>>>>>> 3967997d
 
 FUNCTION spice_gen_cat::extract_basename,line
   foreach level, [3, 2, 1, 0] DO BEGIN
