--- conflicted
+++ resolved
@@ -1,8 +1,4 @@
-<<<<<<< HEAD
-; $Id: 2022-08-11 14:50 CEST $
-=======
 ; $Id: 2022-08-11 15:08 CEST $
->>>>>>> 3967997d
 ; SPICE_CAT User Manual
 ;
 ; SPICE_CAT reads a SPICE fits file catalog with metadata about each fits
