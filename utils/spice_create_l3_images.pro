;+
; NAME:
;      SPICE_CREATE_L3_IMAGES
;
; PURPOSE:
;      This procedure creates images from level 3 data. The filename is constructed with this formula:
;      filename = l3_filename(but replace 'spice' with 'spice-ql' and the l3 fileversionnumber with the new fileversionnumber) + 
;        '_' + fns('##',hdr.winno) + '_' + fns('##',icomp+1) + '_' + param.name + $
;        '_' + image_type(see list below) + file-suffix
;
;      It will create these images per fit parameter of each fit component for each window:
;        - 1 JPG image where data area has the original size (i.e. 1 pixel of data is 1 pixel in the image). (image_type='')
;        - 1 PNG image without any axis of height 64 pixels. (image_type='thumb')
;
; CATEGORY:
;      Solar Orbiter - SPICE; Utility.
;
; CALLING SEQUENCE:
;      spice_create_l3_images, l3_file, out_dir [, smooth=smooth] [, /interpolation] $
;        [, version=version] [, /remove_trends] [, /no_background_images] $
;        [, /NO_TREE_STRUCT] [, /show_plot]
;
; INPUTS:
;      l3_file: The full path to the level 3 SPICE FITS file.
;      out_dir: The directory in which the images should be saved to.
;
; OPTIONAL INPUTS:
;     SMOOTH: An integer. The width of the boxcar used when smoothing the
;             image using the smooth function. If not set no smoothing is performed.
;     VERSION: A string giving the version number of the file. Default is '01'.
;
; KEYWORDS:
;     INTERPOLATION: If set, then the image is expanded with bilinear interpolation.
;               This keyword should not be set, if SMOOTH input is provided.
;     NO_TREE_STRUCT: If set, then the date tree structure won't be appended to OUT_DIR
;               (e.g. OUT_DIR/ instead of OUT_DIR/2020/06/21/)
;     SHOW_PLOT: If set, then the image is shown on the screen and not saved into a file.
;     REMOVE_TRENDS: If set, remove horizontal and vertical trends in the image
;     no_background_images: If set, then the images for the background component will not 
;               be created.
;
; OUTPUTS:
;      Writes jpeg and png files with images into out_dir.
;
; OPTIONAL OUTPUTS:
;
; CALLS:
;      fits2ana, fitshead2struct, fxpar, fitshead2wcs, wcs_get_coord,
;      prits_tools.write_image_real_size
;
; HISTORY:
;      Ver. 1,   23-Jun-2022, Martin Wiesmann
;      Ver. 1.1, 19-Jan-2024, Terje Fredvik - extract FITS keyword winno from
;                             header (instead of l2winno which no longer
;                             exists)
;      Ver. 1.2, 22-Jan-2024, Terje Fredvik - New keyword show_plot handed over
;      to prits_tools__write_image_real_size. Set colortable keyword to 100
;      for velocity images to signal that special eis_colors,/velocity color
;      table should be restored. Added "ql" in the filename. 
;      Ver. 2, 24-Jan-2024, TF - New keyword VERSION, to set the version
;      number of L3ql files. If not set, the version will be 'V01'. Removed
;      "original' from full size jpgs.
;      Ver. 3, 12-Feb-2024, TF - call delete_analysis when done with calls to handle_value 
;
;-
<<<<<<< HEAD
; $Id: 2024-02-16 13:09 CET $
=======
; $Id: 2024-03-18 14:15 CET $
>>>>>>> dd5bd389


PRO spice_create_l3_images, l3_file, out_dir, smooth=smooth, interpolation=interpolation, $
  version=version, remove_trends=remove_trends, no_background_images=no_background_images, $
  NO_TREE_STRUCT=NO_TREE_STRUCT, show_plot=show_plot

  prits_tools.parcheck, l3_file, 1, "l3_file", 'STRing', 0
  prits_tools.parcheck, out_dir, 2, "out_dir", 'STRing', 0
  prits_tools.parcheck, version, 0, "version", 'STRing', 0, default='01'
  prits_tools.parcheck, smooth, 0, "smooth", 'numeric', 0, minval=0, /optional

  l3_filename = file_basename(l3_file)
 
  l3_filename = strsplit(l3_filename, '.', /extract)
  l3_filename = l3_filename[0]
  base_dir = out_dir
  if ~keyword_set(NO_TREE_STRUCT) THEN BEGIN
    date_dirs = file_dirname(l3_file)
    date_dirs = strsplit(date_dirs, path_sep(), /extract)
    date_dirs = strjoin(date_dirs[-3:-1], path_sep())
    base_dir += date_dirs
  ENDIF
  l3ql_filename = l3_filename.replace('spice','spice-ql')
  IF version THEN l3ql_filename = l3ql_filename.replace(l3ql_filename.extract('V[0-9]{2}'), 'V'+version)
  
  filename_base = base_dir + path_sep() + l3ql_filename + '_'
  if ~file_test(base_dir, /directory) then file_mkdir, base_dir

  ana = fits2ana(l3_file, headers_results=headers_results)

  for iana=0,N_ELEMENTS(ana)-1 do begin

    handle_value,ana[iana].data_h,data;,/no_copy
    handle_value,ana[iana].result_h,result;,/no_copy
    handle_value,ana[iana].fit_h,fit;,/no_copy
    
    delete_analysis, ana[iana]
    
    hdr = fitshead2struct(*headers_results[iana])
   
    ; check that there is more than one exposures
    naxis2 = fxpar(*headers_results[iana], 'NAXIS2', missing=1)
    naxis4 = fxpar(*headers_results[iana], 'NAXIS4', missing=1)
    IF naxis2+naxis4 LE 2 THEN BEGIN
      message, ['This is a single exposure window, cannot create images from it', $
        l3_file, $
        'window: ' + trim(fxpar(*headers_results[iana], 'WINNO', missing=-1))], /info
      continue
    ENDIF
    wcs = fitshead2wcs(hdr)
    coords = wcs_get_coord(wcs)

    size_data = size(data)
    startrow = 0
    for i=0,size_data[3]/2-1 do begin
      ind = where(data[*,*,i,*] EQ data[*,*,i,*], count)
      if count gt 0 then begin
        startrow = i
        break
      endif
    endfor
    endrow = size_data[3]-1
    for i=size_data[3]-1,size_data[3]/2,-1 do begin
      ind = where(data[*,*,i,*] EQ data[*,*,i,*], count)
      if count gt 0 then begin
        endrow = i
        break
      endif
    endfor

    n_components = N_TAGS(fit)
    ipartotal = 0
    for icomp=0,n_components-1 do begin
      ;for icomp=0,0 do begin
      fit_cur = fit.(icomp)
      n_params = N_ELEMENTS(fit_cur.param)
      include_component = (keyword_set(no_background_images)) ? fit_cur.name NE 'Background' : 1
      IF include_component THEN for ipar=0,n_params-1 do begin
        param = fit_cur.param[ipar]
        filename_base2 = filename_base+fns('##',hdr.winno)+'_'+fns('##',icomp+1)+'_'+param.name
        ; crop image so that lines with invalid data is not shown
        image_data = reform(result[ipartotal,*,startrow:endrow,*])
        help,image_data

        IF naxis4 GT 1 THEN BEGIN
          ; sit-and-stare
          xtitle1 = 'Time [sec]'
          xrange1 = [coords[3,0,0,startrow,0], coords[3,0,0,startrow,-1]]
          xrange2 = [coords[3,0,0,endrow,0], coords[3,0,0,endrow,-1]]
          yrange1 = [coords[2,0,0,startrow,0], coords[2,0,0,endrow,0]]
          yrange2 = [coords[2,0,0,startrow,-1], coords[2,0,0,endrow,-1]]
          SCALE_TO_RANGE = 0
          image_data = transpose(image_data)
        ENDIF ELSE BEGIN
          ; raster
          xtitle1 = 'Solar X [arcsec]'
          xrange1 = [coords[1,0,0,startrow], coords[1,0,-1,startrow]]
          xrange2 = [coords[1,0,0,endrow], coords[1,0,-1,endrow]]
          yrange1 = [coords[2,0,0,startrow], coords[2,0,0,endrow]]
          yrange2 = [coords[2,0,-1,startrow], coords[2,0,-1,endrow]]
          SCALE_TO_RANGE = 1
        ENDELSE
        ytitle1 = 'Solar Y [arcsec]'

        case param.name of
          'velocity': begin
            color_center_value = 0

            ; Option A
            ;colortable = 33
            ;reverse_colortable = 0

            ; Option B
            ;colortable = 72
            ;reverse_colortable = 1
            
            ; Option C - triggers call to eis_colors
            colortable = 100
            reverse_colortable = 0
            background_color = 0
          end
          'width' : begin
            colortable = 4
            reverse_colortable = 0
            color_center_value = !NULL
          end
          else: begin
            color_center_value = !NULL

            ; Option A
            colortable = 3
            reverse_colortable = 0

            ; Option B
            ;colortable = 56
            ;reverse_colortable = 1
          end
        endcase

        filename = filename_base2 + '.jpg'
        format = 'JPEG'
        prits_tools.write_image_real_size, image_data, filename, remove_trends = remove_trends, smooth = smooth, $
          colortable=colortable, format=format, interpolation=interpolation, $
          xrange1=xrange1, xrange2=xrange2, yrange1=yrange1, yrange2=yrange2, $
          xtitle1=xtitle1, xtitle2=xtitle2, ytitle1=ytitle1, ytitle2=ytitle2, $
          SCALE_TO_RANGE=SCALE_TO_RANGE, $
          cutoff_threshold=cutoff_threshold, color_center_value=color_center_value, $
          reverse_colortable=reverse_colortable, show_plot=show_plot

        filename = filename_base2 + '_thumb.png'
        format = 'PNG'
        prits_tools.write_image_real_size, image_data, filename, remove_trends = remove_trends, smooth = smooth, $
          colortable=colortable, format=format, interpolation=interpolation, $
          height=64, border=0, reverse_colortable=reverse_colortable, $
          xrange1=xrange1, yrange1=yrange1, SCALE_TO_RANGE=SCALE_TO_RANGE, /no_axis, $
          cutoff_threshold=cutoff_threshold, color_center_value=color_center_value, show_plot=show_plot

        ipartotal++

      endfor ; ipar0,n_params-1
    endfor ; icomp=0,n_components-1

  endfor ; iana=0,N_ELEMENTS(ana)-1 do begin

END<|MERGE_RESOLUTION|>--- conflicted
+++ resolved
@@ -63,11 +63,7 @@
 ;      Ver. 3, 12-Feb-2024, TF - call delete_analysis when done with calls to handle_value 
 ;
 ;-
-<<<<<<< HEAD
-; $Id: 2024-02-16 13:09 CET $
-=======
-; $Id: 2024-03-18 14:15 CET $
->>>>>>> dd5bd389
+; $Id: 2024-04-30 14:45 CEST $
 
 
 PRO spice_create_l3_images, l3_file, out_dir, smooth=smooth, interpolation=interpolation, $
