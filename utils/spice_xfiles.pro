;+
; NAME:
;       SPICE_XFILES
;
; PURPOSE:
;
;       SPICE_XFILES is used to select data files from data bases.
;       SPICE_XFILES defines the data objects, header objects and
;       auxiliary objects and sends them to XDISPLAY or
;       IRIS_XDISPLAY. The XDISPLAY window is opened when the
;       user selects a data file in SPICE_XFILES.
;
;
; CATEGORY:
;       Solar Orbiter - SPICE; QuickLook.
;
; CALLING SEQUENCE:
;       spice_xfiles
;
; INPUTS:
;       none
;
; KEYWORD PARAMETERS:
;       none
;
;
; OUTPUTS:
;       Opens the XDISPLAY widget
;
; CALLS:
;
;
; COMMON BLOCKS:
;
;
; PROCEDURE:
;       SPICE_XFILES searches through data bases (directories) for data
;       files. Which data base and directory can be selected from the
;       various data sources.
;
;
; RESTRICTIONS:
;
;
; MODIFICATION HISTORY:
;       2001: Oivind Wikstol. Gradually developed through the year.
;       19-Apr-2004: Oivind Wikstol - Cleaned up.
;       06-May-2004: Oivind Wikstol. Changed call to xcontrol for
;                    ccsds type.
;       18-Nov-2006: Viggo H. Cleaned up. Made fits default file type,
;                    activated date filter, added filename filter.
;       29-Sep-2007: Alessandro Gardini. Added the Confirmation button. Set
;                    the image device to Pixmap. Freed (*info).filelist
;                    each time it is redefined, and at the end. Renamed the
;                    various Row# in the widget according to their order.
;                    The function "findfile" was replaced by "file_search"
;                    already on 19-Jun-2007.
;       18-Mar-2008: A. Gardini. Check on level 2 FITS files, and call of
;                    xmap instead of xcontrol.
;       24-May-2013: Viggo H. IRIS version
;       2014-2016:   Martin Wiesmann, added new features, e.g. showing
;                    OBS and corresponding files separately, made it faster
;       Aug/Sep 2020:Martin Wiesmann, adapted it to SPICE and renamed it to
;                    spice_xfiles
;
<<<<<<< HEAD
; $Id: 22.10.2020 13:34 CEST $
=======
; $Id: 16.10.2020 11:50 CEST $
>>>>>>> a6e6e88e
;-


; xfiles exit:
pro spice_xfiles_exit, event
  widget_control, event.top, get_uvalue = info
  spice_xfiles_save_params, info
  widget_control, event.top, /destroy
end


; spice_xfiles cleanup
pro spice_xfiles_cleanup, tlb
  widget_control, tlb, get_uvalue = info
  ptr_free, (*info).filelistall
  ptr_free, (*info).filelist
  ptr_free, (*info).file2obsmap
  ptr_free, info
end


; save parameters into a hidden file
pro spice_xfiles_save_params, info, valid_times=valid_times
  widget_control, (*info).tstart, get_value=tstartval
  (*info).tstartval=tstartval
  widget_control, (*info).tstop, get_value=tstopval
  (*info).tstopval=tstopval
  valid_times = valid_time(tstartval) && valid_time(tstopval)
  if valid_times then begin
    widget_control, (*info).top_dir_choice_bg, get_value=top_dir_choice
    widget_control, (*info).top_dir_env_var_field, get_value=top_dir_env_var
    widget_control, (*info).dir_manual_field, get_value=dir_manual
    level = widget_info((*info).level_choice_droplist, /droplist_select)
    widget_control, (*info).use_path_prefix_bg, get_value=use_path_prefix
    ignoretime=(*info).ignoretime

    ;update recent time window list
    if ~ignoretime || use_path_prefix[1] then begin
      (*info).recentwindows->newsearch, tstartval, tstopval
      widget_control, (*info).recentdroplist, set_value=(*info).recentwindows->getwindows()
    endif
    (*info).recentwindows->gettimes, starttimes, endtimes

    save, tstartval, tstopval, ignoretime, starttimes, endtimes, $
      top_dir_choice, top_dir_env_var, dir_manual, level, use_path_prefix, $
      filename=SPICE_xfiles_appReadme()+'/spice_xfiles_searches.sav'

  endif
end


pro spice_xfiles_startsearch, event
  widget_control, event.top, get_uvalue = info
  spice_xfiles_save_params, info, valid_times=valid_times
  if valid_times then begin
    spice_xfiles_searchdir, info
  endif else box_message,'invalid time format(s)'
end


;this procedure searches a directory(-tree) for files using the filter and the start- and stoptimes
pro spice_xfiles_searchdir, info
  widget_control, /hourglass
  dirsep = path_sep()

  ;we have to make sure that we have the correct dates
  widget_control, (*info).tstart, get_value=tstartval
  (*info).tstartval=tstartval
  widget_control, (*info).tstop, get_value=tstopval
  (*info).tstopval=tstopval

  if ~valid_time(tstartval) || ~valid_time(tstopval) then begin
    box_message,'invalid time format(s)'
    return
  endif

  startdate=anytim2cal(tstartval,form=8)
  stopdate=anytim2cal(tstopval,form=8)

  widget_control, (*info).use_path_prefix_bg, get_value=use_path_prefix
  usetree = use_path_prefix[1]
  searchsubdir = use_path_prefix[2]

  if usetree then paths = ssw_time2paths(tstartval, tstopval, (*info).sdir) $
  else paths = (*info).sdir

  ;tic
  for ipath=0,N_ELEMENTS(paths)-1 do begin
    stopevent = widget_event((*info).searchstopbutton, /nowait)
    widget_control, /hourglass
    if stopevent.id gt 0 then begin
      box_message,'Canceling search'
      break
    endif ;stopevent.id gt 0

    if file_test(paths[ipath]) then begin
      if strmid(paths[ipath], 0,1, /reverse_offset) ne dirsep then paths[ipath] = paths[ipath]+dirsep
      if searchsubdir then begin
        ;normal case
        ;file_search is slow, use this for windows
        if !version.os_family ne 'unix' then begin
          temp = file_search(paths[ipath], (*info).filter, count=fcount)
        endif else begin ;!version.os_family ne 'unix'
          temp=!NULL
          spawn, 'ls ' + paths[ipath], temp0
          dum = extract_fids(temp0, fidsfound=fidsfound)
          dirgood = where(fidsfound, fcount2)
          fcount=0
          if fcount2 gt 0 then begin
            temp0=temp0[dirgood]
            if usetree || ~(*info).ignoretime then begin
              dirdates=anytim2cal(file2time(temp0), form=8)
              dirind=where((dirdates ge startdate) AND (dirdates le stopdate), count)
            endif else begin
              count=N_ELEMENTS(temp0)
              dirind=indgen(count)
            endelse
            if count gt 0 then begin
              temp0 = temp0[dirind]
              for idir=0,count-1 do begin
                if strmid(temp0[idir], 0,1, /reverse_offset) ne dirsep then temp0[idir] = temp0[idir]+dirsep
                spawn, 'ls ' + paths[ipath] + temp0[idir], temp1
                if (*info).filter ne '' then begin
                  findin = where(strmatch(temp1, (*info).filter, /fold_case) eq 1, fcount0)
                  if fcount0 gt 0 then temp1 = temp1[findin] $
                  else temp1=''
                endif
                if temp1[0] ne '' then temp1 = paths[ipath]+temp0[idir]+temp1
                fcount = fcount + fcount0
                if fcount0 gt 0 then begin
                  if N_ELEMENTS(temp) eq 0 then temp=temp1 $
                  else temp=[temp, temp1]
                endif
              endfor ;idir=0,count-1
            endif ;count gt 0
          endif ;fcount2 gt 0
        endelse ;!version.os_family ne 'unix' ;test purpose, activates the old version; which is now the version for windows
      endif else begin ;searchsubdir
        temp = file_search(paths[ipath]+(*info).filter, count=fcount)
      endelse ;searchsubdir

      if fcount gt 0 then begin
        fileinfo_temp = spice_file2info(temp)
        fgood = where(fileinfo_temp.is_spice_file, fcount)
        if fcount gt 0 then begin
          temp=temp[fgood]
          fileinfo_temp=fileinfo_temp[fgood]
          if ~usetree && ~(*info).ignoretime then begin
            filedates=anytim2cal(fileinfo_temp.datetime, form=8)
            fgood=where((filedates ge startdate) AND (filedates le stopdate), fcount)
            if fcount gt 0 then begin
              temp=temp[fgood]
              fileinfo_temp=fileinfo_temp[fgood]
            endif
          endif ;~usetree && ~(*info).ignoretime
        endif ;fcount2 gt 0
      endif ;fcount gt 0

      if fcount gt 0 then begin
        if N_ELEMENTS(files) eq 0 then begin
          files=temp
          file_info = fileinfo_temp
        endif else begin
          files=[files, temp]
          file_info = [file_info, fileinfo_temp]
        endelse
      endif ;fcount gt 0

    endif ;file_test(paths[ipath])
  endfor ;ipath=0,N_ELEMENTS(paths)-1
  ;print,'days: ', N_ELEMENTS(paths), ' ;   files: ', fcount
  ;toc

  ;tic
  ;now we search the headers for different runs of OBS to display
  OBSdesc=''
  file2obsmap=0
  if N_ELEMENTS(files) gt 0 then begin
    file2obsmap = make_array(N_ELEMENTS(files), value=-1L)
    uniqin = UNIQ(file_info.spiobsid, sort(file_info.spiobsid))
    template={SEQ_BEG:'', SPIOBSID:0L, STUDYTYP:'', STUDYDES:'', PURPOSE:'', DSUN_AU:0.0, CROTA:0.0, CRVAL1:0.0, CRVAL2:0.0}
    for fit=0,N_ELEMENTS(uniqin)-1 do begin
      ind = where(file_info.spiobsid eq file_info[uniqin[fit]].spiobsid, count)
      if count gt 0 then begin
        file2obsmap[ind]=fit+1
        mreadfits_header, files[ind[0]], hdrtemp, only_tags='SEQ_BEG,SPIOBSID,STUDYTYP,STUDYDES,PURPOSE,DSUN_AU,CROTA,CRVAL1,CRVAL2', template=template
        if N_ELEMENTS(hdr) eq 0 then hdr=hdrtemp $
        else hdr=[hdr,hdrtemp]
      endif
    endfor

    OBSdesc = get_infox(hdr, 'SEQ_BEG, SPIOBSID, PURPOSE, STUDYTYP, DSUN_AU, CROTA, CRVAL1, CRVAL2, STUDYDES', header=header, $
      format='a,(I12),a,a,(f7.3),(f7.1),(f7.1),(f7.1),a')
    OBSdesc = [header, OBSdesc]
  endif else files=''
  ptr_free, (*info).filelistall
  (*info).filelistall = ptr_new(files)
  ptr_free, (*info).file2obsmap
  (*info).file2obsmap = ptr_new(file2obsmap)
  widget_control, (*info).foundOBS, set_value = OBSdesc
  widget_control, (*info).foundOBS, set_list_select = 1
  ind=where(file2obsmap eq 1, count)
  if count gt 0 then displayfiles=files[ind] $
  else displayfiles=''
  ptr_free, (*info).filelist
  (*info).filelist = ptr_new(displayfiles)
  widget_control, (*info).foundfiles, set_value = displayfiles
  ;toc
end


function spice_xfiles_stopsearch, event
  return, {widget_stopsearch, id:1L, top:0L, handler:0L}
end

pro spice_xfiles_event, event
  ;this is just here for the stop button, because apparently I can't define an event_func and event_pro at the same time
  ;when there is an event_func defined, it ignores event_pro and searches for spice_xfiles_event
end


; filters files according to date
pro spice_xfiles_date, event
  widget_control, event.top, get_uvalue = info
  case event.id of
    (*info).tstart: begin
      if valid_time(event.value) then begin
        (*info).tstartval=event.value
      endif else begin
        box_message,'invalid time format in start time'
        return
      endelse
    end
    (*info).tstop: begin
      if valid_time(event.value) then begin
        (*info).tstopval=event.value
      endif else begin
        box_message,'invalid time format in stop time'
        return
      endelse
    end
    (*info).ignoredatebg: begin
      widget_control, (*info).ignoredatebg, get_value=ignoretime
      (*info).ignoretime=ignoretime[0]
    end
    (*info).recentdroplist:begin
      recentind = event.index
      (*info).recentwindows->gettimes, starttimes, endtimes, index=recentind
      widget_control, (*info).tstart, set_value=starttimes
      (*info).tstartval = starttimes
      widget_control, (*info).tstop, set_value=endtimes
      (*info).tstopval = endtimes
    end
  endcase
end

pro spice_xfiles_currentdate, event
  widget_control, event.top, get_uvalue = info
  GET_UTC, tstopval, /stime, /truncate
  widget_control, (*info).tstop, set_value = tstopval
  if event.id eq (*info).getlast5days then begin
    tstartval = str2utc(tstopval)
    tstartval.mjd = tstartval.mjd-5
    tstartval = utc2str(tstartval, /STIME, /truncate)
    widget_control, (*info).tstart, set_value = tstartval
  endif else widget_control, (*info).tstart, get_value = tstartval
end

; list files in directory
pro spice_xfiles_dir, event
  dirsep = path_sep()
  widget_control, event.top, get_uvalue = info
  sdir = strtrim(event.value, 2)
  if strmid(sdir, 0,1, /reverse_offset) ne dirsep then sdir = sdir+dirsep
  (*info).sdir=sdir
  widget_control, (*info).searchdir, set_value=sdir
  widget_control, (*info).searchdroplist, set_droplist_select = 0
end

pro spice_xfiles_changesdir, event
  widget_control, event.top, get_uvalue = info
  sfile=dialog_pickfile(path=(*info).sdir, title='Please select a directory', get_path=sdir)
  if sdir ne '' then begin
    (*info).sdir=sdir
    widget_control, (*info).dir_manual_field, set_value=sdir
    spice_xfiles_search_dir, info
  endif
end


;user selected an OBS, we have to display to files which go with it
pro spice_xfiles_selectOBS, event
  widget_control, event.top, get_uvalue = info
  ind=where(*(*info).file2obsmap eq event.index, count)
  if count gt 0 then displayfiles=(*(*info).filelistall)[ind] $
  else displayfiles=''
  ptr_free, (*info).filelist
  (*info).filelist = ptr_new(displayfiles)
  widget_control, (*info).foundfiles, set_value = displayfiles
end


; print filename to console
pro spice_xfiles_printfilename, event
  widget_control, event.top, get_uvalue = info
  print,(*info).fileselect
end


; save the selected file
pro spice_xfiles_select, event
  widget_control, event.top, get_uvalue = info
  ; first check if this is the second click of a double click
  ; ...if so call spice_xfiles_read
  if event.clicks eq 2 then begin
    pseudoevent={widget_button,id:0L, $
      top:event.top, handler:0l, select:1}
    spice_xfiles_read,pseudoevent
    return
  endif
  ; first click, so figure out file and/or directory required...
  findx = event.index
  flist = *(*info).filelist
  sdir=(*info).sdir

  ; add full path to filenames in subdirectories, so that these
  ; files can be selected directly
  ; first check if the first entry is a subdirectory (it ends with a ':')

  last_char=strmid(flist(0),0,/reverse_offset)

  ; find the indexes of the rest of the subdirectories
  subdirindx=where(flist eq '',count)+1
  nsub = n_elements(subdirindx) ; number of subdirectories
  if count eq 0 then nsub=-1
  ;check if first entry in flist also is subdirectory
  ;(special case since it is then not lead by an empty entry)
  if last_char eq ':' then begin
    subdir=flist[0]
    slen=strlen(subdir)  ; length of string
    ;take out ':' at the end and add dirsep
    subdir=strmid(subdir,0,slen-1)+(*info).dirsep
    flist[0]=subdir
    start=1
    stop=subdirindx[0]-2
    if stop gt start then flist(start:stop)=subdir+flist[start:stop]
  endif
  ; then add path to the rest of the files in subdirectories
  for i=0,nsub-1 do begin
    subdir=flist[subdirindx[i]]
    slen=strlen(subdir)  ; length of string
    ;take out ':' at the end and add dirsep
    subdir=strmid(subdir,0,slen-1)+(*info).dirsep
    flist[subdirindx[i]]=subdir
    start = subdirindx[i]+1
    if i eq nsub-1 then stop=n_elements(flist)-1 else $
      stop=subdirindx[i+1]-2
    if stop gt start then flist[start:stop]=subdir+flist[start:stop]
  endfor
  (*info).fileselect = flist[findx]      ; selected file
  ;  if the file is a directory change sdir and return
  if (file_info((*info).fileselect)).directory then begin
    dirsep = path_sep()
    sdir=(*info).fileselect
    if strmid(sdir, 0,1, /reverse_offset) ne dirsep then sdir = sdir+dirsep
    (*info).sdir = sdir
    sstr = (*info).sdir + (*info).filter
    filelist = file_search(sstr, count = fcount)
    if fcount ne 0 then begin
      ptr_free, (*info).filelist
      (*info).filelist = ptr_new(strarr(fcount))
      *(*info).filelist = filelist
    endif else filelist=' '
    widget_control, (*info).searchdir, set_value = sdir
    widget_control, (*info).foundfiles, set_value = filelist
    return
  end
end


; event handler for search directory input fields
pro spice_xfiles_change_search, event
  widget_control, event.top, get_uvalue = info
  spice_xfiles_search_dir, info
end


; calculate current search direcrory
pro spice_xfiles_search_dir, info
  widget_control, (*info).top_dir_choice_bg, get_value=top_dir_choice
  dirsep = path_sep()
  case top_dir_choice of
    0: begin
      widget_control, (*info).top_dir_env_var_field, get_value=top_dir_env_var
      top_dir = getenv(top_dir_env_var)
      if top_dir eq '' then begin
        box_message,[top_dir_env_var + ' is not defined', 'using current directory']
        top_dir = '.' + dirsep
      endif
    end
    1: begin
      widget_control, (*info).dir_manual_field, get_value=dir_manual
      top_dir = dir_manual
    end
  endcase
  if strmid(top_dir, 0,1, /reverse_offset) ne dirsep then top_dir = top_dir+dirsep
  level = widget_info((*info).level_choice_droplist, /droplist_select)
  level = strtrim(string(level), 2)
  (*info).filter = 'solo_L' + level + '_spice-*.fits'
  widget_control, (*info).use_path_prefix_bg, get_value=use_path_prefix
  if use_path_prefix[0] then begin
    top_dir = top_dir + 'level' + level + dirsep
  endif
  (*info).sdir = top_dir
  if use_path_prefix[1] then begin
    top_dir = top_dir + 'yyyy' + dirsep + 'mm' + dirsep + 'dd' + dirsep
  endif
  top_dir = top_dir + (*info).filter
  if use_path_prefix[2] then begin
    top_dir = top_dir + ' -r'
  endif
  widget_control, (*info).searchdir, set_value=top_dir
end


; call spice_xcontrol with the selected file
pro spice_xfiles_read, event
  widget_control, event.top, get_uvalue = info
  file = ((*info).fileselect)
  if file eq '' then begin
    box_message,'You need to select a file first'
  endif else begin
    spice_xcontrol, file, group_leader=(*info).tlb    
  endelse
end


pro spice_xfiles

  sdirfile=SPICE_xfiles_appReadme()+'/spice_xfiles_searches.sav'
  if file_test(sdirfile) then begin
    restore,sdirfile
    ;    save, tstartval, tstopval, ignoretime, starttimes, endtimes, $
    ;      top_dir_choice, top_dir_env_var, dir_manual, level, use_path_prefix, $
    ;      filename=SPICE_xfiles_appReadme()+'/spice_xfiles_searches.sav'
  endif

  ; initialize variables, if they don't exist yet
  if ~valid_time(tstartval) || ~valid_time(tstopval) then begin
    GET_UTC, tstopval, /stime, /truncate
    tstartval = str2utc(tstopval)
    tstartval.mjd = tstartval.mjd-5
    tstartval = utc2str(tstartval, /STIME, /truncate)
  endif
  if n_elements(ignoretime) eq 0 then ignoretime=0
  if (N_ELEMENTS(starttimes) eq 0) || (N_ELEMENTS(endtimes) eq 0) then begin
    starttimes = tstartval
    endtimes = tstopval
  endif
  recentwindows = OBJ_NEW('IRIS_recent_timewindows', starttimes, endtimes)

  if N_ELEMENTS(top_dir_choice) eq 0 then top_dir_choice=0
  if N_ELEMENTS(top_dir_env_var) eq 0 then top_dir_env_var='SPICE_DATA'
  if N_ELEMENTS(dir_manual) eq 0 then dir_manual='./'
  if N_ELEMENTS(level) eq 0 then level=2
  if N_ELEMENTS(use_path_prefix) eq 0 then use_path_prefix=[1, 1, 1]

  sfilter = 'solo_L' + strtrim(string(level),2) + '_spice-*.fits'
  dirsep = path_sep()


  ; top level base widget:
  tlb = widget_base(/column, title='SPICE_Xfiles - QL Control Window', $
    xoffset=200,yoffset=200, event_pro='spice_xfiles_event')

  ; first row contains exit button
  exitbase = widget_base(tlb, /row, /frame)
  exitb = widget_button(exitbase, value = 'Exit', event_pro = 'spice_xfiles_exit')

  eis_icon_base=widget_base(exitbase, /col, /align_right)
  eis_icon = widget_draw(eis_icon_base, retain = 2, $
    XSize = 120, YSize = 60, frame = 1)

  iris_icon_size=120
  iris_icon_aspect=146./200.
  iris_icon_base=widget_base(exitbase, /col, /align_right)
  iris_icon = widget_draw(iris_icon_base, retain = 2, $
    XSize = iris_icon_size, YSize =iris_icon_size*iris_icon_aspect , frame = 1)

  spice_icon_base=widget_base(exitbase, /col, /align_right)
  spice_icon = widget_draw(spice_icon_base, retain = 2, $
    XSize = 120, YSize =120 , frame = 1)

  ; date/time fields
  row3=widget_base(tlb, /row, /frame)
  tlabelfield = widget_base(row3,/column)
  tls = 'Start/Stop for file search. Time Units: [D]D-MON-[YR]YR HH:MM:SS[.MS]'
  tlabel = widget_label(tlabelfield, value=tls, /align_left)
  tfield=widget_base(tlabelfield, /row, event_pro='spice_xfiles_date')
  tstart=cw_field(tfield, Title='Start Time:  ', value=tstartval, /string ,/return_events)
  tstop =cw_field(tfield, Title='Stop Time:   ', value=tstopval, /string ,/return_events)
  tfieldbuttons = widget_base(row3, /Column, event_pro='spice_xfiles_currentdate')
  getlast5days = widget_button(tfieldbuttons, value='Last 5 days')
  getcurrentdate = widget_button(tfieldbuttons, value='Up until now')
  tfield2 = widget_base(row3, /column, event_pro='spice_xfiles_date')
  recentdroplist = widget_droplist(tfield2, value=recentwindows->getwindows(), title='Recent time-windows')
  ignoredatebg = cw_bgroup(tfield2, ['ignore times (only if no tree structure)'], set_value=[ignoretime], /column, /nonexclusive)

  ; search filter
  row4=widget_base(tlb, /column, /frame, event_pro='spice_xfiles_change_search')
  top_dir_base = widget_base(row4, /row)
  top_dir_label1 = widget_label(top_dir_base, value='Top directory')
  top_dir_choice_bg = cw_bgroup(top_dir_base, ['Environment variable', 'Path'], set_value=top_dir_choice, /column, /exclusive)
  top_dir_path_base = widget_base(top_dir_base, /column)
  top_dir_env_var_base = widget_base(top_dir_path_base, /row)
  top_dir_env_var_field = cw_field(top_dir_env_var_base, title='', value = top_dir_env_var, /string, /return_events, xsize = 100, ysize=0.7)
  dir_manual_base = widget_base(top_dir_path_base, /row)
  dir_manual_field = cw_field(dir_manual_base, title='', value = dir_manual, /string, /return_events, xsize = 100)
  dir_manual_button = widget_button(dir_manual_base, value='Change', event_pro='spice_xfiles_changesdir')
  level_base = widget_base(row4, /row)
  level_choice_droplist = widget_droplist(level_base, value=['Level 0', 'Level 1', 'Level 2'], title='Data Level')
  widget_control, level_choice_droplist, set_droplist_select=level
  use_path_prefix_bg = cw_bgroup(level_base, ['use levelx in path', 'Use Date-tree-structure in path', 'Search subdirectories'], set_value=use_path_prefix, /row, /nonexclusive)
  search_path_base = widget_base(row4, /row)
  searchdir = cw_field(search_path_base, title='Search Directory  ', value = 'blablabladkjfa/adflkja/dlkfja/', /string, xsize = 100, /noedit)
  label = widget_label(search_path_base, value='     ')
  searchstartbutton = widget_button(search_path_base, value='Start Search', event_pro='spice_xfiles_startsearch')
  label = widget_label(search_path_base, value='     ')
  searchstopbutton = widget_button(search_path_base, value='Stop Search', event_func='spice_xfiles_stopsearch')


  foundOBS=widget_list(row4, value='', /frame, xsize = 150 $
    , scr_ysize = 0, units = 2, $
    event_pro = 'spice_xfiles_selectOBS')
  foundfiles=widget_list(row4, value='', /frame, xsize = 150 $
    , scr_ysize = 0, units = 2 $
    , event_pro = 'spice_xfiles_select')
  confbase = widget_base(row4, /row, /align_left)
  confb = widget_button(confbase, value = 'Confirm selection' $
    , event_pro = 'spice_xfiles_read')
  label = widget_label(confbase, value='                 ')
  printfile = widget_button(confbase, value = 'Print filename to console' $
    , event_pro = 'spice_xfiles_printfilename')

  geometry = widget_info(tlb,/geometry)
  screen = spice_get_screen_size()
  space = float(screen[1]) - float(geometry.scr_ysize) - 80
  if space lt 1100 then widget_control,tlb,yoffset=0
  if space gt 900 then space = 900
  space = space / 5.0
  widget_control,foundOBS,scr_ysize=space*2
  widget_control,foundfiles,scr_ysize=space*3

  ; realize the top level base widget
  widget_control, tlb, /realize


  ; Define the info structure, used to send information around
  info= { tlb:tlb, $
    tstart:tstart, $
    tstop:tstop, $
    tstartval:tstartval, $
    tstopval:tstopval, $
    ignoretime:ignoretime, $
    ignoredatebg:ignoredatebg, $
    getlast5days:getlast5days, $
    filter:sfilter, $
    dirsep:dirsep, $
    top_dir_choice_bg:top_dir_choice_bg, $
    top_dir_env_var_field:top_dir_env_var_field, $
    dir_manual_field:dir_manual_field, $
    level_choice_droplist:level_choice_droplist, $
    use_path_prefix_bg:use_path_prefix_bg, $
    searchdir:searchdir, $
    sdir:'', $
    filelist:ptr_new(), $
    filelistall:ptr_new(), $
    file2obsmap:ptr_new(), $
    fileselect:'', $
    foundOBS:foundOBS, $
    foundfiles:foundfiles, $
    searchstopbutton:searchstopbutton, $
    recentdroplist:recentdroplist, $
    recentwindows:recentwindows}
  info=ptr_new(info,/no_copy)


  ; Set the info ptr to be the user value of the tlb widget
  widget_control,tlb, set_uvalue=info

  widget_control, eis_icon , get_value = drawID
  wset,drawID
  fileName = concat_dir(GETENV('ancillary') , 'eis_logo_sarah_small.jpg')
  if (file_info(fileName)).exists then begin
    read_jpeg , filename , icon
    icon_resized = CONGRID(icon,3,120,60)
    tvscl,icon_resized,true = 1
  endif else begin
    xyouts,0.5,0.5,'EIS',chars=chars,/normal,alignment=0.5
  endelse
  ;
  widget_control, iris_icon , get_value = drawID1
  wset,drawID1
  if getenv('IRIS_ANCILLARY') eq '' then $
    set_logenv,'IRIS_ANCILLARY',concat_dir(getenv('SSW'),'iris/idl/uio/ancillary/')
  fileName = concat_dir(getenv('IRIS_ANCILLARY'),'iris_logo.jpg')
  if (file_info(fileName)).exists then begin
    read_jpeg,filename,icon
    icon_resized = congrid(icon,3,iris_icon_size,iris_icon_size*iris_icon_aspect)
    tvscl,icon_resized,true=1
  endif else begin
    xyouts,0.5,0.5,'IRIS',chars=chars,/normal,alignment=0.5
  endelse
  ;
  widget_control, spice_icon , get_value = drawID2
  wset,drawID2
  have_con=have_proc('spice_xfiles',out=fname)
  if have_con then begin
    fileName = concat_dir(file_dirname(file_dirname(fname)), 'ancillary/spice-logo---colour.jpg')
    if (file_info(fileName)).exists then begin
      read_jpeg,filename,icon
      icon_resized = congrid(icon,3,120,120)
      tvscl,icon_resized,true=1
    endif else begin
      xyouts,0.5,0.5,'SPICE',chars=chars,/normal,alignment=0.5
    endelse
  endif else begin
    xyouts,0.5,0.5,'SPICE',chars=chars,/normal,alignment=0.5
  endelse

  spice_xfiles_search_dir, info

  xmanager, 'spice_xfiles', tlb, /no_block, $
    group_leader = group, cleanup = 'spice_xfiles_cleanup', event_handler='spice_xfiles_event';, /catch, no_block=0

end
<|MERGE_RESOLUTION|>--- conflicted
+++ resolved
@@ -63,11 +63,7 @@
 ;       Aug/Sep 2020:Martin Wiesmann, adapted it to SPICE and renamed it to
 ;                    spice_xfiles
 ;
-<<<<<<< HEAD
 ; $Id: 22.10.2020 13:34 CEST $
-=======
-; $Id: 16.10.2020 11:50 CEST $
->>>>>>> a6e6e88e
 ;-
 
 
