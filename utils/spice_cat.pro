--- conflicted
+++ resolved
@@ -47,11 +47,7 @@
 ; Version     : Version 2, SVHH, 9 September 2020
 ;
 ;
-<<<<<<< HEAD
-; $Id: 2022-08-11 14:50 CEST $
-=======
 ; $Id: 2022-08-11 15:08 CEST $
->>>>>>> 3967997d
 ;-            
 ;;
 PRO spice_cat::_____________UTILITY_FUNCTIONS & END
