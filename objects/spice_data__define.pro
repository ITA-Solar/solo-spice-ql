;+
; NAME:
;     SPICE_DATA__DEFINE
;
; PURPOSE:
;     spice_data__define defines the class structure 'spice_data'.
;
; CATEGORY:
;     Solar Orbiter - SPICE.
;
; CALLING SEQUENCE:
;     The SPICE_DATA__DEFINE procedure is not called directly. An
;     object of class SPICE_DATA is created with the following
;     statement:
;                 spice_data = obj_new('spice_data', file)
;
; INPUTS:
;     file : path of a SPICE FITS file.
;
; OUTPUT:
;     Object of type SPICE_DATA which describes and contains a SPICE raster
;
; CALLS:
;
; COMMON BLOCKS:
;
; PROCEDURE:
;     The procedure opens an object of class SPICE_DATA.
;     This procedure includes various functions/methods of
;     class  'spice_data' whose purpose is to get and/or manipulate
;     the different fields of the object.
;
; RESTRICTIONS:
;
; HISTORY:
;     26-Nov-2019: Martin Wiesmann (based on IRIS_DATA__DEFINE)
;     31-Jan-2022: Terje Fredvik - New method ::mask_region_outside_slit with
;                  a little army of help methods is now called when the
;                  SLIT_ONLY keyword is set when calling ::get_window_data.
;                  * The SLIT_ONLY keyword is set when xcfit_block is called.
;     26-Apr-2023: Terje Fredvik: add keyword no_line in call of ::xcfit_block
;                                 and ::mk_analysis
;     25-Sep-2023: Terje Fredvik: ::create_l3_file: call delete_analysis when
;                                 line fitting is done to prevent memory leak
;     13-Oct-2023: Terje Fredvik: ::read_file: if the number of observational
;                                 HDUs in the L2 file is less than the the
;                                 NWIN keyword: set self.nwin to the number of 
;                                 observational HDUs in L2 instead of
;                                 hdr.nwin, to prevent crash when
;                                 processing L2 file with missing HDUs due to 
;                                 incomplete telemetry 
;     03-Nov-2023: Terje Fredvik: ::create_l3_file: do not attempt line
;                                 fitting for Dumbbells or Intensity-windows
;     03-Jul-2024: Terje Fredvik: ::get_window_data: New keyword max_saturation_fraction.
;                                 Default is 0, i.e. all pixels with
;                                 contribution from saturated L1 pixels are
;                                 set to NaN. By increasing this the returned
;                                 array contains estimated values for pixels
;                                 with some contribution from saturated. New
;                                 methods to support the new funcitonallity. 
;-

<<<<<<< HEAD
; $Id: 2024-06-26 14:59 CEST $
=======
; $Id: 2024-07-03 15:36 CEST $
>>>>>>> bc6af197


;+
; Description:
;     Class initialisation function
;
; INPUTS:
;     file : path of a SPICE FITS file.
;
; OUTPUT:
;     1 (True) if initialization succeeded, 0 (False) otherwise
;-
FUNCTION spice_data::init, file
  COMPILE_OPT IDL2

  prits_tools.parcheck, file, 1, "file", 'string', 0
  file_info = spice_file2info(file)
  if ~file_info.is_spice_file then begin
    print, 'File is not a SPICE file: '+file
    return, 0
  endif
  if file_info.level ne 2 then begin
    print, 'This is not a SPICE level 2 file: '+file
    return, 0
  endif
  self.title = 'SPICE'
  self.ccd_size = [1024, 1024]
  self->read_file, file
  return, 1
END


;+
; Description:
;     frees pointer to main data array "window_data" and closes all associated files.
;     used by cleanup and when object should be populated with new data
;-
pro spice_data::close
  COMPILE_OPT IDL2

  FOR i=0,self.nwin-1 DO BEGIN
    ptr_free, (*self.window_headers)[i]
    ptr_free, (*self.window_headers_string)[i]
    ptr_free, (*self.window_wcs)[i]
    IF ptr_valid((*self.window_data)[i]) THEN ptr_free, (*self.window_data)[i]
  ENDFOR
  ptr_free, self.window_headers
  ptr_free, self.window_headers_string
  ptr_free, self.window_wcs
  ptr_free, self.window_descaled
  ptr_free, self.window_max_sat
  ptr_free, self.window_data
  ptr_free, self.slit_y_range
  for i=0,self.n_bintable_columns-1 do begin
    if ptr_valid((*self.bintable_columns)[i].values) then ptr_free, (*self.bintable_columns)[i].values
  endfor
  ptr_free, self.bintable_columns
  self.dumbbells = [-1, -1]
  self.nwin = 0
END


;+
; Description:
;     called by obj_destroy, frees all pointers and closes all associated files
;-
pro spice_data::cleanup
  COMPILE_OPT IDL2

  self->close
END


;+
; Description:
;     This routine prints out information about the class, such as name, location of definition file
;     and version if there is a line in the header comment beginning with '$ID: ' (comes from CVS).
;     Then it prints out each procedure and function that has a comment line right after the definition.
;
; KEYWORD PARAMETERS:
;     description : If set, the header info of the class will also be printed.
;
;-
pro spice_data::help, description=description, _extra=_extra
  ;Prints out this help, setting the 'description' keyword will also print the header info
  COMPILE_OPT IDL2

  IF arg_present(description) || keyword_set(description) THEN $
    obj_help, self, description=description, _extra=_extra $
  ELSE $
    obj_help, self, _extra=_extra
END


;+
; Description:
;     This routine calls xcfit_block with the data of the chosen window. The data is arranged
;     so that xcfit_block can read it. The routine also estimates the positions of the main peaks
;     and adds fit components to the analysis structure. After exiting xcfit_block
;     by using the 'Exit' button, the routine returns the analysis structure.
;
; OPTIONAL INPUTS:
;     window_index : The index of the desired window, default is 0.
;     VELOCITY : Set this equal to the initial velocity if you want
;                 the line position represented by the velocity
;                 relative to a lab wavelength - the lab wavelength
;                 is taken from the supplied POSITION, i.e., INT_POS_FWHM(1), which is
;                 calculated/estimated within the procedure 'generate_adef'.
;                 This input is ignored if /POSITION is set.
;                 Default is zero.
;
; KEYWORD PARAMETERS:
;     no_masking: If set, then SPICE_DATA::mask_regions_outside_slit will NOT be called on the data.
;                 This procedure masks any y regions in a narrow slit data cube that don't contain
;                 slit data, i.e. pixels with contributions from parts of the
;                 detector that lie above/below the dumbbells,
;                 in the gap between the slit ends and the dumbbells, and the
;                 dumbbell regions themselves. The masking procedure is not called for wide-slit
;                 observations or if window_index corresponds to a regular
;                 dumbbell extension.
;     approximated_slit: If set, routine uses a fixed (conservative) value for the slit
;                 range, i.e. does not estimate the slit length based on the position of the dumbbells.
;                 The keyword is ignored if NO_MASKING is set.
;     position: If set, then the line position is NOT represented by the velocity
;                 relative to a lab wavelength, but as the wavelength.
;
;-
function spice_data::xcfit_block, window_index, no_masking=no_masking, approximated_slit=approximated_slit, $
  position=position, velocity=velocity, no_line_list=no_line_list
  ;Calls xcfit_block with the data of the chosen window(s)
  COMPILE_OPT IDL2

  if N_ELEMENTS(window_index) eq 0 then window_index = 0
  ana = self->mk_analysis(window_index, no_masking=no_masking, approximated_slit=approximated_slit, position=position, velocity=velocity, no_line_list=no_line_list)
  if size(ana, /type) EQ 8 then begin
    origin = [ (self->get_lambda_vector(window_index))[0], (self->get_instr_x_vector(window_index))[0], (self->get_instr_y_vector(window_index))[0] ]
    scale = [ self->get_resolution(/lambda), self->get_resolution(/x), self->get_resolution(/y) ]
    SPICE_XCFIT_BLOCK, ana=ana, origin=origin, scale=scale, phys_scale = [0,1,1], image_dim=[1,2]
  endif else begin
    print, 'Something went wrong when trying to produce an ANA structure.'
  endelse

  return, ana
END


;+
; Description:
;   Finds all existing L3 files with the same SPIOBSID and RASTERNO as
;   filename_l3, then returns the highest existing version number incremented
;   by 1. If no L3 files exist the version number is set to 'V01' 
;
; INPUTS:
;     filename_l3 : The name of the level 3 file, with or without the path, version number can be anything.
;
; OPTIONAL INPUTS:
;     force_version : The version number (integer) the level 3 file must have.
;     TOP_DIR : A path to a directory in which the file should be saved. The necessary subdirectories
;                 will be created (e.g. level3/2020/06/21).
;     PATH_INDEX: If $SPICE_DATA contains multiple paths, then this
;                 keyword allows you to specify to which path you send
;                 the file. Default is 0.
;
; KEYWORD PARAMETERS:
;
; OPTIONAL OUTPUTS:
;     existing_l3_files: A list of filenames with the same SPIOBSID and RASTERNO but different version number
;                        that already exist
;     l3_dir: The directory in which the level 3 file will be saved.
;     number_version_l3: The version of the new level 3 file, as a number.
;
; OUTPUT:
;     The version of the new level 3 file, as a string in the format 'V##'.
;-
FUNCTION spice_data::get_version_l3, filename_l3, force_version=force_version, number_version_l3=number_version_l3, $
  existing_l3_files=existing_l3_files, top_dir=top_dir, path_index=path_index, l3_dir=l3_dir
  ; Returns the version for a new level 3
  compile_opt idl2, static

  spice_ingest,filename_l3, /dry_run,/force, /user_dir, destination=destination, $
               top_dir=top_dir, path_index=path_index
  l3_dir = file_dirname(destination, /mark_directory)
  
  spiobsid_rasterno = filename_l3.extract('[0-9]+-[0-9]{3}')
  existing_l3_files = file_search(l3_dir, '*'+spiobsid_rasterno+'*', count=n_l3_files)
  existing_l3_files = file_basename(existing_l3_files)
  
  IF keyword_set(force_version) THEN BEGIN
    number_version_l3 = force_version
  ENDIF ELSE IF n_l3_files EQ 0 THEN BEGIN
    number_version_l3 = 1
  ENDIF ELSE BEGIN
     versions = existing_l3_files.extract('V[0-9]{2}')
     versions = fix(versions.substring(1,2))
     number_version_l3 = max(versions)+1
  ENDELSE 
  this_version = 'V'+fns('##', number_version_l3)

  return, this_version
END


;+
; Description:
;   Returns L3 filename based on L2 filename, with version number being the
;   highest version number of any existing L3 files incremented by 1.
;
; INPUTS:
;     filename_l2 : The name of the level 2 file, with or without the path.
;
; OPTIONAL INPUTS:
;     force_version : The version number (integer) the level 3 file must have.
;     TOP_DIR : A path to a directory in which the file should be saved. The necessary subdirectories
;                 will be created (e.g. level3/2020/06/21).
;     PATH_INDEX: If $SPICE_DATA contains multiple paths, then this
;                 keyword allows you to specify to which path you send
;                 the file. Default is 0.
;
; KEYWORD PARAMETERS:
;
; OPTIONAL OUTPUTS:
;     version_l3: The version of the new level 3 file, as a string in the format 'V##'.
;     number_version_l3: The version of the new level 3 file, as a number.
;     existing_l3_files: A list of filenames with the saem SPIOBSID and RASTERNO but different version number
;                        that already exist
;     l3_dir: The directory in which the level 3 file will be saved.
;
; OUTPUT:
;     The new filename of the level 3 file.
;-
FUNCTION spice_data::get_filename_l3, filename_l2, force_version=force_version, number_version_l3=number_version_l3, $
  version_l3=version_l3, existing_l3_files=existing_l3_files, top_dir=top_dir, path_index=path_index, l3_dir=l3_dir
  ; Returns L3 filename based on L2 filename, with version number being the highest version number of any existing L3 files incremented by 1.
  compile_opt idl2, static

  version_l2 = filename_l2.extract('V[0-9]{2}')
  filename_l3 = file_basename(filename_l2)
  filename_l3 = filename_l3.replace('_L2_', '_L3_')
  version_l3 = spice_data.get_version_l3(filename_l3, force_version=force_version, number_version_l3=number_version_l3, $
                                         existing_l3_files=existing_l3_files, top_dir=top_dir, path_index=path_index, l3_dir=l3_dir)
  
  filename_l3 = filename_l3.replace(version_l2, version_l3)
  return, filename_l3
END


;+
; Description:
;     This routine creates a level 3 FITS file for the chosen window(s). If
;     the window is a Dumbbell or an Intensity-window no fits are made.
;     The data is arranged so that cfit_block can read it. The routine either estimates
;     the positions of the main peaks or uses a line list to define the peaks and fits those 
;     to the data by calling cfit_block.
;     This may take a while. After that, the xcfit_block routine is called with
;     the data and the fit, where one can view the result and make adjustments to the fit.
;     After exiting xcfit_block by using the 'Exit' button, the routine saves the fits
;     into a level 3 FITS file and moves this file into the $SPICE_DATA/user/ directory.
;     The resulting file will by default contain only one extension per window, the RESULTS extension.
;     The DATA is linked to the level 2 file as an external extension. RESIDUALS and LAMBDA can be
;     reconstructed when reading the file, and WEIGHTS, INCLUDE and CONSTANT are only saved
;     if they contain non-default values.
;
; OPTIONAL INPUTS:
;     window_index : The index of the desired window(s), default is all windows.
;     VELOCITY : Set this equal to the initial velocity if you want
;                 the line position represented by the velocity
;                 relative to a lab wavelength - the lab wavelength
;                 is taken from the supplied POSITION, i.e., INT_POS_FWHM(1), which is
;                 calculated/estimated within the procedure 'generate_adef'.
;                 This input is ignored if /POSITION is set.
;                 Default is zero.
;     TOP_DIR : A path to a directory in which the file should be saved. The necessary subdirectories
;                 will be created (e.g. level2/2020/06/21).
;     PATH_INDEX: If $SPICE_DATA contains multiple paths, then this
;                 keyword allows you to specify to which path you send
;                 the file. Default is 0.
;     progress_widget: An object of type SPICE_CREATE_L3_PROGRESS, to display the progress of the creation.
;     group_leader: Widget ID of parent widget.
;     force_version : The version number (integer) the level 3 file must have.
;     pipeline_dir: path to output directory used by the pipeline where L3 file is saved
;
; KEYWORD PARAMETERS:
;     no_masking: If set, then SPICE_DATA::mask_regions_outside_slit will NOT be called on the data.
;                 This procedure masks any y regions in a narrow slit data cube that don't contain
;                 slit data, i.e. pixels with contributions from parts of the
;                 detector that lie above/below the dumbbells,
;                 in the gap between the slit ends and the dumbbells, and the
;                 dumbbell regions themselves. The masking procedure is not called for wide-slit
;                 observations or if window_index corresponds to a regular
;                 dumbbell extension.
;     approximated_slit: If set, routine uses a fixed (conservative) value for the slit
;                 range, i.e. does not estimate the slit length based on the position of the dumbbells.
;     no_fitting: If set, fitting won't be computed. This can still be done manually in xcfit_block.
;     no_widget:  If set, xcfit_block and small window to stopp fitting will not be called.
;     no_xcfit_block: If set, xcfit_block will not be called, but small window to stopp fitting will
;                 appear.
;     position: If set, then the line position is NOT represented by the velocity
;                 relative to a lab wavelength, but as the wavelength.
;     no_line_list: If set, then no predefined line list will be used to define gaussian fit components.
;                 By default, the list returned by the function spice_line_list() will be used.
;
;                 IMPORTANT NOTE: For now, this keyword is set by default. One has to set it explicitly to zero
;                 if one wants to use the predefined line list. This implementation may change in the future.
;
;                 Due to instrument temperature variations the wavelength scale changes significantly during
;                 the Solar Orbiter orbit, and this variation is not accounted for in L2 files. The wavelength shift is so large
;                 that using the line list when fitting fails in many cases.
;
;     SAVE_XDIM1: If set, then the XDIM1 cube will be saved into the FITS file. Default is
;                 not to save it. This cube can be recalculated using the WCS parameters given either
;                 in HEADER_INPUT_DATA.
;                 This keyword can also be an array of zeros and ones,
;                 setting/unsetting this feature separately for each window.
;     PRINT_HEADERS: If set, then all headers created will be printed to the terminal.
;     save_not:   If set, then the FITS file will not be saved. The output is the path and name of the
;                 level 3 FITS file, if it would have been saved.
;     quiet:      If set, print messages will be suppressed.
;
; OPTIONAL OUTPUTS:
;     all_ana:    Array of ana structure, number of elements is the same as number of windows in the FITS file.
;     all_result_headers: A pointer array, containing the headers of the results extensions as string arrays.
;     all_data_headers: A pointer array, containing the headers of the data extensions as string arrays.
;     all_proc_steps_user: A pointer array, containing the structures of the processing steps.
;
; OUTPUT:
;     The path and name of the Level 3 FITS file.
;     Level 3 FITS file saved to directory $SPICE_DATA/user/level3, or to pipeline_dir if that keyword is set.
;-

FUNCTION spice_data::create_l3_file, window_index, no_masking=no_masking, approximated_slit=approximated_slit, $
  no_fitting=no_fitting, no_widget=no_widget, no_xcfit_block=no_xcfit_block, position=position, velocity=velocity, $
  force_version=force_version, top_dir=top_dir, path_index=path_index, save_not=save_not, $
  all_ana=all_ana, all_result_headers=all_result_headers, all_data_headers=all_data_headers, all_proc_steps=all_proc_steps, $
  no_line_list=no_line_list, $
  SAVE_XDIM1=SAVE_XDIM1, PRINT_HEADERS=PRINT_HEADERS, $
  progress_widget=progress_widget, group_leader=group_leader, pipeline_dir=pipeline_dir, quiet=quiet
  ; Creates a level 3 file from the level 2
  COMPILE_OPT IDL2

  version = 5 ; PLEASE increase this number when editing the code

  prits_tools.parcheck, progress_widget, 0, "progress_widget", 11, 0, object_name='spice_create_l3_progress', /optional
  IF N_ELEMENTS(progress_widget) EQ 0 && ~keyword_set(no_widget) THEN progress_widget=spice_create_l3_progress(1, group_leader=group_leader)
  prits_tools.parcheck, force_version, 0, "force_version", 'integers', 0, minval=0, maxval=99, /optional

  IF N_ELEMENTS(no_line_list) EQ 0 THEN no_line_list=1 ; See note for this keyword in documentation
  
  if N_ELEMENTS(window_index) eq 0 then window_index = indgen(self->get_number_windows())
  IF ARG_PRESENT(all_ana) THEN collect_ana=1 ELSE collect_ana=0
  IF ARG_PRESENT(all_result_headers) THEN BEGIN
    all_result_headers = ptrarr(N_ELEMENTS(window_index))
    collect_hdr=1
  ENDIF ELSE collect_hdr=0
  IF ARG_PRESENT(all_data_headers) THEN BEGIN
    all_data_headers = ptrarr(N_ELEMENTS(window_index))
    collect_hdr_data=1
  ENDIF ELSE collect_hdr_data=0
  IF ARG_PRESENT(all_proc_steps) THEN BEGIN
    all_proc_steps = ptrarr(N_ELEMENTS(window_index))
    collect_proc_steps=1
  ENDIF ELSE collect_proc_steps=0
  
  IF ~keyword_set(top_dir) THEN BEGIN 
     spice_data_dir = getenv('SPICE_DATA')
     top_dir = (keyword_set(pipeline_dir)) ? spice_data_dir : spice_data_dir+'/user/'
  ENDIF
     
  filename_l2 = self.get_header_keyword('FILENAME', 0, '')

  filename_l3 = spice_data.get_filename_l3(filename_l2, force_version=force_version, version_l3=version_l3, $
    number_version_l3=number_version_l3, top_dir=top_dir, path_index=path_index)

  file_info_l2 = spice_file2info(filename_l2)
   
  file_id = fns('V##_',file_info_l2.version) + $
    strtrim(string(file_info_l2.spiobsid), 2) + $
    fns('-###', file_info_l2.rasterno)

  IF ~keyword_set(no_widget) THEN $
    progress_widget->next_file, N_ELEMENTS(window_index), filename=filename_l2, halt=halt

  for iwindow=0,N_ELEMENTS(window_index)-1 do BEGIN
     dumbbell = self->get_header_keyword('DUMBBELL', iwindow) NE 0
     intensity_window = self->get_header_keyword('WIN_TYPE', iwindow) EQ 'Intensity-window'
     IF ~dumbbell AND ~intensity_window THEN BEGIN 
        IF ~keyword_set(no_widget) THEN BEGIN
           progress_widget->next_window, window_name=self.get_header_keyword('EXTNAME', window_index[iwindow], fns('Window ##', iwindow)), halt=halt
           if halt then begin
              print,'Calculation stopped'
              return, 'Cancelled'
           endif
        ENDIF
        print,trim(n_elements(window_index)-window_index[iwindow])+' windows remaining...'
        ana = self->mk_analysis(window_index[iwindow], no_masking=no_masking, approximated_slit=approximated_slit, $
                                position=position, velocity=velocity, /init_all_cubes, no_line_list=no_line_list, version=version_add, proc_find_line=proc_find_line)
        IF iwindow EQ 0 THEN version += version_add
        if size(ana, /type) NE 8 then continue

        history = ['']
        help,calls=calls
        hind = 0
        hlen = strlen(history[hind])
        for i=N_ELEMENTS(calls)-1,0,-1 do begin
          caller = strtrim(strsplit(calls[i], '<', /extract), 2)
          caller = caller[0]
          if caller eq '$MAIN$' then continue
          new_hlen = strlen(caller) + 3
          if hlen+new_hlen gt 63 then begin
            history = [history, '']
            hind += 1
          endif
          history[hind] = history[hind] + ' > ' + caller
          hlen = strlen(history[hind])
        endfor
        handle_value, ana.history_h,history, /set, /no_copy
        
        if ~keyword_set(no_fitting) then begin
           if ~keyword_set(quiet) then begin
              print, '====================='
              print, 'fitting data'
              print, 'this may take a while'
              print, '====================='
           endif
           spice_cfit_block, analysis=ana, /quiet, /double, x_face=~keyword_set(no_widget), smart=1
        endif
        
        if ~keyword_set(no_widget) && ~keyword_set(no_xcfit_block) then begin
           origin = [ (self->get_lambda_vector(window_index[iwindow]))[0], (self->get_instr_x_vector(window_index[iwindow]))[0], (self->get_instr_y_vector(window_index[iwindow]))[0] ]
           scale = [ self->get_resolution(window_index[iwindow], /lambda), self->get_resolution(window_index[iwindow], /x), self->get_resolution(window_index[iwindow], /y) ]
           SPICE_XCFIT_BLOCK, ana=ana, origin=origin, scale=scale, phys_scale = [0,1,1], group_leader=group_leader, /no_save_option, image_dim=[1,2]
        endif
        
        ;data_id = file_id + fns(' ext##', self.get_header_keyword('WINNO', window_index[iwindow], 99))
        original_data = self->get_window_data(window_index[iwindow], no_masking=no_masking, approximated_slit=approximated_slit)
        if iwindow gt 0 then IS_EXTENSION=1 else begin
           IS_EXTENSION=0
           IF N_ELEMENTS(velocity) EQ 0 THEN vel=-999 ELSE vel=velocity
           
           proc_step_1 =  [ $
                          HASH('name','PRSTEP', 'value','PEAK-FINDING', 'comment','Processing step type, step '), $
                          HASH('name','PRPROC', 'value',proc_find_line.proc, 'comment','Name of procedure performing PRSTEP'), $
                          HASH('name','PRPVER', 'value',fix(proc_find_line.version, type=3), 'comment','Version of procedure PRPROC'), $
                          HASH('name','PRLIB' , 'value','solarsoft/so/spice/idl/quicklook', 'comment','Software library containing PRPROC') $
                          ]

           proc_step_2 =  [ $
                          HASH('name','PRSTEP', 'value','LINE-FITTING', 'comment','Processing step type, step '), $
                          HASH('name','PRPROC', 'value','spice_data::create_l3_file', 'comment','Name of procedure performing PRSTEP'), $
                          HASH('name','PRPVER', 'value',fix(version, type=3), 'comment','Version of procedure PRPROC'), $
                          HASH('name','PRLIB' , 'value','solarsoft/so/spice/idl/quicklook', 'comment','Software library containing PRPROC'), $
                          HASH('name','PRPARA', 'value',$
                                  string('LINE_LIST = '+strtrim(fix(~keyword_set(no_line_list)), 2)+',', format='(A-67)') + $
                                  string('MASKING   = '+strtrim(fix(~keyword_set(no_masking)), 2)+',', format='(A-67)') + $
                                  string('FITTING   = '+strtrim(fix(~keyword_set(no_fitting)), 2)+',', format='(A-67)') + $
                                  string('POSITION  = '+strtrim(fix(keyword_set(position)), 2)+',', format='(A-67)') + $
                                  string('VELOCITY  = '+strtrim(vel, 2)+',', format='(A-67)') + $
                                  'POSSIBLE_MANUAL_EDITING = '+strtrim(string(fix(~keyword_set(no_widget) && ~keyword_set(no_xcfit_block))), 2), $
                                      'comment','Parameters for PRPROC') $
                          ]
           
           PROC_STEPS = LIST(proc_step_1, proc_step_2, /no_copy)
           
           file = (keyword_set(pipeline_dir)) ? pipeline_dir+'/'+filename_l3 : filepath(filename_l3, /tmp)
           
        endelse ; iwindow gt 0

        CREATOR = keyword_set(pipeline_dir) ? self.get_header_keyword('CREATOR', window_index[iwindow], '') : getenv("USER")

        ana2fits, ANA, FILEPATH_OUT=file, $
          N_WINDOWS=N_ELEMENTS(window_index), WINNO=iwindow, $
          DATA_ID=DATA_ID, TYPE_XDIM1='WAVE', $
          EXT_DATA_PATH=filename_l2, $
          IS_EXTENSION=IS_EXTENSION, LEVEL='L3', VERSION=number_version_l3, $
          PROC_STEPS=PROC_STEPS, PROJ_KEYWORDS=PROJ_KEYWORDS, $
          PROGENITOR_DATA=original_data, HEADER_INPUT_DATA=self->get_header(window_index[iwindow]), $
          SAVE_XDIM1=SAVE_XDIM1, PRINT_HEADERS=PRINT_HEADERS, $
          SAVE_NOT=SAVE_NOT, $
          headers_results=headers_results, headers_data=headers_data
          
        IF collect_ana THEN BEGIN
          if iwindow eq 0 then all_ana = ana $
          else all_ana = [all_ana, ana]
        ENDIF ELSE BEGIN
          delete_analysis, ana          
        ENDELSE

        IF collect_hdr THEN all_result_headers[iwindow] = ptr_new(*headers_results[0])
        IF collect_hdr_data THEN all_data_headers[iwindow] = ptr_new(*headers_data[0])
        IF collect_proc_steps THEN all_proc_steps[iwindow] = ptr_new(PROC_STEPS)
     endif ;  ~dumbbell AND ~intensity_window
  endfor                        ; iwindow=0,N_ELEMENTS(window_index)-1

  IF keyword_set(pipeline_dir) THEN destination = file ELSE BEGIN 
     spice_ingest, file, destination=destination, file_moved=file_moved, files_found=files_found, $
                   /user_dir, top_dir=top_dir, path_index=path_index, /force, $
                   dry_run=keyword_set(save_not)
     IF ~keyword_set(save_not) THEN print, 'Level 3 file saved to: ', destination
  ENDELSE 
  
  return, destination
END

  
;+
; Description:
;     This procedure transforms the data of a chosen window, so that it can be used
;     in CFIT_BLOCK and XCFIT_BLOCK.
;
; OPTIONAL INPUTS:
;     window_index : The index of the desired window, default is 0.
;
; KEYWORD PARAMETERS:
;     no_masking: If set, then SPICE_DATA::mask_regions_outside_slit will NOT be called on the data.
;                 This procedure masks any y regions in a narrow slit data cube that don't contain
;                 slit data, i.e. pixels with contributions from parts of the
;                 detector that lie above/below the dumbbells,
;                 in the gap between the slit ends and the dumbbells, and the
;                 dumbbell regions themselves. The masking procedure is not called for wide-slit
;                 observations or if window_index corresponds to a regular
;                 dumbbell extension.
;     approximated_slit: If set, routine uses a fixed (conservative) value for the slit
;                 range, i.e. does not estimate the slit length based on the position of the dumbbells.
;                 The keyword is ignored if NO_MASKING is set.
;     debug_plot: If set, make plots to illustrate which part of the window is being masked.
;                 This keyword is ignored if NO_MASKING is set.
;
; OPTIONAL OUTPUTS:
;      DATA: Data Array. Rearranged so that the spectra is on the first dimension.
;      LAMBDA: An array of wavelength values. One value for every point in the data array.
;      WEIGHTS: Weights to use in the fitting process. Same dimensions as DATA.
;               All pixels are set to 1.0.
;      MISSING: The MISSING value, used to flag missing data points,
;               and parameter values at points where the fit has been declared as "FAILED".
;     version :   Returns the version number of this software.
;
;-
PRO spice_data::transform_data_for_ana, window_index, no_masking=no_masking, approximated_slit=approximated_slit, $
  debug_plot=debug_plot, $
  DATA=DATA, LAMBDA=LAMBDA, WEIGHTS=WEIGHTS, MISSING=MISSING, version=version
  ;Transforms data so that it can be used with cfit_block and xcfit_block.
  COMPILE_OPT IDL2

  version = 1 ; PLEASE increase this number when editing the code

  if N_ELEMENTS(window_index) eq 0 then window_index = 0

  data = self->get_window_data(window_index, no_masking=no_masking, approximated_slit=approximated_slit, debug_plot=debug_plot)
  ;; Only do fit on the spectral part of the window!
  lambda = self->get_wcs_coord(window_index, /lambda)

  size_data = size(data)
  if self->get_sit_and_stare() then begin
    lambda = transpose(lambda, [2, 0, 1, 3])
    data = transpose(data, [2, 0, 1, 3])
    weights = make_array(size_data[3], size_data[1], size_data[2], size_data[4], value=1.0)
  endif else begin
    naxis1 = self.get_header_keyword('naxis1', window_index)
    naxis2 = self.get_header_keyword('naxis2', window_index)
    naxis3 = self.get_header_keyword('naxis3', window_index)
    lambda = reform(lambda, [naxis1, naxis2, naxis3])
    lambda = transpose(lambda, [2, 0, 1])
    data = transpose(data, [2, 0, 1])
    weights = make_array(size_data[3], size_data[1], size_data[2], value=1.0)
  endelse
  type_data = size(data, /type)
  lambda = fix(lambda, type=type_data)
  missing = self->get_missing_value()
END


;+
; Description:
;     This procedure creates an ANA (analysis structure) with the data of a chosen window, so that it can be used
;     in CFIT_BLOCK and XCFIT_BLOCK. Fit components are estimated and added to ANA.
;     Calls TRANSFORM_DATA_FOR_ANA.
;
; OPTIONAL INPUTS:
;     window_index : The index of the desired window, default is 0.
;     VELOCITY : Set this equal to the initial velocity if you want
;                 the line position represented by the velocity
;                 relative to a lab wavelength - the lab wavelength
;                 is taken from the supplied POSITION, i.e., INT_POS_FWHM(1), which is
;                 calculated/estimated within the procedure 'generate_adef'.
;                 This input is ignored if /POSITION is set.
;                 Default is zero.
;
; OPTIONAL OUTPUTS:
;     version :   Returns the version number of this software.
;     proc_find_line: Returns the procedure that was used to find the lines to fit, and its version number as a structure.
;
; KEYWORD PARAMETERS:
;     no_masking: If set, then SPICE_DATA::mask_regions_outside_slit will NOT be called on the data.
;                 This procedure masks any y regions in a narrow slit data cube that don't contain
;                 slit data, i.e. pixels with contributions from parts of the
;                 detector that lie above/below the dumbbells,
;                 in the gap between the slit ends and the dumbbells, and the
;                 dumbbell regions themselves. The masking procedure is not called for wide-slit
;                 observations or if window_index corresponds to a regular
;                 dumbbell extension.
;     approximated_slit: If set, routine uses a fixed (conservative) value for the slit
;                 range, i.e. does not estimate the slit length based on the position of the dumbbells.
;                 The keyword is ignored if NO_MASKING is set.
;     init_all_cubes: If set, then all cubes within the ANA will be initialised,
;                 otherwise, the cubes RESULT, RESIDUALS, INCLUDE and CONSTANT will
;                 be undefined.
;     position: If set, then the line position is NOT represented by the velocity
;                 relative to a lab wavelength, but as the wavelength.
;     no_line_list: If set, then no predefined line list will be used to define gaussian fit components.
;                 By default, the list returned by the function spice_line_list() will be used.
;     debug_plot: If set, make plots to illustrate which part of the window is being masked.
;                 This keyword is ignored if NO_MASKING is set.
;
; OUTPUT:
;     Returns an ANA structure.
;
;-
FUNCTION spice_data::mk_analysis, window_index, no_masking=no_masking, approximated_slit=approximated_slit, $
  init_all_cubes=init_all_cubes, debug_plot=debug_plot, position=position, velocity=velocity, $
  no_line_list=no_line_list, version=version, proc_find_line=proc_find_line
  ;Creates an ANA (analysis structure) to be used with cfit_block and xcfit_block.
  COMPILE_OPT IDL2
  
  version = 1 ; PLEASE increase this number when editing the code

  if N_ELEMENTS(window_index) eq 0 then window_index = 0

  self->transform_data_for_ana, window_index, no_masking=no_masking, approximated_slit=approximated_slit, $
    debug_plot=debug_plot, $
    DATA=DATA, LAMBDA=LAMBDA, WEIGHTS=WEIGHTS, MISSING=MISSING, version=version_add
  version += version_add

  detector = self->get_header_keyword('DETECTOR', window_index)
  widmin_pixels_2_arcsec_slit = (detector EQ 'SW') ? 7.8 : 9.4 ;; Fludra et al., A&A Volume 656, 2021
  slitwid_factor = 2./self->get_header_keyword('SLIT_WID', window_index)
  widmin_pixels = widmin_pixels_2_arcsec_slit * slitwid_factor
  widmin = widmin_pixels * self->get_header_keyword('CDELT3', window_index)

  IF ~keyword_set(no_line_list) THEN BEGIN
    line_list=spice_line_list(version=version_line_list)
    proc_find_line = {proc:'spice_line_list', version:version_line_list}
  ENDIF
  adef = generate_adef(data, LAMbda, widmin=widmin, position=position, velocity=velocity, line_list=line_list, $
    version=version_add, gt_peaks_version=version_gt_peaks)
  version += version_add
  IF keyword_set(no_line_list) THEN proc_find_line = {proc:'spice_gt_peaks', version:version_gt_peaks}
  badix = where(data ne data, n_bad)
  IF n_bad GT 0 THEN data[badix] = missing

  ana = mk_analysis(LAMbda, DAta, WeighTS, adef, MISSing)

  if keyword_set(init_all_cubes) then begin
    handle_value, ana.fit_h, fit
    n_components = N_TAGS(fit)
    n_params = 0
    init_values = dblarr(1)
    for itag=0,n_components-1 do begin
      fit_cur = fit.(itag)
      n_params = n_params + N_ELEMENTS(fit_cur.param)
      for iparam=0,N_ELEMENTS(fit_cur.param)-1 do begin
        init_values = [init_values, fit_cur.param[iparam].initial]
      endfor
    endfor
    init_values = [init_values, missing]
    init_values = init_values[1:*]

    handle_value, ana.data_h, data
    sdata = size(data)
    if sdata[0] eq 3 then begin
      result = dblarr(n_params+1, sdata[2], sdata[3])
      for i=0,n_params do result[i,*,*] = init_values[i]
      residual = fltarr(sdata[1], sdata[2], sdata[3])
      include = bytarr(n_components, sdata[2], sdata[3])
      include[*] = 1
      const = bytarr(n_params, sdata[2], sdata[3])
    endif else if sdata[0] eq 4 then begin
      result = dblarr(n_params+1, sdata[2], sdata[3], sdata[4])
      for i=0,n_params do result[i,*,*,*] = init_values[i]
      residual = fltarr(sdata[1], sdata[2], sdata[3], sdata[4])
      include = bytarr(n_components, sdata[2], sdata[3], sdata[4])
      include[*] = 1
      const = bytarr(n_params, sdata[2], sdata[3], sdata[4])
    endif else begin
      print, 'data cube has wrong number of dimensions.'
      stop
    endelse
    handle_value, ana.result_h, result, /no_copy, /set
    handle_value, ana.residual_h, residual, /no_copy, /set
    handle_value, ana.include_h, include, /no_copy, /set
    handle_value, ana.const_h, const, /no_copy, /set
  endif
  return, ana
END



;---------------------------------------------------------
; window data and information
;---------------------------------------------------------




;------------------------------------------------
; ::mask_region_outside_slit and its help methods
;------------------------------------------------

; First a few help methods that are only used for making plots for debugging purposes:
PRO spice_data::debug_plot_dumbbell_range, window_index, lower_dumbbell_range, upper_dumbbell_range
  loadct,12,/silent
  naxis3 = self->get_header_keyword('NAXIS3',window_index)
  plots,[0,naxis3],[upper_dumbbell_range[0],upper_dumbbell_range[0]],color=150,line=2
  plots,[0,naxis3],[upper_dumbbell_range[1],upper_dumbbell_range[1]],color=150,line=2

  plots,[0,naxis3],[lower_dumbbell_range[0],lower_dumbbell_range[0]],color=150,line=2
  plots,[0,naxis3],[lower_dumbbell_range[1],lower_dumbbell_range[1]],color=150,line=2
  loadct,3,/silent
END


PRO spice_data::debug_put_unmasked_and_masked_data_both_detectors, window_index
  window,1, xp=4200
  loadct,3,/silent

  data = self->get_window_data(window_index, /no_masking)
  !p.multi = [0,2,1]

  plot_image,transpose(sigrange(reform(data[0,*,*]),fraction=0.9)),title='Unmasked',ytitle='Y pixel index',xtitle='Lambda pixel index'
  lower_dumbbell_range = self->get_dumbbell_range(window_index)
  upper_dumbbell_range = self->get_dumbbell_range(window_index, /upper)

  nbin2 = self->get_header_keyword('NBIN2',window_index)
  IF nbin2 NE 1 THEN BEGIN
    lower_dumbbell_range = self->get_rebinned_indices(lower_dumbbell_range, nbin2)
    upper_dumbbell_range = self->get_rebinned_indices(upper_dumbbell_range, nbin2)
  ENDIF

  self->debug_plot_dumbbell_range, window_index, lower_dumbbell_range, upper_dumbbell_range

  masked_data = self->get_window_data(window_index)
  plot_image,transpose(sigrange(reform(masked_data[0,*,*]),fraction=0.9)),title='Masked',ytitle='Y pixel index',xtitle='Lambda pixel index'

  loadct,12,/silent

  naxis3 = self->get_header_keyword('NAXIS3',window_index)
  nbin2 = self->get_header_keyword('NBIN2',window_index)
  slit_y_range = self->get_rebinned_indices(*self.slit_y_range, nbin2)
  plots,[-4000,naxis3],[slit_y_range[0],slit_y_range[0]],/data,color=50
  plots,[-4000,naxis3],[slit_y_range[1],slit_y_range[1]],/data,color=50

END


PRO spice_data::debug_plot_intensity, slit_y_range, y_intensity, dumbbell_max_ix, upper=upper
  loadct,12,/silent
  default, upper, keyword_set(upper)

  slit_y_range = slit_y_range
  smooth_factor = 32

  detector = (upper) ? ' SW' : ' LW'
  title = file_basename(self.file)+detector
  plot,y_intensity, ytitle='Intensity', xtitle='Y pixel index',title=title,yr=[0,max(y_intensity)],/yst,psym=-2,xr=[0,n_elements(y_intensity)],/xst
  y_intensity_smooth = smooth(y_intensity,smooth_factor)
  oplot,y_intensity_smooth,color=150
  xyouts, n_elements(y_intensity)*0.9, max(y_intensity)*0.9, detector,color=255,charsize=4

  plots,[slit_y_range[0], slit_y_range[0]], [0,max(y_intensity)], thick=2,color=50, line=(upper) ? 2 : 0
  plots,[slit_y_range[1], slit_y_range[1]], [0,max(y_intensity)], thick=2,color=50, line=(upper) ? 0 : 2

  xyouts, dumbbell_max_ix, max(y_intensity)*0.1,trim(dumbbell_max_ix),color=150

  ix = (upper) ? slit_y_range[1] : slit_y_range[0]
  xyouts, ix, max(y_intensity)*0.85,trim(ix),charsize=2,color=50
  xyouts, ix, max(y_intensity)*0.80,((upper)?'Upper':'Lower')+' slit edge',charsize=1.5,color=50

  xyouts, n_elements(y_intensity)/2.5, max(y_intensity)*0.9, 'Estimated slit length: '+trim(slit_y_range[1]-slit_y_range[0]+1)+' pixels',charsize=1.5,color=50
END


PRO spice_data::debug_plot_slit_y_range, window_index, slit_y_range, $
  y_intensity_SW, upper_dumbbell_max_ix, $
  y_intensity_LW, lower_dumbbell_max_ix

  window,0,xp=2570,xs=1450,yp=-70,ys=1140
  !p.multi = [0, 1, 2]

  self->debug_plot_intensity, slit_y_range, y_intensity_SW, upper_dumbbell_max_ix, /upper
  self->debug_plot_intensity, slit_y_range, y_intensity_LW, lower_dumbbell_max_ix

  !p.multi = 0

  self->debug_put_unmasked_and_masked_data_both_detectors, window_index
END

; End of help debug plot help methods


FUNCTION spice_data::get_slit_edge, dumbbell_max_ix, upper=upper
  ;;
  ;; +
  ;;  Description:
  ;;      Returns the index of the end pixel closest to the dumbbell_max_ix
  ;;      index, i.e. the upper slit end if upper keyword is set.
  ;;
  ;;      (See ::mask_region_outside_slit for full description of the masking
  ;;      code!)
  ;;
  ;;      The half width of the dumbbell and width of the gap between the slit
  ;;      edges and the dumbbell as seen in a geometrically corrected L2 file
  ;;      are nothing but conservative estimations. It's better to
  ;;      overestimate the length of the slit region, and thereby ending up
  ;;      with a few unusable pixels at both ends, instead of throwing away
  ;;      perfectly good pixels.
  ;;
  ;;      The hardcoded numbers below are not set in stone and may be
  ;       changed after more testing.
  ;; -
  dumbbell_half_width = floor(32./2)
  gap_width = floor(46.)
  dumbbell_max_displacement = dumbbell_half_width+gap_width

  sign = (keyword_set(upper)) ? -1 : 1
  dumbbell_max_displacement *= sign

  return, dumbbell_max_ix+dumbbell_max_displacement
END


FUNCTION spice_data::data_includes_dumbbell, window_index, upper=upper
  ;;
  ;; Description:
  ;; 1) The same y range is downlinked for all windows on both detectors.
  ;; Due to the tilt of the spectrum on the detector most observations are
  ;; downlinked in 768 y pixels high windows in order to ensure that the slit
  ;; data is complete for all windows on both detectors. This means that
  ;; normally the
  ;;   - SW detector windows contain data from the upper dumbbell region, the
  ;;   - LW detector windows contain data from the lower dumbbell region.
  ;; 2) The spectrum is not always placed at the same y pixels on the detector, i.e. the
  ;; dumbbells do not cover the same y pixels from one observation to the
  ;; next.
  ;; As a result, when checking that dumbbell data is indeed included in the
  ;; data cube, we look at a L1 file where the spectrum's placement on the
  ;; detector is
  ;;     - Low:  to find the upper edge of the lower LW dumbbell (the low  file will give a  lower limit)
  ;;     - High: to find the lower edge of the upper SW dumbbell (the high file will give an upper limit)
  ;; -
  ;;

  upper_edge_of_lower_dumbbell_in_L1_full_detector_LW = 160 ;; From L1 67109112-000, spectrum is low on the detector
  lower_edge_of_upper_dumbbell_in_L1_full_detector_SW = 810 ;; From L1 50331769-000, spectrum is high on the detector


  pxbeg2 = self->get_header_keyword('PXBEG2', window_index)
  pxend2 = self->get_header_keyword('PXEND2', window_index)

  data_includes_dumbbell = (keyword_set(upper)) ? pxend2 GT lower_edge_of_upper_dumbbell_in_L1_full_detector_SW : $
    pxbeg2 LT upper_edge_of_lower_dumbbell_in_L1_full_detector_LW

  return, data_includes_dumbbell
END


FUNCTION spice_data::get_dumbbell_range, window_index, upper=upper
  ;;
  ;;+
  ;; Description:
  ;;    Returns the approximate y range of the dumbbell in the datacube, given
  ;;    in debinned indices.
  ;;
  ;;    Hard coded numbers giving the approximate y range of the dumbbells were
  ;;    found by going through hundreds of L2 files. The range should be wide
  ;;    enough to cover the dumbbells both for files where the spectrum is
  ;;    placed high and files where the placement is low.
  ;;-
  nbin2 = self->get_header_keyword('NBIN2',window_index)
  n_y = self->get_header_keyword('NAXIS2', window_index)*nbin2
  n_y_full_detector = 1024

  half_diff = (n_y_full_detector-n_y)/2.

  dumbbell_range = (keyword_set(upper)) ? [840, 915] - half_diff : [105,180] - half_diff

  return, dumbbell_range
END


FUNCTION spice_data::get_approximated_dumbbell_max_ix, window_index, upper=upper
  dumbbell_range = self->get_dumbbell_range(window_index, upper = upper)
  just_to_be_on_the_safe_side = (keyword_set(upper)) ? 10 : -10
  return, round(dumbbell_range[0]+ (dumbbell_range[1]-dumbbell_range[0])/2.) + just_to_be_on_the_safe_side
END


FUNCTION spice_data::get_dumbbell_max_ix, y_intensity, window_index, upper=upper, approximated_slit=approximated_slit

  IF ~self->data_includes_dumbbell(window_index, upper=upper) THEN $
    return, (keyword_set(upper)) ? self->get_header_keyword('NAXIS2',window_index)-1 : 0

  IF keyword_set(approximated_slit) THEN return, self->get_approximated_dumbbell_max_ix(window_index, upper=upper)

  smooth_factor = 32 ;; This seems to be enough to smooth out any structures in the dumbbells
  y_intensity_smooth = smooth(y_intensity,smooth_factor)

  dumbbell_range = self->get_dumbbell_range(window_index, upper=upper)

  dumbbell_max_intensity = max(y_intensity_smooth[dumbbell_range[0]:dumbbell_range[1]], max_ix)
  mean_intensity = mean(y_intensity_smooth)

  dumbbell_probably_off_disc = dumbbell_max_intensity LT mean_intensity
  IF dumbbell_probably_off_disc THEN return, self->get_approximated_dumbbell_max_ix(window_index, upper = upper)

  dumbbell_max_ix =  max_ix + dumbbell_range[0]

  return, dumbbell_max_ix
END


FUNCTION spice_data::get_y_intensity, all_data
  all_data[where(all_data ne all_data)]=median(all_data)
  sz = size(all_data)
  y_intensity = reform(rebin(all_data,1,sz[2],1)) > 0

  return, y_intensity
END

FUNCTION spice_data::check_if_already_included, window_index, included_winnos
  already_included = 0

  header = self->get_header(window_index)
  prsteps =  fxpar(header,'PRSTEP*')        ;; MARTIN: the get_header_keyword method doesn't support wildcards, so I have to use fxpar!
  IF prsteps[-1] NE 'WINDOW-CONCATENATION' THEN return,0

  prrefn = self->get_header_keyword('PRREF'+trim(n_elements(prsteps)),window_index)
  ;; !!!!!!!!!!!!!!!!!!!!!!!!!!!!!!!!!!!!!!!!!!!!!!!!!!!!!!!!!!!!!!!!!!!!!!!!!!!!!!!!!!!!!!!!!!!!!!!!!!!!!!
  PRINT,'TEMPORARY DIRTY HACK. REMOVE WHEN ALL L2 FILES HAVE BEEN RECREATED'
  IF prrefn EQ !NULL THEN prrefn = self->get_header_keyword('PRPARA'+trim(n_elements(prsteps)),window_index)
  ;; !!!!!!!!!!!!!!!!!!!!!!!!!!!!!!!!!!!!!!!!!!!!!!!!!!!!!!!!!!!!!!!!!!!!!!!!!!!!!!!!!!!!!!!!!!!!!!!!!!!!!!!!!
  concatenated_winnos = prrefn.extract('([0-9],*)+')
  FOR included_ct=0,n_elements(included_winnos)-1 DO IF concatenated_winnos.contains(trim(included_winnos[included_ct])) THEN already_included =  1

  return, already_included
END


PRO spice_data::add_window, all_data, data, window_index, included_winnos
  IF all_data EQ !NULL THEN BEGIN
    data_has_been_debinned_in_y = (self->get_header_keyword('NBIN2',window_index) NE 0)
    naxis1 =  self->get_header_keyword('NAXIS1',window_index)
    naxis3 =  self->get_header_keyword('NAXIS3',window_index)
    naxis4 =  self->get_header_keyword('NAXIS4',window_index)

    size_y = (data_has_been_debinned_in_y) ? (size(data))[2] : naxis2
    all_data = reform(data, naxis1, size_y, naxis3, naxis4)
    included_winnos = 0
  ENDIF ELSE BEGIN
    this_window_has_already_been_included_as_a_part_of_a_concatenated_window = self->check_if_already_included(window_index,included_winnos)
    IF NOT this_window_has_already_been_included_as_a_part_of_a_concatenated_window THEN BEGIN
      size_all_data = size(all_data)
      width_all_windows_including_this =  size_all_data[3] + self->get_header_keyword('NAXIS3',window_index)

      all_data_new = make_array(size_all_data[1], size_all_data[2], width_all_windows_including_this, size_all_data[4])

      all_data_new[*, *, 0:size_all_data[3]-1,*] = all_data

      completeness = self->get_header_keyword('COMPLETE',window_index)
      incomplete = completeness.contains('I')
      last_x_ix = (incomplete) ? (size(data))[1]-1 : size_all_data[1]-1

      all_data_new[0:last_x_ix, *, size_all_data[3]:*, *] = data

      all_data = reform(all_data_new, size_all_data[1], size_all_data[2], width_all_windows_including_this, size_all_data[4])
      included_winnos = [included_winnos, self->get_header_keyword('WINNO',window_index)]
    ENDIF

  ENDELSE
END

FUNCTION spice_data::get_extno, extname
  filename = self.get_filename()
  fits_open, filename, fcb 
  fits_close,fcb
  
  extno = where(fcb.extname EQ extname,/NULL)
  return, extno
END


FUNCTION spice_data::read_satpixlist, extno

  fxbopen, lun, self.get_filename(), extno, satpixlist_header
  
  n_columns = fxpar(satpixlist_header,'TFIELDS')
  n_rows    = fxpar(satpixlist_header,'NAXIS2')
  saturated = fltarr(n_columns,n_rows)
  
  FOR colct=0,n_columns-1 DO FOR rowct = 0,n_rows-1 DO BEGIN 
     fxbread, lun, data, colct+1, rowct+1
     saturated[colct,rowct] = data
  ENDFOR
  
  fxbclose,lun

  return, saturated
  
END

FUNCTION spice_data::get_satpixlist, window_index
  referring_extname = self->get_header_keyword('EXTNAME', window_index)
  pixlists =  self->get_header_keyword('PIXLISTS', window_index)
  
  IF pixlists EQ !NULL THEN return, !NULL
  
  n_entries = n_elements(pixlists.indexOf(';'))
  IF n_entries NE 1 THEN message,'A L2 file may contain only a single entry in the PIXLISTS keyword, i.e. SATPIXLIST'
  
  IF ~pixlists.contains('SATPIXLIST') THEN message,'No SATPIXLIST present in PIXLISTS'
  
  return, pixlists
END


PRO spice_data::print_info_on_saturated_pixels, window_index, quiet=quiet
  IF keyword_set(quiet) THEN return
  
  satpixlist = self->get_satpixlist(window_index)
  IF satpixlist NE !NULL THEN BEGIN

     saturated = self->get_saturated(window_index)
     n_saturated = trim((size(saturated))[2])

     box_message,['','This window contains '+n_saturated+' pixels set to NaN due to contribution from saturated pixels.', $
                  'Set keyword MAX_SATURATION_FRACTION to a value between 0 and 1 to include pixels', $
                  'up to the given fractional contribution from saturated pixels.', $
                  'The value of filled in pixels will be corrected for the "filling factor" by upscaling',$
                  'the pixel value to value=value/(1-fractional_contribution_from_saturated_pixels)', $
                  'Setting MAX_SATURATION_FRACTION to 1 will set all fully saturated pixels to max(data)','']
  ENDIF
  
  
END

FUNCTION spice_data::get_saturated, window_index, satpixlist_attributes=satpixlist_attributes
  
  satpixlist = self->get_satpixlist(window_index)
  IF satpixlist EQ !NULL THEN return, !NULL
  
  satpixlist_split = satpixlist.split(';')

  satpixlist_extname = satpixlist_split[0]
  satpixlist_attributes = (satpixlist_split[1]).split(',')
  
  satpixlist_extno = self->get_extno(satpixlist_extname)
  saturated = self->read_satpixlist(satpixlist_extno)
  
  return, saturated
END




FUNCTION spice_data::restore_saturated_pixels, data, window_index,max_saturation_fraction
 
  saturated = self->get_saturated(window_index, satpixlist_attributes=satpixlist_attributes)
  IF saturated EQ !NULL THEN BEGIN
     box_message,['','Data does not contain any saturated pixels.','Returning untouched data array','']
     return, data
  ENDIF
  
  ix = saturated[0:3, *]-1
  original = saturated[4, *]
  saturation_fraction = saturated[5, *]
  
  n_rows = n_elements(original)
  
  max_saturation_fraction_orig = max_saturation_fraction
  
  n_restored = 0
  FOR rowct=0,n_rows-1 DO IF saturation_fraction[rowct] LT max_saturation_fraction THEN BEGIN 
     data[ix[0,rowct],ix[1,rowct],ix[2,rowct],ix[3,rowct]] = original[rowct]
     n_restored++

  ENDIF
  
  IF n_restored GT 0 THEN box_message,['',trim(n_restored)+' partially saturated pixels filled in','']
  
  IF max_saturation_fraction_orig EQ 1 THEN BEGIN
     fully_saturated_ix = where(saturation_fraction EQ 1)
     data[ix[0,fully_saturated_ix],ix[1,fully_saturated_ix],ix[2,fully_saturated_ix],ix[3,fully_saturated_ix]]=max(data) 
     box_message,['',trim(n_elements(fully_saturated_ix))+' fully saturated pixels set to max(data)','']
  ENDIF
  
  max_saturation_fraction = max_saturation_fraction_orig
  
  return, data
  
END



PRO spice_data::debin_y_dimension, data, nbin2
  sz = size(data)
  sit_and_stare = sz[0] EQ 4
  sz4 = (sit_and_stare) ? sz[4] : 1

  data = rebin(data, sz[1], sz[2]*nbin2, sz[3], sz4)
END


PRO spice_data::get_all_data_both_detectors, all_data_SW, all_data_LW
  ;;
  ;;+
  ;; Description:
  ;;     Create one data array per detector, each containing all data cubes
  ;;     of all the detector's windows, i.e.
  ;;     (NAXIS1, NAXIS2, total(NAXIS3),NAXIS4). If windows have been concatenated
  ;;     include the data from a concatenated window only once. Any windows that are binned
  ;;     in the y dimension are debinned to ensure that all windows have the
  ;;     same NAXIS2.
  ;;-
  n_windows = self->get_number_windows()
  FOR window_index = 0,n_windows-1 DO BEGIN
    data = self->get_window_data(window_index, /no_masking, /quiet)

    dumbbell = self->get_header_keyword('DUMBBELL', window_index) NE 0
    intensity_window = self->get_header_keyword('WIN_TYPE', window_index) EQ 'Intensity-window'
    IF ~dumbbell AND ~intensity_window THEN BEGIN
      nbin2 = self->get_header_keyword('NBIN2', window_index)

      IF nbin2 NE 1 THEN self->debin_y_dimension, data, nbin2

      CASE trim(self->get_header_keyword('DETECTOR', window_index)) OF
        'SW': self->add_window, all_data_SW, data, window_index, included_winnos
        'LW': self->add_window, all_data_LW, data, window_index, included_winnos
      ENDCASE

    ENDIF

  ENDFOR
END


PRO spice_data::get_y_intensity_both_detectors, y_intensity_SW, y_intensity_LW
  self->get_all_data_both_detectors, all_data_SW, all_data_LW

  IF all_data_SW EQ !NULL OR all_data_LW EQ !NULL THEN BEGIN
    message, (all_data_SW EQ !NULL) ? 'SW':'LW' + ' detector contains no data - using approximated slit range',/info
    y_intensity_sw = !NULL
    y_intensity_lw = !NULL
    return
  ENDIF

  y_intensity_SW = self->get_y_intensity(all_data_SW)
  y_intensity_LW = self->get_y_intensity(all_data_LW)
END


FUNCTION spice_data::get_rebinned_indices, indices, nbin2
  binned_indices = (indices-1)/nbin2+1
  return, binned_indices
END



FUNCTION spice_data::get_slit_y_range, data, window_index, approximated_slit=approximated_slit, debug_plot=debug_plot

  nbin2 = self->get_header_keyword('NBIN2', window_index)

  IF *self.slit_y_range NE !NULL THEN return, (nbin2 EQ 1) ? *self.slit_y_range : self->get_rebinned_indices(*self.slit_y_range, nbin2)

  IF ~keyword_set(approximated_slit) THEN BEGIN
    self->get_y_intensity_both_detectors, y_intensity_SW, y_intensity_LW
    approximated_slit = (y_intensity_SW EQ !NULL OR y_intensity_LW EQ !NULL)
    IF approximated_slit THEN message,'No windows on the ' + ((y_intensity_sw EQ !NULL) ? 'SW':'LW')+' detector, using approximated slit y range',/info
  ENDIF

  lower_dumbbell_max_ix = self->get_dumbbell_max_ix(y_intensity_LW, window_index, approximated_slit = approximated_slit)
  lower_slit_edge_ix = self->get_slit_edge(lower_dumbbell_max_ix)

  upper_dumbbell_max_ix = self->get_dumbbell_max_ix(y_intensity_SW, window_index, approximated_slit = approximated_slit, /upper)
  upper_slit_edge_ix = self->get_slit_edge(upper_dumbbell_max_ix,/upper)

  slit_y_range = [lower_slit_edge_ix, upper_slit_edge_ix]

  *self.slit_y_range = slit_y_range

  IF keyword_set(debug_plot) THEN BEGIN
    IF keyword_set(approximated_slit) THEN self->get_y_intensity_both_detectors, y_intensity_SW, y_intensity_LW
    self->debug_plot_slit_y_range, window_index, slit_y_range, $
      y_intensity_SW, upper_dumbbell_max_ix,  $
      y_intensity_LW, lower_dumbbell_max_ix
  ENDIF

  return, (nbin2 EQ 1) ? *self.slit_y_range : self->get_rebinned_indices(*self.slit_y_range, nbin2)
END


FUNCTION spice_data::check_if_data_may_be_masked, window_index
  level = self->get_level()
  IF level NE 2 THEN BEGIN
    message,'MASK_REGIONS_OUTSIDE_SLIT applies to L2 files only, returning unmodified data array',/info
    return, 0
  ENDIF

  dumbbell  = self->get_header_keyword('DUMBBELL', window_index) NE 0
  wide_slit = self->get_header_keyword('SLIT_WID', window_index) EQ 30
  IF dumbbell OR wide_slit THEN BEGIN
    message,'MASK_REGIONS_OUTSIDE_SLIT applies to narrow slit observations only, returning unmodified data array',/info
    return, 0
  ENDIF

  return,1
END

FUNCTION spice_data::mask_regions_outside_slit, data, window_index, approximated_slit=approximated_slit, debug_plot=debug_plot
  ;;
  ;;+
  ;; Description:
  ;;     Returns the input data array with any pixels that are above or
  ;;     below the narrow slit region set to NaN. This method is called when
  ;;     ::get_window_data is called if the no_masking keyword is NOT set.
  ;;
  ;;     And now a little background story:
  ;;     The height of the 2",4" and 6" slits is 600 pixels. At both ends of the slits
  ;;     there is a ~48 y-pixel gap with no throughput, then a dumbbell region of
  ;;     ~32 y-pixels.
  ;;
  ;;     A standard readout window was originally planned to include only
  ;;     the 600 pixels of the slit region (or a sub-range of pixels in this
  ;;     region), and optionally one or both dumbbells for a single of these
  ;;     windows.
  ;;
  ;;     However, the spectra turned out to be tilted on the detectors, the
  ;;     tilt angles are not the same on the detetors, and the spectra of the
  ;;     two detetors are displaced in the y direction relative to one another.
  ;;     In order to ensure that the windows contain the full slit on both
  ;;     detectors the new default window height is therefore 768 pixels. The
  ;;     result is that all narrow slit windows on the SW detector will contain the
  ;;     full upper dumbbell and the LW windows will contain the full lower
  ;;     dumbbell.
  ;;
  ;;     The L1 to L2 calibration includes a geometrical correction
  ;;     of tilts, slants, rotations and displacements. In theory the
  ;;     dumbbells should fall on the same pixels in every observation and it
  ;;     should be easy to mask them. However, the spectra for a given
  ;;     detector may be shifted +/- 10 pixels or so from one observation to
  ;;     another. The shift probably happens when the slit is changed but it's
  ;;     not fully understood.
  ;;
  ;;     Therefore, we need to determine where the y slit range based on the
  ;;     observational data. It's hard to set up fool proof criteria for
  ;;     determining the slit edges based on the signal from the slit
  ;;     itself, since the signal often is very weak. The dumbbell signal on the
  ;;     other hand is normally much stronger. Therefore, the help methods of
  ;;     this method determine the slit y range by first estimating the
  ;;     locations of the dumbbell regions:
  ;;
  ;;         1: For each detector, make a 1D array containg the intensity
  ;;            along the y direction [::get_y_intensity_both_detectors]
  ;;         2: Smooth the y intensity arrays heavily in order to estimate the
  ;;            midpoint of the dumbbell (i.e. the upper dumbbell for the SW y
  ;;            intensity array, the lower dummbell for the LW y array). Special
  ;;            care is taken if the dumbbells are not present in the data
  ;;            cube due to a non-standard window height, or if one (or both) of the
  ;;            dumbbells can't be identified (typically if a dumbbell falls
  ;;            off-limb). [::get_dumbbell_max_ix]
  ;;         3: Take the approximate number of pixels between the dumbbell
  ;;            midpoints and slit edges into account when estimating the slit
  ;;            y range [::get_slit_edge]
  ;;         5: Set all pixels in the data cube that are below or above the slit y
  ;;            range to NaN
  ;;
  ;; INPUTS:
  ;;     data:         a 4D data cube returned by ::get_window_data
  ;;     window_index: the index of the desired window
  ;;
  ;; KEYWORD PARAMETERS:
  ;;     approximated_slit: if set, a default value of the dumbbell midpoint
  ;;                        is used instead of trying to estimating the
  ;;                        midpoint. To be on the safe side a few pixels are
  ;;                        added (upper dumbbell) or subtracted (lower
  ;;                        dumbbell) from the estimated midpoint to make sure
  ;;                        that no slit data is masked in the case of an
  ;;                        unusually low or high placement of the spectra.
  ;;
  ;; OUTPUT:
  ;;     Returns the data cube that was given as input, but with any pixels
  ;;     below or above the narrow slit set to NaN.
  ;;
  ;; SIDE EFFECTS:
  ;;     If approximated_slit is not set, then ::get_window_data() will be called
  ;;     for all windows in the file once. The structure tag self.slit_y_range
  ;;     will be set the first time this method is called. A later call of
  ;;     this method will use the value of self.slit_y_range.
  ;;-
  ;;

  data_may_be_masked = self->check_if_data_may_be_masked(window_index)
  IF ~data_may_be_masked THEN return, data

  slit_y_range = self->get_slit_y_range(data, window_index, approximated_slit = approximated_slit, debug_plot=debug_plot)

  data[*,0:slit_y_range[0],*,*] = !values.f_nan
  data[*,slit_y_range[1]:*,*,*] = !values.f_nan

  return, data
END


;+
; Description:
;     Returns the data of the specified window.
;     Pixels below and above the slit are set to NaN in the returned array, except if
;     'no_masking' is set.
;
; INPUTS:
;     window_index : The index of the desired window
;
; KEYWORD PARAMETERS:
;     noscale : If present and non-zero, then the output data will not be
;                 scaled using the optional BSCALE and BZERO keywords in the
;                 FITS header.   Default is to scale.
;     no_masking: If set, then SPICE_DATA::mask_regions_outside_slit will NOT be called on the data.
;                 This procedure masks any y regions in a narrow slit data cube that don't contain
;                 slit data, i.e. pixels with contributions from parts of the
;                 detector that lie above/below the dumbbells,
;                 in the gap between the slit ends and the dumbbells, and the
;                 dumbbell regions themselves. The masking procedure is not called for wide-slit
;                 observations or if window_index corresponds to a regular
;                 dumbbell extension.
;     approximated_slit: If set, routine uses a fixed (conservative) value for the slit
;                 range, i.e. does not estimate the slit length based on the position of the dumbbells.
;                 The keyword is ignored if NO_MASKING is set.
;     debug_plot: If set, make plots to illustrate which part of the window is being masked.
;                 This keyword is ignored if NO_MASKING is set.
;     load : Obsolete and ignored. This is here for backwards-compatibility.
;     slit_only : Obsolete and ignored. This is here for
;                 backwards-compatibility.
;     max_saturation_fraction: pixels with a contribution fraction from saturated L1 pixels above this limit 
;                     are set to nan. Default is 0, i.e. all pixels influenced by saturated pixels are nan. 
;                     Pixels with a saturation fraction below this limit are set to the value calculated by 
;                     spice_prep when setting saturated L1 pixels to 0 before the geometrical correction, 
;                     and then correcting for the filling factor by upscaling the L2 pixel value to 
;                     value /= (1-fraction). The coordinates of pixels influenced by saturated and the
;                     corresponding upscaled values are stored in a pixel list binary table extension SATPIXLIST(...) 
;     nodescale : Obsolete. If set, then NOSCALE is set. This is here for backwards-compatibility.
;
; OUTPUT:
;     Returns either the data of the window as an array or a link to the data.
;-
FUNCTION spice_data::get_window_data, window_index, noscale=noscale, $
  no_masking=no_masking, approximated_slit=approximated_slit, debug_plot=debug_plot, $
  load=load, slit_only=slit_only, nodescale=nodescale,max_saturation_fraction=max_saturation_fraction, quiet=quiet
  ;Returns the data of a window
  COMPILE_OPT IDL2
  
  default, max_saturation_fraction, 0
  
  IF max_saturation_fraction GT 1 THEN message,'MAX_SATURATION_FRACTION must be between 0 and 1'
  
  IF N_PARAMS() LT 1 THEN BEGIN
    message, 'missing input, usage: get_window_data, window_index [, load=load, noscale=noscale]', /info
    return, !NULL
  ENDIF ELSE IF ~self.check_window_index(window_index) THEN return, !NULL

  IF keyword_set(noscale) || keyword_set(nodescale) THEN descaled=2 ELSE descaled=1
  IF keyword_set(no_masking) THEN masked=0 ELSE $
    IF keyword_set(approximated_slit) THEN masked=2 ELSE masked=1
  IF (*self.window_descaled)[window_index] EQ descaled && $
    (*self.window_masked)[window_index] EQ masked && (*self.window_max_sat)[window_index] EQ max_saturation_fraction THEN BEGIN
     data = *(*self.window_data)[window_index]
  ENDIF ELSE BEGIN
    data = readfits(self.get_filename(), hdr, noscale=noscale, ext=window_index)
    
    IF keyword_set(max_saturation_fraction) THEN BEGIN 
       data = self.restore_saturated_pixels(data, window_index,max_saturation_fraction)
    ENDIF ELSE self->print_info_on_saturated_pixels, window_index, quiet=quiet
    
    IF ~keyword_set(no_masking) THEN BEGIN
       data = self.mask_regions_outside_slit(data, window_index, approximated_slit = approximated_slit, debug_plot = debug_plot)
    ENDIF
              
    IF ptr_valid((*self.window_data)[window_index]) THEN ptr_free, (*self.window_data)[window_index]
    (*self.window_data)[window_index] = ptr_new(data)
    (*self.window_descaled)[window_index] = descaled
    (*self.window_max_sat)[window_index] = max_saturation_fraction
    (*self.window_masked)[window_index] = masked
  ENDELSE
  return, data
END


;+
; Description:
;     Returns the data of the specified window and exposure index. If 'noscale' keyword is set,
;     the output data will not be scaled using the optional BSCALE and BZERO keywords in the
;     FITS header.
;     The exposure index is in the first dimension of the 4D cube in case the study type is 'Raster',
;     and in the fourth dimension if study type is 'Sit-and-stare'.
;     The array is also transposed, so that it can be directly plotted, i.e.
;     array = [lambda, instrument-Y].
;
; INPUTS:
;     window_index : The index of the desired window.
;     exposure_index : The index of the desired exposure.
;
; KEYWORD PARAMETERS:
;     noscale : If present and non-zero, then the output data will not be
;                 scaled using the optional BSCALE and BZERO keywords in the
;                 FITS header.   Default is to scale.
;     debin : If set, the image will be expanded if binning is GT 1, and data values
;             will be divided by the binning value.
;     no_masking: If set, then SPICE_DATA::mask_regions_outside_slit will NOT be called on the data.
;                 This procedure masks any y regions in a narrow slit data cube that don't contain
;                 slit data, i.e. pixels with contributions from parts of the
;                 detector that lie above/below the dumbbells,
;                 in the gap between the slit ends and the dumbbells, and the
;                 dumbbell regions themselves. The masking procedure is not called for wide-slit
;                 observations or if window_index corresponds to a regular
;                 dumbbell extension.
;     approximated_slit: If set, routine uses a fixed (conservative) value for the slit
;                 range, i.e. does not estimate the slit length based on the position of the dumbbells.
;                 The keyword is ignored if NO_MASKING is set.
;     nodescale : Obsolete. If set, then NOSCALE is set. This is here for backwards-compatibility.
;
; OUTPUT:
;     Returns a transposed 2D subset of the data from the specified window and exposure (array = [lambda, instrument-Y]).
;-
FUNCTION spice_data::get_one_image, window_index, exposure_index, debin=debin, noscale=noscale, $
  no_masking=no_masking, approximated_slit=approximated_slit, $
  nodescale=nodescale
  ;Returns a transposed 2D subset of the data from the specified window and exposure (array = [lambda, instrument-Y])
  COMPILE_OPT IDL2

  IF N_PARAMS() LT 2 THEN BEGIN
    message, 'missing input, usage: get_one_image, window_index, exposure_index [, noscale=noscale]', /info
    return, !NULL
  ENDIF ELSE IF ~self.check_window_index(window_index) THEN return, !NULL
  IF self.get_sit_and_stare() THEN naxis = self.get_header_keyword('NAXIS4', window_index) $
  ELSE naxis = self.get_header_keyword('NAXIS1', window_index)
  IF exposure_index LT 0 || exposure_index GE naxis  THEN BEGIN
    print, 'exposure_index needs to be a scalar number between 0 and '+strtrim(string(naxis-1),2)
    return, !NULL
  ENDIF
  IF keyword_set(nodescale) then noscale=1

  data = self.get_window_data(window_index, noscale=noscale, no_masking=no_masking, approximated_slit=approximated_slit)
  IF self.get_sit_and_stare() THEN BEGIN
    data = reform(data[0,*,*,exposure_index])
  ENDIF ELSE BEGIN
    data = reform(data[exposure_index,*,*])
  ENDELSE
  data = transpose(data)
  IF keyword_set(debin) THEN BEGIN
    size_data = size(data)
    bin_y = (self.get_spatial_binning(window_index))[0]
    IF bin_y GT 1 THEN BEGIN
      new_data = rebin(data,size_data[1],size_data[2]*bin_y)
      FOR i=0,size_data[2]-1 DO BEGIN
        one_line = data[*,i]/bin_y
        FOR j=0,bin_y-1 DO BEGIN
          index = i*bin_y+j
          new_data[*,index] = one_line
        ENDFOR
      ENDFOR
      data = new_data
      size_data = size(data)
    ENDIF

    bin_l = (self.get_spectral_binning(window_index))[0]
    IF bin_l GT 1 THEN BEGIN
      new_data = rebin(data,size_data[1]*bin_l,size_data[2])
      FOR i=0,size_data[1]-1 DO BEGIN
        one_line = data[i,*]/bin_l
        FOR j=0,bin_l-1 DO BEGIN
          index = i*bin_l+j
          new_data[index,*] = one_line
        ENDFOR
      ENDFOR
      data = new_data
    ENDIF
  ENDIF
  return, data
END


;+
; Description:
;     Descales the array, using BSCALE and BZERO keywords in the header.
;     If you get the data from this object via get_window_data() while
;     setting the keyword 'noscale', you will have to call this method yourself.
;
; INPUTS:
;     array : A numeric array, which is returned by SPICE_DATA::get_window_data.
;     window_index : The index of the window this array belongs to.
;
; OUTPUT:
;     Returns the descaled array (=array * bscale + bzero)
;-
FUNCTION spice_data::descale_array, array, window_index
  ;Descales the array, using BSCALE and BZERO keywords in the header
  COMPILE_OPT IDL2

  IF N_PARAMS() LT 2 THEN BEGIN
    message, 'missing input, usage: descale_array, array, window_index', /info
    return, !NULL
  ENDIF

  bscale = self.get_header_keyword('BSCALE', window_index, 1)
  bzero = self.get_header_keyword('BZERO', window_index, 0)
  return, array * bscale + bzero
END


;+
; Description:
;     Returns the window index/indices which contain a given wavelength or window name.
;
; INPUTS:
;     input : Scalar or array of numbers or string.
;             Ff input is one or more numbers, it is interpreted as wavelengths
;             and indices of windows including those wavelengths are returned.
;             If input is one or more strings, it is interpreted as the window ID
;             and indices of the corresponding windows are returned.
;
; OUTPUT:
;     Integer array, with as many elements as input.
;-
FUNCTION spice_data::get_window_index, input
  ;Returns window index of a given wavelength or window name
  COMPILE_OPT IDL2

  IF n_params() EQ 0 THEN BEGIN
    message,'getwindx,input',/info
    return,-1
  ENDIF
  iwin=intarr(n_elements(input))
  FOR iw=0,n_elements(input)-1 DO BEGIN
    IF datatype(input[iw]) EQ 'STR' THEN BEGIN
      iwin[iw]=(where((strupcase(self->get_window_id())) EQ $
        strupcase(input[iw]),c))[0]
      IF c EQ 0 THEN BEGIN
        message,'Line_id not found : '+input[iw],/info
        iwin[iw]=-1
      ENDIF
    ENDIF ELSE BEGIN
      IF input[iw] GE 0 && input[iw] LE (self->get_number_windows())-1 THEN BEGIN
        iwin[iw]=input[iw]
      ENDIF ELSE BEGIN
        ;   else e.g. input=1334.
        nwin=self->get_number_windows()
        winmax=fltarr(nwin)
        winmin=fltarr(nwin)
        FOR i=0,nwin-1 DO BEGIN
          winmax[i]=max(self->get_lambda_vector(i), min=mintemp)
          winmin[i]=mintemp
        ENDFOR
        prod=(winmax-input[iw])*(input[iw]-winmin)
        iwin[iw]=(where(prod gt 0,c))[0]
        IF c EQ 0 THEN BEGIN
          message,'wavelength not found '+trim(input[iw],'(f10.2)'),/info
          iwin[iw]=-1
        ENDIF
      ENDELSE
    ENDELSE
  ENDFOR
  return,iwin
END


;+
; Description:
;     This function returns the position of the window on the CCD, starting with 0 if idl_coord is set, 1 otherwise.
;     The position is given as a 4-element vector, with [lambda0, lambda1, y0, y1].
;     Note: y0 > y1, but lambda0 < lambda1.
;
; INPUTS:
;     window_index : The index of the window.
;
; KEYWORD PARAMETERS:
;     idl_coord : If set, the coordinates start with zero, instead of with 1.
;     reverse_y : Y-coordinates are given as (CCD-size +1 - (original y-coords)).
;     reverse_x : For dumbbells x-coordinates are flipped. If this keyword is set, the coordinates will
;                 be flipped again, i.e. values of PXBEG3 and PXEND3 will be swapped.
;     loud      : If set, warnings will be printed.
;
; OUTPUT:
;     Integer array with 4 elements [lambda0, lambda1, y0, y1].
;
; OPTIONAL OUTPUT:
;     detector : int, 1 or 2 to indicate on which detector the window is.
;-
FUNCTION spice_data::get_window_position, window_index, detector=detector, $
  idl_coord=idl_coord, reverse_y=reverse_y, reverse_x=reverse_x, loud=loud
  ;Returns the position of the window on the CCD, starting with 0 if idl_coord is set, 1 otherwise
  COMPILE_OPT IDL2

  ccd_size = self.get_ccd_size()

  PXBEG3 = self.get_header_keyword('PXBEG3', window_index)
  IF PXBEG3 LT 0 THEN BEGIN
    message, 'PXBEG3 < 0: '+strtrim(string(PXBEG3))+' < 0', /info
    detector = 1
  ENDIF ELSE IF PXBEG3 GT 2*ccd_size[0] THEN BEGIN
    message, 'PXBEG3 > 2 * CCD-size: '+strtrim(string(PXBEG3))+' > '+strtrim(string(2*ccd_size[0])), /info
    detector = 2
  ENDIF ELSE IF PXBEG3 GT ccd_size[0] THEN BEGIN
    detector = 2
  ENDIF ELSE BEGIN
    detector = 1
  ENDELSE

  PXEND3 = self.get_header_keyword('PXEND3', window_index)
  IF PXEND3 LT 0 THEN message, 'PXEND3 < 0: '+strtrim(string(PXEND3))+' < 0', /info
  IF PXEND3 LT PXBEG3 THEN BEGIN
    IF self.has_dumbbells(window_index) && keyword_set(reverse_x) THEN BEGIN
      beg_temp = PXEND3
      PXEND3 = PXBEG3
      PXBEG3 = beg_temp
    ENDIF ELSE BEGIN
      IF keyword_set(loud) THEN message, 'PXEND3 < PXBEG3: '+strtrim(string(PXEND3))+' < '+strtrim(string(PXBEG3)), /info
    ENDELSE
  ENDIF
  IF PXEND3 GT 2*ccd_size[0] THEN $
    message, 'PXEND3 > 2 * CCD-size: '+strtrim(string(PXEND3))+' > '+strtrim(string(2*ccd_size[0])), /info

  PXBEG2 = self.get_header_keyword('PXBEG2', window_index)
  IF PXBEG2 LT 0 THEN message, 'PXBEG2 < 0: '+strtrim(string(PXBEG2))+' < 0', /info
  IF PXBEG2 GT ccd_size[1] THEN $
    message, 'PXBEG2 > CCD-size: '+strtrim(string(PXBEG2))+' > '+strtrim(string(ccd_size[1])), /info

  PXEND2 = self.get_header_keyword('PXEND2', window_index)
  IF PXEND2 LT 0 THEN message, 'PXEND2 < 0: '+strtrim(string(PXEND2))+' < 0', /info
  IF keyword_set(loud) && PXEND2 GT PXBEG2 THEN $
    message, 'PXEND2 > PXBEG2: '+strtrim(string(PXEND2))+' > '+strtrim(string(PXBEG2)), /info
  IF PXEND2 GT ccd_size[1] THEN $
    message, 'PXEND2 > CCD-size: '+strtrim(string(PXEND2))+' > '+strtrim(string(ccd_size[1])), /info

  position = [PXBEG3, PXEND3, PXBEG2, PXEND2]
  IF keyword_set(reverse_y) THEN position[2:3] = ccd_size[1] + 1 - position[2:3]
  IF keyword_set(idl_coord) THEN position = position - 1
  return, position
END


;+
; Description:
;     This method returns the specified keyword from the given extension, if the keyword does not exist
;     'missing_value' is returned if it is provided, !NULL otherwise. This method can also return
;     the variable values of a keyword, if it is available in the binary table extension.
;     See keyword VARIABLE_VALUES.
;
; INPUTS:
;     keyword : string, The header keyword for which the value should be returned.
;     extension_index : The index of the extension this keyword belongs to.
;
; OPTIONAL INPUTS:
;     missing_value : the value that should be returned, if the keyword does not exist
;                     if this is not provided !NULL is returned
;
; OPTIONAL OUTPUT:
;     exists : boolean, Set this to a named variable. This variable will be set to 1, if the keyword exists, 0 otherwise.
;     variable_values : array, contains the variable values for this keyword, if this keyword is present
;                       in the binary table extension 'VARIABLE-KEYWORDS', otherwise !NULL.
;                       Calls the method spice_data::get_bintable_data with the VALUES_ONLY keyword.
;
; KEYWORDS:
;     values_only: If set then only the values in the binary table extension are returned to VARIABLE_VALUES as an array,
;                  instead of the default output structure with metadata.
;
; OUTPUT:
;     Returns either the keyword value, the MISSING_VALUE or !NULL.
;-
FUNCTION spice_data::get_header_keyword, keyword, extension_index, missing_value, exists=exists, $
  variable_values=variable_values, values_only=values_only
  ;Returns the specified keyword from the extension, or 'missing_value' if provided, !NULL otherwise
  COMPILE_OPT IDL2

  IF N_PARAMS() LT 2 THEN BEGIN
    message, 'missing input, usage: get_header_keyword, keyword, extension_index [, missing_value, exists=exists, variable_values=variable_values, values_only=values_only]', /info
    return, !NULL
  ENDIF ELSE IF N_ELEMENTS(keyword) NE 1 || SIZE(keyword, /TYPE) NE 7 THEN BEGIN
    message, 'keyword needs to be a scalar string', /info
    return, !NULL
  ENDIF ELSE IF ~self.check_extension_index(extension_index) THEN return, !NULL

  ; keywords with a '-' in the name, will be renamed when they are transformed into structures (in fitshead2struct),
  ; '-' becomes '_D$'
  ;temp = strsplit(keyword, '-', count=count, /extract)
  ;IF count GT 1 THEN keyword = strjoin(temp, '_D$')

  IF ARG_PRESENT(variable_values) THEN BEGIN
    variable_values = self.get_bintable_data(keyword, values_only=values_only)
  ENDIF

  result = fxpar(*(*self.window_headers_string)[extension_index], keyword, missing=missing_value, count=count)
  if size(result, /type) eq 7 then result = result.trim()

  exists = count gt 0
  IF exists THEN BEGIN
    return, result
  ENDIF ELSE BEGIN
    IF N_ELEMENTS(missing_value) EQ 0 THEN return, !NULL $
    ELSE return, missing_value
  ENDELSE

END


;+
; Description:
;     This method is deprecated, but still available for compatibility reasons.
;     get_header_keyword instead replaces this method. See there for documentation
;-
FUNCTION spice_data::get_header_info, keyword, extension_index, missing_value, exists=exists
  message, 'This function is deprecated. Use SPICE_DATA::get_header_keyword instead', /informational
  return, self.get_header_keyword(keyword, extension_index, missing_value, exists=exists)
END


;+
; Description:
;     Returns the header of the given extension, either as a string array or as a structure.
;
; INPUTS:
;     extension_index : The index of the extension for which the header should be returned.
;                    This index will be ignored if either LOWER_DUMBBELL or UPPER_DUMBBELL is set.
;
; KEYWORD PARAMETERS:
;     lower_dumbbell : If set, the header of the lower dumbbell will be returned.
;     upper_dumbbell : If set, the header of the upper dumbbell will be returned.
;     structure : If set, the header will be returned as a structure instead of a string array.
;
; OUTPUT:
;     Returns the header as a string array or a structure.
;-
FUNCTION spice_data::get_header, extension_index, lower_dumbbell=lower_dumbbell, upper_dumbbell=upper_dumbbell, $
  structure=structure
  ;Returns the header of the given extension as a string array or a structure
  COMPILE_OPT IDL2

  IF keyword_set(lower_dumbbell) THEN extension_index=self.get_dumbbells_index(/lower)
  IF keyword_set(upper_dumbbell) THEN extension_index=self.get_dumbbells_index(/upper)
  IF ~self.check_extension_index(extension_index) THEN return, !NULL
  IF keyword_set(structure) then return, *(*self.window_headers)[extension_index] $
  ELSE return, *(*self.window_headers_string)[extension_index]
END


;+
; Description:
;     Returns the number of windows this file/object contains.
;
; OUTPUT:
;     int: number of windows
;-
FUNCTION spice_data::get_number_windows
  ;Returns the number of windows this file contains
  COMPILE_OPT IDL2

  return, self.nwin
END


;+
; Description:
;     Returns the number of extensions this file/object contains.
;
; OUTPUT:
;     int: number of extensions
;-
FUNCTION spice_data::get_number_extensions
  ;Returns the number of extensions this file contains
  COMPILE_OPT IDL2

  return, self.next
END


;+
; Description:
;     Returns the title.
;
; OUTPUT:
;     string
;-
FUNCTION spice_data::get_title
  ;Returns the title, i.e. 'SPICE'
  COMPILE_OPT IDL2

  return, self.title
END


;+
; Description:
;     Returns SPICE OBS ID.
;
; OUTPUT:
;     string
;-
FUNCTION spice_data::get_obs_id
  ;Returns SPICE OBS ID
  COMPILE_OPT IDL2

  obs_id = self.get_header_keyword('SPIOBSID', 0, -1)
  IF size(obs_id, /TYPE) NE 7 THEN obs_id = string(obs_id)
  return, strtrim(obs_id,2)
END


;+
; Description:
;     Returns start date and time of observation in UTC format.
;
; OUTPUT:
;     int: number of windows
;-
FUNCTION spice_data::get_start_time
  ;Returns start date and time of observation in UTC format
  COMPILE_OPT IDL2

  start_time = self.get_header_keyword('DATE-BEG', 0, '')
  return, start_time
END


;+
; Description:
;     Returns end date and time of observation in UTC format.
;
; OUTPUT:
;     string
;-
FUNCTION spice_data::get_end_time
  ;Returns end date and time of observation in UTC format
  COMPILE_OPT IDL2

  end_time = self.get_header_keyword('DATE-END', 0, '')
  return, end_time
END


;+
; Description:
;     Returns 1 if the raster is a sit-and-stare, 0 otherwise.
;
; OUTPUT:
;     boolean
;-
FUNCTION spice_data::get_sit_and_stare
  ;Returns 1 if raster is a sit-and-stare, 0 otherwise
  COMPILE_OPT IDL2

  sit_and_stare = self.get_header_keyword('STUDYTYP', 0) EQ 'Sit-and-stare'
  return, sit_and_stare
END


;+
; Description:
;     Returns the level of the file.
;
; OUTPUT:
;     int: level number (0, 1 or 2)
;
; OPTIONAL OUTPUT:
;     low_latency: boolean, 1 if this file is a low latency file (i.e. LL0x)
;-
FUNCTION spice_data::get_level, low_latency=low_latency
  ;Returns the level of the file
  COMPILE_OPT IDL2

  level_string = self.get_header_keyword('LEVEL', 0)
  low_latency = 0
  CASE level_string OF
    'LL01': BEGIN
      low_latency = 1
      level = 1
    END
    'LL02': BEGIN
      low_latency = 1
      level = 2
    END
    'L0': level = 0
    'L1': level = 1
    'L2': level = 2
    'L3': level = 3
    else: level = -1
  ENDCASE
  return, level
END


;+
; Description:
;     Returns BUNIT, physical units of the data.
;
; OUTPUT:
;     string
;-
FUNCTION spice_data::get_variable_unit
  ;Returns BUNIT, physical units of the data
  COMPILE_OPT IDL2

  bunit = self.get_header_keyword('BUNIT', 0, '')
  return, bunit
END


;+
; Description:
;     Returns BTYPE, type of data in images.
;
; OUTPUT:
;     string
;-
FUNCTION spice_data::get_variable_type
  ;Returns BTYPE, type of data in images
  COMPILE_OPT IDL2

  btype = self.get_header_keyword('BTYPE', 0, '')
  return, btype
END


;+
; Description:
;     Returns S/C CCW roll relative to Solar north in degrees.
;
; OUTPUT:
;     float
;-
FUNCTION spice_data::get_satellite_rotation
  ;Returns S/C CCW roll relative to Solar north in degrees
  COMPILE_OPT IDL2

  crota = self.get_header_keyword('CROTA', 0)
  return, crota
END


;+
; Description:
;     Returns the value for missing pixels.
;
; OUTPUT:
;     float
;-
FUNCTION spice_data::get_missing_value
  ;Returns the value for missing pixels
  COMPILE_OPT IDL2

  missing = self.get_header_keyword('BLANK', 0)
  if N_ELEMENTS(missing) EQ 0 && self->get_level() EQ 2 THEN missing = !values.f_nan
  return, missing
END


;+
; Description:
;     Returns the 2-element vector containing the CCD size.
;
; OUTPUT:
;     int array
;-
FUNCTION spice_data::get_ccd_size
  ;Returns the 2-element vector containing the CCD size
  COMPILE_OPT IDL2

  return, self.ccd_size
END


;+
; Description:
;     Returns the window ID of one or more windows. window_index is optional
;     if not provided, window IDs of all windows are returned, if it is
;     scalar, the result will be a scalar string, and if window_index is
;     an array, the result will be a string array of same size.
;
; INPUTS:
;     window_index : the index of the window the ID is asked for
;                    scalar or 1D-int-array. Default is all windows.
;
; OUTPUT:
;     string or string array
;-
FUNCTION spice_data::get_window_id, window_index
  ;Returns the window ID, as string or string array
  COMPILE_OPT IDL2

  IF n_params() EQ 0 THEN BEGIN
    window_id = strarr(self.get_number_windows())
    FOR i = 0, self.get_number_windows()-1 DO BEGIN
      window_id[i] = self.get_header_keyword('EXTNAME', i)
    ENDFOR
  ENDIF ELSE BEGIN
    IF N_ELEMENTS(window_index) eq 1 THEN BEGIN
      window_id = self.get_header_keyword('EXTNAME', window_index[0])
    ENDIF ELSE BEGIN
      window_id = strarr(N_ELEMENTS(window_index))
      FOR i = 0,N_ELEMENTS(window_index)-1 DO BEGIN
        window_id[i] = self.get_header_keyword('EXTNAME', window_index[i])
      ENDFOR
    ENDELSE
  ENDELSE

  return, window_id
END


;+
; Description:
;     Prints all window indices and their IDs to the command line.
;-
PRO spice_data::show_lines
  ;Prints all window indices and their IDs to the command line.
  COMPILE_OPT IDL2

  window_id = self.get_window_id()
  FOR i=0,self.get_number_windows()-1 DO BEGIN
    print, i, ': ' + window_id[i]
  ENDFOR
END


;+
; Description:
;     Returns the number of exposures in the window, or if window_index
;     is not provided, a vector containing the numbers of exposures
;     for each window
;
; OPTIONAL INPUTS:
;     window_index : the index of the window(s). Default all windows.
;
; OUTPUT:
;     int or int-array
;-
FUNCTION spice_data::get_number_exposures, window_index
  ;Returns the number of exposures in the window
  COMPILE_OPT IDL2

  IF N_ELEMENTS(window_index) EQ 0 THEN BEGIN
    n_exp = intarr(self.get_number_windows())
    FOR iwin=0,self.get_number_windows()-1 DO BEGIN
      IF self.get_sit_and_stare() THEN n_exp[iwin] = self.get_header_keyword('NAXIS4', iwin) $
      ELSE n_exp[iwin] = self.get_header_keyword('NAXIS1', iwin)
    ENDFOR
  ENDIF ELSE BEGIN
    IF self.get_sit_and_stare() THEN n_exp = self.get_header_keyword('NAXIS4', window_index) $
    ELSE n_exp = self.get_header_keyword('NAXIS1', window_index)
  ENDELSE
  return, n_exp
END


;+
; Description:
;     Returns the number of pixels in y in the window, or if window_index
;     is not provided, a vector containing the numbers of pixels in y
;     for each window
;
; OPTIONAL INPUTS:
;     window_index : the index of the window
;
; OUTPUT:
;     int or int-array
;-
FUNCTION spice_data::get_number_y_pixels, window_index
  ;Returns the number of pixels in y in the window
  COMPILE_OPT IDL2

  IF N_ELEMENTS(window_index) EQ 0 THEN BEGIN
    n_slit = intarr(self.get_number_windows)
    FOR iwin=0,self.get_number_windows-1 DO BEGIN
      n_slit[iwin] = self.get_header_keyword('NAXIS2', iwin)
    ENDFOR
  ENDIF ELSE BEGIN
    n_slit = self.get_header_keyword('NAXIS2', window_index)
  ENDELSE
  return, n_slit
END


;+
; Description:
;     Returns the exposure time of the given window per exposure.
;
; INPUTS:
;     window_index : The index of the window.
;
; OUTPUT:
;     float
;-
FUNCTION spice_data::get_exposure_time, window_index
  ;Returns the exposure time of the given window per exposure
  COMPILE_OPT IDL2

  exptime = self.get_header_keyword('XPOSURE', window_index)
  return, exptime
END


;+
; Description:
;     Returns name of axis, if axis is not provided a string vector
;     will be returned that contains the names of all axes.
;     The name of the axis includes its unit in square brackets,
;     except if the pixels keyword is set, then it says pixels instead
;     of units, or if no_unit keyword is set.
;
; OPTIONAL INPUTS:
;     axis : the index of the axis, may be a vector
;
; KEYWORD PARAMETERS:
;     pixels : Return 'pixels' as unit
;     no_unit : Do not include units in axis name
;
; OUTPUT:
;     string or string array
;-
FUNCTION spice_data::get_axis_title, axis, pixels=pixels, no_unit=no_unit
  ;Returns name of axis, if axis is not provided a string vector will be returned
  COMPILE_OPT IDL2

  axes = ['Solar X', 'Solar Y', 'Wavelength', 'Time']
  IF ~keyword_set(no_unit) THEN BEGIN
    IF keyword_set(pixels) THEN BEGIN
      axes = axes + ' [pixels]'
    ENDIF ELSE BEGIN
      axes[0] = axes[0] + ' [' + strtrim(self.get_header_keyword('CUNIT1', 0),2) + ']'
      axes[1] = axes[1] + ' [' + strtrim(self.get_header_keyword('CUNIT2', 0),2) + ']'
      axes[2] = axes[2] + ' [' + strtrim(self.get_header_keyword('CUNIT3', 0),2) + ']'
      axes[3] = axes[3] + ' [' + strtrim(self.get_header_keyword('CUNIT4', 0),2) + ']'
    ENDELSE
  ENDIF
  IF N_ELEMENTS(axis) eq 0 THEN return, axes
  return, axes[axis]
END


;+
; Description:
;     Returns a vector containing the coordinate (instrument x-direction) for each pixel in the first dimension.
;
; INPUTS:
;     window_index : The index of the window.
;
; OUTPUT:
;     float array, coordinate in arcsec
;-
FUNCTION spice_data::get_instr_x_vector, window_index
  ;Returns a vector containing the coordinate for each pixel in instrument x-direction
  COMPILE_OPT IDL2

  crval = self.get_header_keyword('crval1', window_index)
  naxis = self.get_header_keyword('naxis1', window_index)
  crpix = self.get_header_keyword('crpix1', window_index)
  cdelt = self.get_header_keyword('cdelt1', window_index)
  pc1_1 = self.get_header_keyword('PC1_1', window_index)
  x_vector = crval + cdelt * pc1_1 * (findgen(naxis)+1.0-crpix)
  IF naxis EQ 1 THEN BEGIN
    naxis = self.get_header_keyword('naxis4', window_index)
    x_vector = replicate(x_vector, naxis)
  ENDIF
  return, x_vector
END


;+
; Description:
;     Returns a vector containing the coordinate for each pixel in the second dimension, instrument y-direction
;     for the selected window, or the full CCD this window belongs to
;
; INPUTS:
;     window_index : the index of the window
;
; OPTIONAL KEYWORDS:
;     full_ccd : If set, a vector of size CCD-size[1] is returned with coordinate values
;                for the whole detector
;
; OUTPUT:
;     float array, coordinate in arcsec
;-
FUNCTION spice_data::get_instr_y_vector, window_index, full_ccd=full_ccd
  ;Returns a vector containing the coordinate for each pixel in instrument y-direction
  COMPILE_OPT IDL2

  crval = self.get_header_keyword('crval2', window_index)
  crpix = self.get_header_keyword('crpix2', window_index)
  cdelt = self.get_header_keyword('cdelt2', window_index)
  pc2_2 = self.get_header_keyword('PC2_2', window_index)
  IF keyword_set(full_ccd) THEN BEGIN
    PXBEG2 = (self.get_window_position(window_index, /reverse_y))[2]
    cripx = crpix + PXBEG2
    naxis = (self.get_ccd_size())[1]
  ENDIF ELSE BEGIN
    naxis = self.get_header_keyword('naxis2', window_index)
  ENDELSE
  y_vector = crval + cdelt * pc2_2 * (findgen(naxis)+1.0-crpix)
  return, y_vector
END


;+
; Description:
;     Returns a vector containing the wavelength for each pixel in third dimension for
;     the selected window, or the full CCD this window belongs to
;
; INPUTS:
;     window_index : the index of the window
;
; OPTIONAL KEYWORDS:
;     full_ccd : if set, a vector of size CCD-size[0] is returned with lamda values
;                for the whole detector
;
; OUTPUT:
;     float array, wavelength in nm
;-
FUNCTION spice_data::get_lambda_vector, window_index, full_ccd=full_ccd
  ;Returns a vector containing the wavelength for each pixel in third dimension for window or full CCD
  COMPILE_OPT IDL2

  crval = self.get_header_keyword('crval3', window_index)
  cdelt = self.get_header_keyword('cdelt3', window_index)
  crpix = self.get_header_keyword('crpix3', window_index)
  IF keyword_set(full_ccd) THEN BEGIN
    PXBEG1 = self.get_header_keyword('PXBEG1', window_index)
    crpix = crpix + PXBEG1
    naxis = (self.get_ccd_size())[0]
  ENDIF ELSE BEGIN
    naxis = self.get_header_keyword('naxis3', window_index)
  ENDELSE
  lambda_vector = crval + (findgen(naxis)+1.0-crpix) * cdelt
  return, lambda_vector
END


;+
; Description:
;     Returns a vector containing the time for each pixel in fourth dimension
;
; INPUTS:
;     window_index : the index of the window
;
; OUTPUT:
;     float array, time in seconds
;-
FUNCTION spice_data::get_time_vector, window_index
  ;Returns a vector containing the time for each pixel in fourth dimension
  COMPILE_OPT IDL2

  crval = self.get_header_keyword('crval4', window_index)
  naxis = self.get_header_keyword('naxis4', window_index)
  IF naxis EQ 1  THEN BEGIN
    naxis = self.get_header_keyword('naxis1', window_index)
    crpix = self.get_header_keyword('crpix1', window_index)
    factor = self.get_header_keyword('PC4_1', window_index, 1)
  ENDIF ELSE BEGIN
    crpix = self.get_header_keyword('crpix4', window_index)
    factor = 1
  ENDELSE
  cdelt = self.get_header_keyword('cdelt4', window_index)
  time_vector = crval + factor * (findgen(naxis)+1.0-crpix) * cdelt
  return, time_vector
END


;+
; Description:
;     Returns XCEN in arcsec.
;
; OPTONAL INPUTS:
;     window_index : the index of the window
;
; OUTPUT:
;     float : xcen in arcseconds
;-
FUNCTION spice_data::get_xcen, window_index
  ;Returns XCEN in archsec
  COMPILE_OPT IDL2

  if N_ELEMENTS(window_index) eq 0 then begin
    window_index = 0
  endif else begin
    IF ~self.check_window_index(window_index) THEN return, !NULL
  endelse
  crval = self.get_header_keyword('crval1', window_index)
  return, crval
END


;+
; Description:
;     Returns YCEN in archsec
;
; OPTONAL INPUTS:
;     window_index : the index of the window
;
; OUTPUT:
;     float : ycen in arcseconds
;-
FUNCTION spice_data::get_ycen, window_index
  ;Returns YCEN in archsec
  COMPILE_OPT IDL2

  if N_ELEMENTS(window_index) eq 0 then begin
    window_index = 0
  endif else begin
    IF ~self.check_window_index(window_index) THEN return, !NULL
  endelse
  crval = self.get_header_keyword('crval2', window_index)
  return, crval
END


;+
; Description:
;     Returns FOV in solar x direction, in arcsec
;
; OPTONAL INPUTS:
;     window_index : the index of the window
;
; OUTPUT:
;     float : fovx in arcseconds
;-
FUNCTION spice_data::get_fovx, window_index
  ;Returns FOV in solar x direction, in arcsec
  COMPILE_OPT IDL2

  if N_ELEMENTS(window_index) eq 0 then begin
    window_index = 0
  endif else begin
    IF ~self.check_window_index(window_index) THEN return, !NULL
  endelse
  x_coords = self.get_wcs_coord(window_index, /x)
  minx = min(x_coords, max=maxx)
  return, maxx-minx
END


;+
; Description:
;     Returns FOV in solar y direction, in arcsec
;
; OPTONAL INPUTS:
;     window_index : the index of the window
;
; OUTPUT:
;     float : fovy in arcseconds
;-
FUNCTION spice_data::get_fovy, window_index
  ;Returns FOV in solar y direction, in arcsec
  COMPILE_OPT IDL2

  if N_ELEMENTS(window_index) eq 0 then begin
    window_index = 0
  endif else begin
    IF ~self.check_window_index(window_index) THEN return, !NULL
  endelse
  x_coords = self.get_wcs_coord(window_index, /y)
  minx = min(x_coords, max=maxx)
  return, maxx-minx
END


;+
; Description:
;     Returns the coordinate(s) of one or more specified pixels, or if
;     pixels is not provided, for all pixels. returns coordinate(s) either
;     for all dimensions or just the one specified.
;
; INPUTS:
;     window_index : The index of the window.
;
; OPTIONAL INPUTS:
;     pixels : The pixel for which the coordinates should be returned. Values can be
;              outside of the actual data volume and can be floating point numbers.
;              Must be either a 4-element vector, or a 2D array of the form (4,n)
;              where n is the number of desired pixels.
;
; OPTIONAL KEYWORDS:
;     x : If set, only coordinates of the first dimension (x-direction) are returned.
;     y : If set, only coordinates of the second dimension (y-direction) are returned.
;     lambda : If set, only coordinates of the third dimension (wavelength) are returned.
;     time : If set, only coordinates of the fourth dimension (time) are returned.
;
; OUTPUT:
;     float array,
;         scalar: If one pixel is provided and one of the keywords is set
;         1D: - 1 pixel provided, no keywords set (4-element vector)
;             - Several (n) pixels provided, one of the keywords set (n-element vector)
;         2D: Several (n) pixels provided, no keywords set (4 x n array)
;         4D: No pixels provided, one of the keywords set (NAXIS1 x NAXIS2 x NAXIS3 x NAZIS4 array)
;         5D: No pixels provided, no keywords set (4 x NAXIS1 x NAXIS2 x NAXIS3 x NAZIS4 array)
;-
FUNCTION spice_data::get_wcs_coord, window_index, pixels, x=x, y=y, lambda=lambda, time=time
  ;Returns the coordinate(s) of one or more specified pixels, or all if pixels not provided
  COMPILE_OPT IDL2

  IF ~self.check_window_index(window_index) THEN return, !NULL
  size_pixels = size(pixels)
  IF (size_pixels[0] GT 0 && size_pixels[1] NE 4) || size_pixels[0] GT 2 THEN BEGIN
    message, 'pixels must have size (4,x) where x=any natural number', /info
    return, !NULL
  ENDIF

  coords = wcs_get_coord(*(*self.window_wcs)[window_index], pixels)
  CASE 1 OF
    keyword_set(x): axis_ind = 0
    keyword_set(y): axis_ind = 1
    keyword_set(lambda): axis_ind = 2
    keyword_set(time): axis_ind = 3
    ELSE: axis_ind = indgen(4)
  ENDCASE

  IF size_pixels[0] EQ 0 THEN BEGIN
    IF N_ELEMENTS(axis_ind) EQ 1 THEN BEGIN
      naxis1 = self.get_header_keyword('naxis1', window_index)
      naxis2 = self.get_header_keyword('naxis2', window_index)
      naxis3 = self.get_header_keyword('naxis3', window_index)
      naxis4 = self.get_header_keyword('naxis4', window_index)
      return, reform(coords[axis_ind,*,*,*,*], [naxis1, naxis2, naxis3, naxis4])
    ENDIF
    return, coords

  ENDIF ELSE IF size_pixels[0] EQ 1 THEN BEGIN
    return, coords[axis_ind]
  ENDIF ELSE BEGIN
    return, reform(coords[axis_ind, *])
  ENDELSE
END


;+
; Description:
;     Returns a vector containing the resolution of each dimension, or a
;     scalar number representing the resolution of one dimension.
;
; INPUTS:
;     window_index : the index of the window
;
; KEYWORD PARAMETERS:
;     x : only resolution in x-direction is returned (i.e. 'YLIF-TAN')
;     y : only resolution in y-direction is returned (i.e. 'ZLIF-TAN')
;     lambda : only spectral resolution is returned (i.e. 'WAVE')
;     time : only temporal resolution is returned (i.e. 'TIME')
;   these keyword parameters are exclusive, and if more than one is set, then the first one
;   in the list above is returned
;
; OUTPUT:
;     float array or float
;-
FUNCTION spice_data::get_resolution, window_index, x=x, y=y, lambda=lambda, time=time
  ;Returns a vector containing the resolution of each dimension, or a scalar if a keyword is set
  COMPILE_OPT IDL2

  cdelt1 = self.get_header_keyword('cdelt1', window_index)
  IF keyword_set(x) then return, cdelt1
  cdelt2 = self.get_header_keyword('cdelt2', window_index)
  IF keyword_set(y) then return, cdelt2
  cdelt3 = self.get_header_keyword('cdelt3', window_index)
  IF keyword_set(lambda) then return, cdelt3
  cdelt4 = self.get_header_keyword('cdelt4', window_index)
  IF keyword_set(time) then return, cdelt4
  return, [cdelt1, cdelt2, cdelt3, cdelt4]
END


;+
; Description:
;     Returns the binning factor in spatial y-direction.
;     If window_index is not provided a vector with binning factors for all
;     windows is returned.
;
; OPTIONAL INPUTS:
;     window_index : the index of the window (can be a list of indices)
;
; OUTPUT:
;     int array
;-
FUNCTION spice_data::get_spatial_binning, window_index
  ;Returns the binning factor in spatial y-direction (vector if window_index not provided)
  COMPILE_OPT IDL2

  IF N_ELEMENTS(window_index) eq 0 THEN window_index = indgen(self.get_number_windows())
  bin2 = intarr(N_ELEMENTS(window_index))
  FOR i=0,N_ELEMENTS(window_index)-1 DO BEGIN
    bin2[i] = self.get_header_keyword('NBIN2', window_index[i])
  ENDFOR
  return, bin2
END


;+
; Description:
;     Returns the binning factor in spectral direction.
;     If window_index is not provided a vector with binning factors for all
;     windows is returned.
;
; OPTIONAL INPUTS:
;     window_index : the index of the window (can be a list of indices)
;
; OUTPUT:
;     int array
;-
FUNCTION spice_data::get_spectral_binning, window_index
  ;Returns the binning factor in the spectral direction (vector if window_index not provided)
  COMPILE_OPT IDL2

  IF N_ELEMENTS(window_index) eq 0 THEN window_index = indgen(self.get_number_windows())
  bin3 = intarr(N_ELEMENTS(window_index))
  FOR i=0,N_ELEMENTS(window_index)-1 DO BEGIN
    bin3[i] = self.get_header_keyword('NBIN3', window_index[i])
  ENDFOR
  return, bin3
END


;+
; Description:
;     Checks whether a given window index is valid
;
; INPUTS:
;     window_index : the index of the window to be checked
;
; OUTPUT:
;     boolean, True if input is a valid window index
;-
FUNCTION spice_data::check_window_index, window_index
  COMPILE_OPT IDL2

  input_type = size(window_index, /type)
  input_index = where([1, 2, 3, 12, 13, 14, 15] EQ input_type)
  IF N_ELEMENTS(window_index) NE 1 || input_index EQ -1 || $
    window_index LT 0 || window_index GE self.nwin THEN BEGIN
    message, 'window_index needs to be a scalar number between 0 and ' + strtrim(string(self.nwin-1),2), /info
    return, 0
  ENDIF ELSE return, 1

END


;+
; Description:
;     Checks whether a given extension index is valid
;
; INPUTS:
;     extension_index : the index of the extension to be checked
;
; OUTPUT:
;     boolean, True if input is a valid extension index
;-
FUNCTION spice_data::check_extension_index, extension_index
  COMPILE_OPT IDL2

  input_type = size(extension_index, /type)
  input_index = where([1, 2, 3, 12, 13, 14, 15] EQ input_type)
  IF N_ELEMENTS(extension_index) NE 1 || input_index EQ -1 || $
    extension_index LT 0 || extension_index GE self.next THEN BEGIN
    message, 'extension_index needs to be a scalar number between 0 and ' + strtrim(string(self.next-1),2), /info
    return, 0
  ENDIF ELSE return, 1

END



;---------------------------------------------------------
; dumbbell info
;---------------------------------------------------------


;+
; Description:
;     Returns 1 if data object contains one or two dumbbells.
;     If window_index is provided, 1 is returned if the given
;     given window contains a dumbbell
;
; OPTIONAL INPUT:
;     window_index : if provided, the method checks whether
;                    this specific window or these specific
;                    windows contain a dumbbell
;
; OUTPUT:
;     boolean
;-
FUNCTION spice_data::has_dumbbells, window_index
  ;Returns 1 if data object contains one or two dumbbells, or if window_index is dumbbell
  COMPILE_OPT IDL2

  FOR i=0,N_ELEMENTS(window_index)-1 DO BEGIN
    IF self.dumbbells[0] EQ window_index[i] || self.dumbbells[1] EQ window_index[i] THEN BEGIN
      return, 1
    ENDIF
  ENDFOR
  IF N_ELEMENTS(window_index) GT 0 THEN return, 0
  return, self.dumbbells[0] GE 0 || self.dumbbells[1] GE 0
END


;+
; Description:
;     Returns the indices of the windows that contain the dumbbells
;     2-element vector, or scalar if /lower or /upper is set.
;
; KEYWORD PARAMETERS:
;     lower : If set, only returns the index of the lower dumbbell
;     upper : If set, only returns the index of the upper dumbbell
;
; OUTPUT:
;     2-element vector, or scalar if /lower or /upper is set.
;-
FUNCTION spice_data::get_dumbbells_index, lower=lower, upper=upper
  ;Returns the indices of the windows that contain the dumbbells
  COMPILE_OPT IDL2

  if keyword_set(lower) then return, self.dumbbells[0]
  if keyword_set(upper) then return, self.dumbbells[1]
  return, self.dumbbells
END



;---------------------------------------------------------
; Binary table methods
;---------------------------------------------------------


;+
; Description:
;     This method returns a list of column tags that can be found in the binary extension table.
;
; OUTPUT:
;     string array
;-
FUNCTION spice_data::get_bintable_ttypes
  ;Returns a list of column tags that can be found in the binary extension table.
  COMPILE_OPT IDL2

  return, (*self.bintable_columns).ttype
END


;+
; Description:
;     This method returns the content of one or more columns found in the binary extension table.
;     If the given tag does not exist, the same structure is returned with empty fields, except the
;     tag 'TTYPE' is populated with the provided ttype. When requesting the data of only one TTYPE,
;     one can set the keyword VALUES_ONLY to receive the data only as an array, instead of the structure.
;
; OPTIONAL INPUTS:
;     ttypes : one or more column tags to be returned (e.g. 'MIRRPOS'). If not provided, all columns will
;            be returned.
;
; OUTPUT:
;     array of structure of type:
;             {wcsn:'', tform:'', ttype:'', tdim:'', tunit:'', tunit_desc:'', tdmin:'', tdmax:'', tdesc:'', $
;               tag:'', bin_extension_name:'', data_extension_name:'', data_extension_index:-1, values:ptr_new()}
;     or the data only, i.e. an array of numbers.
;
; KEYWORDS:
;     values_only: If set then only the values in the binary table extension are returned as an array,
;                  instead of the default output structure with metadata. This keyword is ignored if more than
;                  one TTYPES have been provided. If the desired TTYPE does not exist, a !NULL is returned.
;-
FUNCTION spice_data::get_bintable_data, ttypes, values_only=values_only
  ;Returns the content of one or more columns found in the binary extension table.
  COMPILE_OPT IDL2

  IF self.n_bintable_columns EQ 0 THEN BEGIN
    print, 'No binary table extension with variable keywords in this FITS file.'
  ENDIF
  IF N_ELEMENTS(ttypes) eq 0 THEN BEGIN
    ttypes = self.get_bintable_ttypes()
  ENDIF
  ttypes_up = strup(strtrim(ttypes, 2))
  temp_column = {wcsn:'', tform:'', ttype:'', tdim:'', tunit:'', tunit_desc:'', tdmin:'', tdmax:'', tdesc:'', $
    extension:'', values:ptr_new()}
  result = make_array(N_ELEMENTS(ttypes_up), value=temp_column)
  file_open = 0
  FOR i=0,N_ELEMENTS(ttypes_up)-1 DO BEGIN
    ind = where((*self.bintable_columns).ttype eq ttypes_up[i], count)
    IF count GT 0 && self.n_bintable_columns GT 0 THEN BEGIN
      ind=ind[0]

      IF ~ptr_valid((*self.bintable_columns)[ind].values) THEN BEGIN
        ;load column values
        IF ~file_open THEN BEGIN
          FXBOPEN, unit, self.get_filename(), (*self.bintable_columns)[ind].extension
          file_open = 1
        ENDIF ; ~file_open
        data = !NULL
        FXBREAD, unit, data, ttypes_up[i]
        (*self.bintable_columns)[ind].values = ptr_new(data)

        hdr = fxbheader(unit)
        col_num = strtrim(string(fxbcolnum(unit, ttypes_up[i])), 2)
        (*self.bintable_columns)[ind].wcsn = strtrim(fxpar(hdr, 'WCSN'+col_num, missing=''), 2)
        (*self.bintable_columns)[ind].tform = strtrim(fxpar(hdr, 'TFORM'+col_num, missing=''), 2)
        (*self.bintable_columns)[ind].ttype = strup(strtrim(fxpar(hdr, 'TTYPE'+col_num, missing='', comment=comment), 2))
        comment = strtrim(strcompress(comment), 2)
        (*self.bintable_columns)[ind].tdim = strtrim(fxpar(hdr, 'TDIM'+col_num, missing=''), 2)
        (*self.bintable_columns)[ind].tdmin = strtrim(fxpar(hdr, 'TDMIN'+col_num, missing=''), 2)
        (*self.bintable_columns)[ind].tdmax = strtrim(fxpar(hdr, 'TDMAX'+col_num, missing=''), 2)
        (*self.bintable_columns)[ind].tdesc = strtrim(fxpar(hdr, 'TDESC'+col_num, missing=''), 2)
        tunit = strtrim(fxpar(hdr, 'TUNIT'+col_num, missing=''), 2)
        tunit_comment = stregex(comment, '\[.*\]', /extract)
        IF strlen(tunit_comment) GE 2 THEN BEGIN
          tunit_temp = strtrim(strmid(tunit_comment, 1, strlen(tunit_comment)-2), 2)
          tunit_desc = strtrim(strmid(comment, strlen(tunit_comment)+1), 2)
        ENDIF ELSE BEGIN
          tunit_temp = ''
          tunit_desc = comment
        ENDELSE
        IF TUNIT EQ '' THEN BEGIN
          tunit = tunit_temp
        ENDIF
        (*self.bintable_columns)[ind].tunit = tunit
        (*self.bintable_columns)[ind].tunit_desc = tunit_desc

      ENDIF ; ~ptr_valid((*self.bintable_columns)[ind].values)
      result[i] = (*self.bintable_columns)[ind]

    ENDIF ELSE BEGIN ; count GT 0 && self.n_bintable_columns GT 0
      result[i].ttype = ttypes[i]

    ENDELSE ; count GT 0 && self.n_bintable_columns GT 0
  ENDFOR ; i=0,N_ELEMENTS(ttypes_up)-1

  IF file_open THEN FXBCLOSE, unit

  IF keyword_set(values_only) && N_ELEMENTS(ttypes) EQ 1 THEN BEGIN
    IF ptr_valid(result.values) THEN BEGIN
      result = *result.values
    ENDIF ELSE BEGIN
      result = !NULL
    ENDELSE
  ENDIF

  return, result
END



;---------------------------------------------------------
; I/O and related methods for loading data
;---------------------------------------------------------


;+
; Description:
;     Reads a file and sets some variables of this instant of the object.
;     If another file was read before, this link and its settings will be overwritten.
;
; INPUTS:
;     file : path of a SPICE FITS file.
;-
PRO spice_data::read_file, file
  ;Reads a file, overwrites any existing data in this object.
  COMPILE_OPT IDL2

  IF n_elements(file) NE 1 || size(file, /TYPE) NE 7 THEN BEGIN
    message, 'spice_data->read_file, file', /info
    return
  ENDIF
  self.close
  message, 'reading file: ' + file, /info
  self.file = file
  hdr = headfits(file, exten=0)
  self.nwin = fxpar(hdr, 'NWIN')
  fits_open, file, fcb
  
  image_hdu_ix = where(fcb.xtension NE 'BINTABLE')
  n_obs_hdu = n_elements(where(fcb.extname[image_hdu_ix] NE 'WCSDVARR'))
  IF self.nwin GT n_obs_hdu THEN BEGIN 
     message,'Image extensions are missing due to incomplete telemetry. Ignoring missing HDUs.',/info
     self.nwin = n_obs_hdu
  ENDIF
  
  self.next = fcb.nextend + 1
  fits_close, fcb

  headers = ptrarr(self.next)
  headers_string = ptrarr(self.next)
  wcs = ptrarr(self.nwin)
  FOR iwin = 0, self.next-1 DO BEGIN
    if iwin gt 0 then begin
      hdr = headfits(file, exten=iwin)
    endif
    headers_string[iwin] = ptr_new(hdr)
    hdr = spice_fitshead2struct(hdr, /multivalue, /silent)
    headers[iwin] = ptr_new(hdr)
    IF iwin LT self.nwin THEN BEGIN
      wcs[iwin] = ptr_new(fitshead2wcs(hdr))
      IF hdr.DUMBBELL EQ 1 THEN self.dumbbells[0] = iwin $
      ELSE IF hdr.DUMBBELL EQ 2 THEN self.dumbbells[1] = iwin
    ENDIF
  ENDFOR ; iwin = 0, self.next-1

  self.window_data = ptr_new(ptrarr(self.next))
  self.window_descaled = ptr_new(bytarr(self.next))
  self.window_max_sat = ptr_new(fltarr(self.next))
  self.window_masked = ptr_new(bytarr(self.next))
  self.window_headers = ptr_new(headers)
  self.window_headers_string = ptr_new(headers_string)
  self.window_wcs = ptr_new(wcs)
  self.slit_y_range = ptr_new(/allocate)

  self.get_bintable_info
END


;+
; Description:
;     Returns the input filename
;
; OUTPUT:
;     string
;-
FUNCTION spice_data::get_filename
  ;Returns the input filename
  COMPILE_OPT IDL2

  return, self.file
END


;+
; Description:
;     This methods collects information about the binary table extension(s)
;     It will not load the data itself. This is done when the user calls the method
;     spice_data::get_bintable_data(ttypes)
;-
PRO spice_data::get_bintable_info
  COMPILE_OPT IDL2

  temp_column = {wcsn:'', tform:'', ttype:'', tdim:'', tunit:'', tunit_desc:'', tdmin:'', tdmax:'', tdesc:'', $
    tag:'', bin_extension_name:'', data_extension_name:'', data_extension_index:-1, values:ptr_new()}

  self.n_bintable_columns = 0
  bintable_columns = []
  FOR iwin=0,self.get_number_windows()-1 DO BEGIN
    var_keys = self.get_header_keyword('VAR_KEYS', iwin, '')
    var_keys = strsplit(var_keys, ',', count=count, /extract)
    bin_extension_name = ''
    self.n_bintable_columns += count
    foreach column, var_keys, index do begin
      entry = strsplit(column, ';', count=count, /extract)
      if count eq 2 then begin
        bin_extension_name = strtrim(entry[0], 2)
        column = entry[1]
      endif
      column = strsplit(column, '[', count=count, /extract)
      if count eq 2 then begin
        tag = strsplit(column[1], ']', count=count, /extract)
        tag = tag[0]
      endif else begin
        tag = ''
      endelse
      ttype = column[0]
      column_current = temp_column
      column_current.ttype = strup(strtrim(ttype, 2))
      column_current.tag = strup(strtrim(tag, 2))
      column_current.bin_extension_name = bin_extension_name
      column_current.data_extension_name = self.get_header_keyword('EXTNAME', iwin, '')
      column_current.data_extension_index = iwin
      bintable_columns = [bintable_columns, column_current]
    endforeach
  ENDFOR ; iwin=0,self.get_number_windows()-1
  if N_ELEMENTS(bintable_columns) eq 0 then bintable_columns = make_array(1, value=temp_column)
  self.bintable_columns = ptr_new(bintable_columns)
END


;+
; Description:
;     Class definition procedure
;-
PRO spice_data__define
  COMPILE_OPT IDL2

  struct = {spice_data, $
    file: '', $                 ; input filename
    title: '', $                ; instrument name
    ccd_size: [0,0], $          ; size of the detector, set in init
    nwin: 0, $                  ; number of windows
    next: 0, $                  ; number of extensions
    window_data: ptr_new(), $   ; loaded window data (ptrarr)
    window_descaled: ptr_new(), $ ; indicates for each window, whether data was loaded, 0:no, 1:yes, descaled, 2: yes, not descaled (bytarr)
    window_max_sat: ptr_new(), $  ; indicates for each window the max contribution from saturated pixels [0-1], 0 (default): set all to nan  
    window_masked: ptr_new(), $; indicates for each window, whether data was masked, 0:no, 1:yes, default, 2: yes, approximated (bytarr)
    window_headers: ptr_new(), $; a pointer array, each pointing to a header structure of one extension
    window_headers_string: ptr_new(), $; a pointer array, each pointing to a header string array of one extension
    window_wcs: ptr_new(), $    ; pointers to wcs structure for each window
    dumbbells: [-1, -1], $      ; contains the index of the window with [lower, upper] dumbbell
    slit_y_range:ptr_new(), $   ; contains the (approximate) bottom/top pixel indices of the part of the window that stems from the slit
    bintable_columns: ptr_new(), $; Pointer to string array which contains all columns in the binary extension table
    n_bintable_columns: 0}     ; Number of columns in the binary extension table
END<|MERGE_RESOLUTION|>--- conflicted
+++ resolved
@@ -60,11 +60,7 @@
 ;                                 methods to support the new funcitonallity. 
 ;-
 
-<<<<<<< HEAD
-; $Id: 2024-06-26 14:59 CEST $
-=======
-; $Id: 2024-07-03 15:36 CEST $
->>>>>>> bc6af197
+; $Id: 2024-07-03 15:43 CEST $
 
 
 ;+
@@ -202,7 +198,7 @@
   if size(ana, /type) EQ 8 then begin
     origin = [ (self->get_lambda_vector(window_index))[0], (self->get_instr_x_vector(window_index))[0], (self->get_instr_y_vector(window_index))[0] ]
     scale = [ self->get_resolution(/lambda), self->get_resolution(/x), self->get_resolution(/y) ]
-    SPICE_XCFIT_BLOCK, ana=ana, origin=origin, scale=scale, phys_scale = [0,1,1], image_dim=[1,2]
+    SPICE_XCFIT_BLOCK, ana=ana, origin=origin, scale=scale, phys_scale = [0,1,1]
   endif else begin
     print, 'Something went wrong when trying to produce an ANA structure.'
   endelse
@@ -494,7 +490,7 @@
         if ~keyword_set(no_widget) && ~keyword_set(no_xcfit_block) then begin
            origin = [ (self->get_lambda_vector(window_index[iwindow]))[0], (self->get_instr_x_vector(window_index[iwindow]))[0], (self->get_instr_y_vector(window_index[iwindow]))[0] ]
            scale = [ self->get_resolution(window_index[iwindow], /lambda), self->get_resolution(window_index[iwindow], /x), self->get_resolution(window_index[iwindow], /y) ]
-           SPICE_XCFIT_BLOCK, ana=ana, origin=origin, scale=scale, phys_scale = [0,1,1], group_leader=group_leader, /no_save_option, image_dim=[1,2]
+           SPICE_XCFIT_BLOCK, ana=ana, origin=origin, scale=scale, phys_scale = [0,1,1], group_leader=group_leader, /no_save_option
         endif
         
         ;data_id = file_id + fns(' ext##', self.get_header_keyword('WINNO', window_index[iwindow], 99))
