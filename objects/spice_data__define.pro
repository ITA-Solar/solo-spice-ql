--- conflicted
+++ resolved
@@ -52,12 +52,7 @@
 ;     03-Nov-2023: Terje Fredvik: ::create_l3_file: do not attempt line
 ;                                 fitting for Dumbbells or Intensity-windows
 ;-
-<<<<<<< HEAD
-; $Id: 2024-05-02 13:45 CEST $
-=======
-
-; $Id: 2024-06-11 11:33 CEST $
->>>>>>> 7e673432
+; $Id: 2024-06-14 11:43 CEST $
 
 
 ;+
