--- conflicted
+++ resolved
@@ -53,11 +53,7 @@
 ;                                 fitting for Dumbbells or Intensity-windows
 ;-
 
-<<<<<<< HEAD
-; $Id: 2024-06-19 10:55 CEST $
-=======
-; $Id: 2024-06-19 14:56 CEST $
->>>>>>> 8c872ff6
+; $Id: 2024-06-24 09:38 CEST $
 
 
 ;+
