;+
; NAME:
;     SPICE_DATA__DEFINE
;
; PURPOSE:
;     spice_data__define defines the class structure 'spice_data'.
;
; CATEGORY:
;     Solar Orbiter - SPICE.
;
; CALLING SEQUENCE:
;     The SPICE_DATA__DEFINE procedure is not called directly. An
;     object of class SPICE_DATA is created with the following
;     statement:
;                 spice_data = obj_new('spice_data', file)
;
; INPUTS:
;     file : path of a SPICE FITS file.
;
; OUTPUT:
;     Object of type SPICE_DATA which describes and contains a SPICE raster
;
; CALLS:
;
; COMMON BLOCKS:
;
; PROCEDURE:
;     The procedure opens an object of class SPICE_DATA.
;     This procedure includes various functions/methods of
;     class  'spice_data' whose purpose is to get and/or manipulate
;     the different fields of the object.
;
; RESTRICTIONS:
;
; HISTORY:
;     26-Nov-2019: Martin Wiesmann (based on IRIS_DATA__DEFINE)
;     31-Jan-2022: Terje Fredvik - New method ::mask_region_outside_slit with
;                  a little army of help methods is now called when the
;                  SLIT_ONLY keyword is set when calling ::get_window_data.
;                  * The SLIT_ONLY keyword is set when xcfit_block is called.
;-
<<<<<<< HEAD
; $Id: 2022-12-09 10:47 CET $
=======
; $Id: 2022-12-02 20:33 CET $
>>>>>>> 27301606


;+
; Description:
;     Class initialisation function
;
; INPUTS:
;     file : path of a SPICE FITS file.
;
; OUTPUT:
;     1 (True) if initialization succeeded, 0 (False) otherwise
;-
FUNCTION spice_data::init, file
  COMPILE_OPT IDL2

  self.title = 'SPICE'
  self.ccd_size = [1024, 1024]
  IF n_elements(file) EQ 1 THEN BEGIN
    self->read_file, file
    return, 1
  ENDIF ELSE return, 0
END


;+
; Description:
;     frees pointer to main data array "window_data" and closes all associated files.
;     used by cleanup and when object should be populated with new data
;-
pro spice_data::close
  COMPILE_OPT IDL2

  FOR i=0,self.nwin-1 DO BEGIN
    ptr_free, (*self.window_headers)[i]
    ptr_free, (*self.window_headers_string)[i]
    ptr_free, (*self.window_wcs)[i]
    IF ptr_valid((*self.window_data)[i]) THEN ptr_free, (*self.window_data)[i]
  ENDFOR
  ptr_free, self.window_headers
  ptr_free, self.window_headers_string
  ptr_free, self.window_wcs
  ptr_free, self.window_descaled
  ptr_free, self.window_data
  ptr_free, self.slit_y_range
  for i=0,self.n_bintable_columns-1 do begin
    if ptr_valid((*self.bintable_columns)[i].values) then ptr_free, (*self.bintable_columns)[i].values
  endfor
  ptr_free, self.bintable_columns
  self.dumbbells = [-1, -1]
  self.nwin = 0
END


;+
; Description:
;     called by obj_destroy, frees all pointers and closes all associated files
;-
pro spice_data::cleanup
  COMPILE_OPT IDL2

  self->close
END


;+
; Description:
;     This routine prints out information about the class, such as name, location of definition file
;     and version if there is a line in the header comment beginning with '$ID: ' (comes from CVS).
;     Then it prints out each procedure and function that has a comment line right after the definition.
;
; KEYWORD PARAMETERS:
;     description : If set, the header info of the class will also be printed.
;
;-
pro spice_data::help, description=description, _extra=_extra
  ;Prints out this help, setting the 'description' keyword will also print the header info
  COMPILE_OPT IDL2

  IF arg_present(description) || keyword_set(description) THEN $
    obj_help, self, description=description, _extra=_extra $
  ELSE $
    obj_help, self, _extra=_extra
END


;+
; Description:
;     This routine calls xcfit_block with the data of the chosen window. The data is arranged
;     so that xcfit_block can read it. The routine also estimates the positions of the main peaks
;     and adds fit components to the analysis structure. After exiting xcfit_block
;     by using the 'Exit' button, the routine returns the analysis structure.
;
; OPTIONAL INPUTS:
;     window_index : The index of the desired window, default is 0.
;     VELOCITY : Set this equal to the initial velocity if you want
;                 the line position represented by the velocity
;                 relative to a lab wavelength - the lab wavelength
;                 is taken from the supplied POSITION, i.e., INT_POS_FWHM(1), which is
;                 calculated/estimated within the procedure 'generate_adef'.
;                 This input is ignored if /POSITION is set.
;                 Default is zero.
;
; KEYWORD PARAMETERS:
;     no_masking: If set, then SPICE_DATA::mask_regions_outside_slit will NOT be called on the data.
;                 This procedure masks any y regions in a narrow slit data cube that don't contain
;                 slit data, i.e. pixels with contributions from parts of the
;                 detector that lie above/below the dumbbells,
;                 in the gap between the slit ends and the dumbbells, and the
;                 dumbbell regions themselves. The masking procedure is not called for wide-slit
;                 observations or if window_index corresponds to a regular
;                 dumbbell extension.
;     approximated_slit: If set, routine uses a fixed (conservative) value for the slit
;                 range, i.e. does not estimate the slit length based on the position of the dumbbells.
;                 The keyword is ignored if NO_MASKING is set.
;     position: If set, then the line position is NOT represented by the velocity
;                 relative to a lab wavelength, but as the wavelength.
;
;-
function spice_data::xcfit_block, window_index, no_masking=no_masking, approximated_slit=approximated_slit, $
  position=position, velocity=velocity
  ;Calls xcfit_block with the data of the chosen window(s)
  COMPILE_OPT IDL2

  if N_ELEMENTS(window_index) eq 0 then window_index = 0
  ana = self->mk_analysis(window_index, no_masking=no_masking, approximated_slit=approximated_slit, position=position, velocity=velocity)
  if size(ana, /type) EQ 8 then begin
    XCFIT_BLOCK, ana=ana
  endif else begin
    print, 'Something went wrong when trying to produce an ANA structure.
  endelse

  return, ana
END


;+
; Description:
;     This routine creates a level 3 FITS file for the chosen window(s).
;     The data is arranged so that cfit_block can read it. The routine estimates
;     the positions of the main peaks and fits those to the data by calling cfit_block.
;     This may take a while. After that, the xcfit_block routine is called with
;     the data and the fit, where one can view the result and make adjustments to the fit.
;     After exiting xcfit_block by using the 'Exit' button, the routine saves the fits
;     into a level 3 FITS file and moves this file into the $SPICE_DATA/user/ directory.
;     The data cube will be saved in its original untransformed configuration.
;
; OPTIONAL INPUTS:
;     window_index : The index of the desired window(s), default is all windows.
;     VELOCITY : Set this equal to the initial velocity if you want
;                 the line position represented by the velocity
;                 relative to a lab wavelength - the lab wavelength
;                 is taken from the supplied POSITION, i.e., INT_POS_FWHM(1), which is
;                 calculated/estimated within the procedure 'generate_adef'.
;                 This input is ignored if /POSITION is set.
;                 Default is zero.
;     TOP_DIR : A path to a directory in which the file should be saved. The necessary subdirectories
;                 will be created (e.g. level2/2020/06/21).
;     PATH_INDEX: If $SPICE_DATA contains multiple paths, then this
;                 keyword allows you to specify to which path you send
;                 the file. Default is 0.
;     progress_widget: An object of type SPICE_CREATE_L3_PROGRESS, to display the progress of the creation.
;
; KEYWORD PARAMETERS:
;     no_masking: If set, then SPICE_DATA::mask_regions_outside_slit will NOT be called on the data.
;                 This procedure masks any y regions in a narrow slit data cube that don't contain
;                 slit data, i.e. pixels with contributions from parts of the
;                 detector that lie above/below the dumbbells,
;                 in the gap between the slit ends and the dumbbells, and the
;                 dumbbell regions themselves. The masking procedure is not called for wide-slit
;                 observations or if window_index corresponds to a regular
;                 dumbbell extension.
;     approximated_slit: If set, routine uses a fixed (conservative) value for the slit
;                 range, i.e. does not estimate the slit length based on the position of the dumbbells.
;     no_fitting: If set, fitting won't be computed. This can still be done manually in xcfit_block.
;     no_widget:  If set, xcfit_block and small window to stopp fitting will not be called.
;     no_xcfit_block: If set, xcfit_block will not be called, but small window to stopp fitting will
;                 appear.
;     position: If set, then the line position is NOT represented by the velocity
;                 relative to a lab wavelength, but as the wavelength.
;     no_line_list: If set, then no predefined line list will be used to define gaussian fit components.
;                 By default, the list returned by the function spice_line_list() will be used.
;     official_l3dir: If set, the file will be moved to the directory $SPICE_DATA/level3, the directory
;                     for the official level 3 files, instead of $SPICE_DATA/user/level3.
;     save_not:   If set, then the FITS file will not be saved. The output is the path and name of the
;                 level 3 FITS file, if it would have been saved.
;
; OPTIONAL OUTPUTS:
;     all_ana:    Array of ana structure, number of elements is the same as number of windows in the FITS file.
;     all_result_headers: A pointer array, containing the headers of the results extensions as string arrays.
;
; OUTPUT:
;     The path and name of the Level 3 FITS file.
;     Level 3 file, as FITS file, saved to directory $SPICE_DATA/level3/ .
;-

FUNCTION spice_data::create_l3_file, window_index, no_masking=no_masking, approximated_slit=approximated_slit, $
  no_fitting=no_fitting, no_widget=no_widget, no_xcfit_block=no_xcfit_block, position=position, velocity=velocity, $
  official_l3dir=official_l3dir, top_dir=top_dir, path_index=path_index, save_not=save_not, $
  all_ana=all_ana, all_result_headers=all_result_headers, no_line_list=no_line_list, $
  progress_widget=progress_widget
  ; Creates a level 3 file from the level 2
  COMPILE_OPT IDL2

  prits_tools.parcheck, progress_widget, 0, "progress_widget", 11, 0, object_name='spice_create_l3_progress', /optional
  IF N_ELEMENTS(progress_widget) EQ 0 && ~keyword_set(no_widget) THEN progress_widget=spice_create_l3_progress(1)

  if N_ELEMENTS(window_index) eq 0 then window_index = indgen(self->get_number_windows())
  IF ARG_PRESENT(all_ana) THEN collect_ana=1 ELSE collect_ana=0
  IF ARG_PRESENT(all_result_headers) THEN BEGIN
    all_result_headers = ptrarr(N_ELEMENTS(window_index))
    collect_hdr=1
  ENDIF ELSE collect_hdr=0

  filename_l2 = self.get_header_keyword('FILENAME', 0, '')
  filename_l3 = filename_l2.replace('_L2_', '_L3_')
  filename_out = filepath(filename_l3, /tmp)
  file_info_l2 = spice_file2info(filename_l2)
  file_id = 'V' + fns('##', file_info_l2.version) + $
    '_' + strtrim(string(file_info_l2.spiobsid), 2) + $
    fns('-###', file_info_l2.rasterno)

  IF ~keyword_set(no_widget) THEN $
    progress_widget->next_file, N_ELEMENTS(window_index), filename=filename_l2, halt=halt

  for iwindow=0,N_ELEMENTS(window_index)-1 do begin

    IF ~keyword_set(no_widget) THEN BEGIN
      progress_widget->next_window, window_name=self.get_header_keyword('EXTNAME', window_index[iwindow], fns('Window ##', iwindow)), halt=halt
      if halt then begin
        print,'Calculation stopped'
        return, 'Cancelled'
      endif
    ENDIF

    ana = self->mk_analysis(window_index[iwindow], no_masking=no_masking, approximated_slit=approximated_slit, $
      position=position, velocity=velocity, /init_all_cubes, no_line_list=no_line_list)
    if size(ana, /type) NE 8 then continue
    IF collect_ana THEN BEGIN
      if iwindow eq 0 then all_ana = ana $
      else all_ana = [all_ana, ana]
    ENDIF

    if ~keyword_set(no_fitting) then begin
      print, '====================='
      print, 'fitting data'
      print, 'this may take a while'
      print, '====================='
      cfit_block, analysis=ana, /quiet, /double, x_face=~keyword_set(no_widget), smart=1
    endif

    if ~keyword_set(no_widget) && ~keyword_set(no_xcfit_block) then begin
      XCFIT_BLOCK, ana=ana
    endif

    data_id = file_id + fns(' ext##', self.get_header_keyword('WINNO', window_index[iwindow], 99))
    original_data = self->get_window_data(window_index[iwindow], no_masking=no_masking, approximated_slit=approximated_slit)
    if iwindow gt 0 then extension=1 else extension=0

    headers = ana2fitshdr(ana, header_l2=self->get_header(window_index[iwindow]), data_id=data_id, $
      extension=extension, filename_out=filename_l3, n_windows=N_ELEMENTS(window_index), winno=iwindow, $
      HISTORY=HISTORY, LAMBDA=LAMBDA, INPUT_DATA=INPUT_DATA, WEIGHTS=WEIGHTS, $
      FIT=FIT, RESULT=RESULT, RESIDUAL=RESIDUAL, INCLUDE=INCLUDE, $
      CONST=CONST, FILENAME_ANA=FILENAME_ANA, DATASOURCE=DATASOURCE, $
      DEFINITION=DEFINITION, MISSING=MISSING, LABEL=LABEL, $
      original_data=original_data, /spice)

    if iwindow eq 0 then file = filepath(filename_l3, /tmp)
    IF ~keyword_set(save_not) THEN BEGIN
      writefits, file, RESULT, *headers[0], append=extension
      writefits, file, original_data, *headers[1], /append
      writefits, file, LAMBDA, *headers[2], /append
      writefits, file, RESIDUAL, *headers[3], /append
      writefits, file, WEIGHTS, *headers[4], /append
      writefits, file, INCLUDE, *headers[5], /append
      writefits, file, CONST, *headers[6], /append
    ENDIF

    IF collect_hdr THEN all_result_headers[iwindow] = ptr_new(*headers[0])

  endfor ; iwindow=0,N_ELEMENTS(window_index)-1

  spice_ingest, file, destination=destination, file_moved=file_moved, files_found=files_found, $
    user_dir=~keyword_set(official_l3dir), top_dir=top_dir, path_index=path_index, /force, $
    dry_run=keyword_set(save_not)
  IF ~keyword_set(save_not) THEN print, 'Level 3 file saved to: ', destination
  return, destination
END


;+
; Description:
;     This procedure transforms the data of a chosen window, so that it can be used
;     in CFIT_BLOCK and XCFIT_BLOCK.
;
; OPTIONAL INPUTS:
;     window_index : The index of the desired window, default is 0.
;
; KEYWORD PARAMETERS:
;     no_masking: If set, then SPICE_DATA::mask_regions_outside_slit will NOT be called on the data.
;                 This procedure masks any y regions in a narrow slit data cube that don't contain
;                 slit data, i.e. pixels with contributions from parts of the
;                 detector that lie above/below the dumbbells,
;                 in the gap between the slit ends and the dumbbells, and the
;                 dumbbell regions themselves. The masking procedure is not called for wide-slit
;                 observations or if window_index corresponds to a regular
;                 dumbbell extension.
;     approximated_slit: If set, routine uses a fixed (conservative) value for the slit
;                 range, i.e. does not estimate the slit length based on the position of the dumbbells.
;                 The keyword is ignored if NO_MASKING is set.
;     debug_plot: If set, make plots to illustrate which part of the window is being masked.
;                 This keyword is ignored if NO_MASKING is set.
;
; OPTIONAL OUTPUTS:
;      DATA: Data Array. Rearranged so that the spectra is on the first dimension.
;      LAMBDA: An array of wavelength values. One value for every point in the data array.
;      WEIGHTS: Weights to use in the fitting process. Same dimensions as DATA.
;               All pixels are set to 1.0.
;      MISSING: The MISSING value, used to flag missing data points,
;               and parameter values at points where the fit has been
;               declared as "FAILED". This is set to -1000.0 for now, because cfit_block does not handle NAN.
;
;-
PRO spice_data::transform_data_for_ana, window_index, no_masking=no_masking, approximated_slit=approximated_slit, $
  debug_plot=debug_plot, $
  DATA=DATA, LAMBDA=LAMBDA, WEIGHTS=WEIGHTS, MISSING=MISSING
  ;Transforms data so that it can be used with cfit_block and xcfit_block.
  COMPILE_OPT IDL2

  if N_ELEMENTS(window_index) eq 0 then window_index = 0

  data = self->get_window_data(window_index, no_masking=no_masking, approximated_slit=approximated_slit, debug_plot=debug_plot)
  ;; Only do fit on the spectral part of the window!
  lambda = self->get_wcs_coord(window_index, /lambda)

  size_data = size(data)
  if self->get_sit_and_stare() then begin
    lambda = transpose(lambda, [2, 0, 1, 3])
    data = transpose(data, [2, 0, 1, 3])
    weights = make_array(size_data[3], size_data[1], size_data[2], size_data[4], value=1.0)
  endif else begin
    naxis1 = self.get_header_keyword('naxis1', window_index)
    naxis2 = self.get_header_keyword('naxis2', window_index)
    naxis3 = self.get_header_keyword('naxis3', window_index)
    lambda = reform(lambda, [naxis1, naxis2, naxis3])
    lambda = transpose(lambda, [2, 0, 1])
    data = transpose(data, [2, 0, 1])
    weights = make_array(size_data[3], size_data[1], size_data[2], value=1.0)
  endelse
  type_data = size(data, /type)
  lambda = fix(lambda, type=type_data)
  missing = self->get_missing_value()
  missing = -1000.0d
END


;+
; Description:
;     This procedure creates an ANA (analysis structure) with the data of a chosen window, so that it can be used
;     in CFIT_BLOCK and XCFIT_BLOCK. Fit components are estimated and added to ANA.
;     Calls TRANSFORM_DATA_FOR_ANA.
;
; OPTIONAL INPUTS:
;     window_index : The index of the desired window, default is 0.
;     VELOCITY : Set this equal to the initial velocity if you want
;                 the line position represented by the velocity
;                 relative to a lab wavelength - the lab wavelength
;                 is taken from the supplied POSITION, i.e., INT_POS_FWHM(1), which is
;                 calculated/estimated within the procedure 'generate_adef'.
;                 This input is ignored if /POSITION is set.
;                 Default is zero.
;
; KEYWORD PARAMETERS:
;     no_masking: If set, then SPICE_DATA::mask_regions_outside_slit will NOT be called on the data.
;                 This procedure masks any y regions in a narrow slit data cube that don't contain
;                 slit data, i.e. pixels with contributions from parts of the
;                 detector that lie above/below the dumbbells,
;                 in the gap between the slit ends and the dumbbells, and the
;                 dumbbell regions themselves. The masking procedure is not called for wide-slit
;                 observations or if window_index corresponds to a regular
;                 dumbbell extension.
;     approximated_slit: If set, routine uses a fixed (conservative) value for the slit
;                 range, i.e. does not estimate the slit length based on the position of the dumbbells.
;                 The keyword is ignored if NO_MASKING is set.
;     init_all_cubes: If set, then all cubes within the ANA will be initialised,
;                 otherwise, the cubes RESULT, RESIDUALS, INCLUDE and CONSTANT will
;                 be undefined.
;     position: If set, then the line position is NOT represented by the velocity
;                 relative to a lab wavelength, but as the wavelength.
;     no_line_list: If set, then no predefined line list will be used to define gaussian fit components.
;                 By default, the list returned by the function spice_line_list() will be used.
;     debug_plot: If set, make plots to illustrate which part of the window is being masked.
;                 This keyword is ignored if NO_MASKING is set.
;
; OUTPUT:
;     Returns an ANA structure.
;
;-
FUNCTION spice_data::mk_analysis, window_index, no_masking=no_masking, approximated_slit=approximated_slit, $
  init_all_cubes=init_all_cubes, debug_plot=debug_plot, position=position, velocity=velocity, $
  no_line_list=no_line_list
  ;Creates an ANA (analysis structure) to be used with cfit_block and xcfit_block.
  COMPILE_OPT IDL2

  if N_ELEMENTS(window_index) eq 0 then window_index = 0

  self->transform_data_for_ana, window_index, no_masking=no_masking, approximated_slit=approximated_slit, $
    debug_plot=debug_plot, $
    DATA=DATA, LAMBDA=LAMBDA, WEIGHTS=WEIGHTS, MISSING=MISSING

  detector = self->get_header_keyword('DETECTOR', window_index)
  widmin_pixels = (detector EQ 'SW') ? 7.8 : 9.4 ;; Fludra et al., A&A Volume 656, 2021
  widmin = widmin_pixels * self->get_header_keyword('CDELT3', window_index)

  IF ~keyword_set(no_line_list) THEN line_list=spice_line_list()
  adef = generate_adef(data, LAMbda, widmin=widmin, position=position, velocity=velocity, line_list=line_list)
  badix = where(data ne data, n_bad)
  IF n_bad GT 0 THEN data[badix] = missing

  ana = mk_analysis(LAMbda, DAta, WeighTS, adef, MISSing)

  if keyword_set(init_all_cubes) then begin
    handle_value, ana.fit_h, fit
    n_components = N_TAGS(fit)
    n_params = 0
    init_values = dblarr(1)
    for itag=0,n_components-1 do begin
      fit_cur = fit.(itag)
      n_params = n_params + N_ELEMENTS(fit_cur.param)
      for iparam=0,N_ELEMENTS(fit_cur.param)-1 do begin
        init_values = [init_values, fit_cur.param[iparam].initial]
      endfor
    endfor
    init_values = [init_values, missing]
    init_values = init_values[1:*]

    handle_value, ana.data_h, data
    sdata = size(data)
    if sdata[0] eq 3 then begin
      result = dblarr(n_params+1, sdata[2], sdata[3])
      for i=0,n_params do result[i,*,*] = init_values[i]
      residual = fltarr(sdata[1], sdata[2], sdata[3])
      include = bytarr(n_components, sdata[2], sdata[3])
      include[*] = 1
      const = bytarr(n_params, sdata[2], sdata[3])
    endif else if sdata[0] eq 4 then begin
      result = dblarr(n_params+1, sdata[2], sdata[3], sdata[4])
      for i=0,n_params do result[i,*,*,*] = init_values[i]
      residual = fltarr(sdata[1], sdata[2], sdata[3], sdata[4])
      include = bytarr(n_components, sdata[2], sdata[3], sdata[4])
      include[*] = 1
      const = bytarr(n_params, sdata[2], sdata[3], sdata[4])
    endif else begin
      print, 'data cube has wrong number of dimensions.'
      stop
    endelse
    handle_value, ana.result_h, result, /no_copy, /set
    handle_value, ana.residual_h, residual, /no_copy, /set
    handle_value, ana.include_h, include, /no_copy, /set
    handle_value, ana.const_h, const, /no_copy, /set
  endif
  return, ana
END



;---------------------------------------------------------
; window data and information
;---------------------------------------------------------




;------------------------------------------------
; ::mask_region_outside_slit and its help methods
;------------------------------------------------

; First a few help methods that are only used for making plots for debugging purposes:
PRO spice_data::debug_plot_dumbbell_range, window_index, lower_dumbbell_range, upper_dumbbell_range
  loadct,12,/silent
  naxis3 = self->get_header_keyword('NAXIS3',window_index)
  plots,[0,naxis3],[upper_dumbbell_range[0],upper_dumbbell_range[0]],color=150,line=2
  plots,[0,naxis3],[upper_dumbbell_range[1],upper_dumbbell_range[1]],color=150,line=2

  plots,[0,naxis3],[lower_dumbbell_range[0],lower_dumbbell_range[0]],color=150,line=2
  plots,[0,naxis3],[lower_dumbbell_range[1],lower_dumbbell_range[1]],color=150,line=2
  loadct,3,/silent
END


PRO spice_data::debug_put_unmasked_and_masked_data_both_detectors, window_index
  window,1, xp=4200
  loadct,3,/silent

  data = self->get_window_data(window_index, /no_masking)
  !p.multi = [0,2,1]

  plot_image,transpose(sigrange(reform(data[0,*,*]),fraction=0.9)),title='Unmasked',ytitle='Y pixel index',xtitle='Lambda pixel index'
  lower_dumbbell_range = self->get_dumbbell_range(window_index)
  upper_dumbbell_range = self->get_dumbbell_range(window_index, /upper)

  nbin2 = self->get_header_keyword('NBIN2',window_index)
  IF nbin2 NE 1 THEN BEGIN
    lower_dumbbell_range = self->get_rebinned_indices(lower_dumbbell_range, nbin2)
    upper_dumbbell_range = self->get_rebinned_indices(upper_dumbbell_range, nbin2)
  ENDIF

  self->debug_plot_dumbbell_range, window_index, lower_dumbbell_range, upper_dumbbell_range

  masked_data = self->get_window_data(window_index)
  plot_image,transpose(sigrange(reform(masked_data[0,*,*]),fraction=0.9)),title='Masked',ytitle='Y pixel index',xtitle='Lambda pixel index'

  loadct,12,/silent

  naxis3 = self->get_header_keyword('NAXIS3',window_index)
  nbin2 = self->get_header_keyword('NBIN2',window_index)
  slit_y_range = self->get_rebinned_indices(*self.slit_y_range, nbin2)
  plots,[-4000,naxis3],[slit_y_range[0],slit_y_range[0]],/data,color=50
  plots,[-4000,naxis3],[slit_y_range[1],slit_y_range[1]],/data,color=50

END


PRO spice_data::debug_plot_intensity, slit_y_range, y_intensity, dumbbell_max_ix, upper=upper
  loadct,12,/silent
  default, upper, keyword_set(upper)

  slit_y_range = slit_y_range
  smooth_factor = 32

  detector = (upper) ? ' SW' : ' LW'
  title = file_basename(self.file)+detector
  plot,y_intensity, ytitle='Intensity', xtitle='Y pixel index',title=title,yr=[0,max(y_intensity)],/yst,psym=-2,xr=[0,n_elements(y_intensity)],/xst
  y_intensity_smooth = smooth(y_intensity,smooth_factor)
  oplot,y_intensity_smooth,color=150
  xyouts, n_elements(y_intensity)*0.9, max(y_intensity)*0.9, detector,color=255,charsize=4

  plots,[slit_y_range[0], slit_y_range[0]], [0,max(y_intensity)], thick=2,color=50, line=(upper) ? 2 : 0
  plots,[slit_y_range[1], slit_y_range[1]], [0,max(y_intensity)], thick=2,color=50, line=(upper) ? 0 : 2

  xyouts, dumbbell_max_ix, max(y_intensity)*0.1,trim(dumbbell_max_ix),color=150

  ix = (upper) ? slit_y_range[1] : slit_y_range[0]
  xyouts, ix, max(y_intensity)*0.85,trim(ix),charsize=2,color=50
  xyouts, ix, max(y_intensity)*0.80,((upper)?'Upper':'Lower')+' slit edge',charsize=1.5,color=50

  xyouts, n_elements(y_intensity)/2.5, max(y_intensity)*0.9, 'Estimated slit length: '+trim(slit_y_range[1]-slit_y_range[0]+1)+' pixels',charsize=1.5,color=50
END


PRO spice_data::debug_plot_slit_y_range, window_index, slit_y_range, $
  y_intensity_SW, upper_dumbbell_max_ix, $
  y_intensity_LW, lower_dumbbell_max_ix

  window,0,xp=2570,xs=1450,yp=-70,ys=1140
  !p.multi = [0, 1, 2]

  self->debug_plot_intensity, slit_y_range, y_intensity_SW, upper_dumbbell_max_ix, /upper
  self->debug_plot_intensity, slit_y_range, y_intensity_LW, lower_dumbbell_max_ix

  !p.multi = 0

  self->debug_put_unmasked_and_masked_data_both_detectors, window_index
END

; End of help debug plot help methods


FUNCTION spice_data::get_slit_edge, dumbbell_max_ix, upper=upper
  ;;
  ;; +
  ;;  Description:
  ;;      Returns the index of the end pixel closest to the dumbbell_max_ix
  ;;      index, i.e. the upper slit end if upper keyword is set.
  ;;
  ;;      (See ::mask_region_outside_slit for full description of the masking
  ;;      code!)
  ;;
  ;;      The half width of the dumbbell and width of the gap between the slit
  ;;      edges and the dumbbell as seen in a geometrically corrected L2 file
  ;;      are nothing but conservative estimations. It's better to
  ;;      overestimate the length of the slit region, and thereby ending up
  ;;      with a few unusable pixels at both ends, instead of throwing away
  ;;      perfectly good pixels.
  ;;
  ;;      The hardcoded numbers below are not set in stone and may be
  ;       changed after more testing.
  ;; -
  dumbbell_half_width = floor(32./2)
  gap_width = floor(46.)
  dumbbell_max_displacement = dumbbell_half_width+gap_width

  sign = (keyword_set(upper)) ? -1 : 1
  dumbbell_max_displacement *= sign

  return, dumbbell_max_ix+dumbbell_max_displacement
END


FUNCTION spice_data::data_includes_dumbbell, window_index, upper=upper
  ;;
  ;; Description:
  ;; 1) The same y range is downlinked for all windows on both detectors.
  ;; Due to the tilt of the spectrum on the detector most observations are
  ;; downlinked in 768 y pixels high windows in order to ensure that the slit
  ;; data is complete for all windows on both detectors. This means that
  ;; normally the
  ;;   - SW detector windows contain data from the upper dumbbell region, the
  ;;   - LW detector windows contain data from the lower dumbbell region.
  ;; 2) The spectrum is not always placed at the same y pixels on the detector, i.e. the
  ;; dumbbells do not cover the same y pixels from one observation to the
  ;; next.
  ;; As a result, when checking that dumbbell data is indeed included in the
  ;; data cube, we look at a L1 file where the spectrum's placement on the
  ;; detector is
  ;;     - Low:  to find the upper edge of the lower LW dumbbell (the low  file will give a  lower limit)
  ;;     - High: to find the lower edge of the upper SW dumbbell (the high file will give an upper limit)
  ;; -
  ;;

  upper_edge_of_lower_dumbbell_in_L1_full_detector_LW = 160 ;; From L1 67109112-000, spectrum is low on the detector
  lower_edge_of_upper_dumbbell_in_L1_full_detector_SW = 810 ;; From L1 50331769-000, spectrum is high on the detector


  pxbeg2 = self->get_header_keyword('PXBEG2', window_index)
  pxend2 = self->get_header_keyword('PXEND2', window_index)

  data_includes_dumbbell = (keyword_set(upper)) ? pxend2 GT lower_edge_of_upper_dumbbell_in_L1_full_detector_SW : $
    pxbeg2 LT upper_edge_of_lower_dumbbell_in_L1_full_detector_LW

  return, data_includes_dumbbell
END


FUNCTION spice_data::get_dumbbell_range, window_index, upper=upper
  ;;
  ;;+
  ;; Description:
  ;;    Returns the approximate y range of the dumbbell in the datacube, given
  ;;    in debinned indices.
  ;;
  ;;    Hard coded numbers giving the approximate y range of the dumbbells were
  ;;    found by going through hundreds of L2 files. The range should be wide
  ;;    enough to cover the dumbbells both for files where the spectrum is
  ;;    placed high and files where the placement is low.
  ;;-
  nbin2 = self->get_header_keyword('NBIN2',window_index)
  n_y = self->get_header_keyword('NAXIS2', window_index)*nbin2
  n_y_full_detector = 1024

  half_diff = (n_y_full_detector-n_y)/2.

  dumbbell_range = (keyword_set(upper)) ? [840, 915] - half_diff : [105,180] - half_diff

  return, dumbbell_range
END


FUNCTION spice_data::get_approximated_dumbbell_max_ix, window_index, upper=upper
  dumbbell_range = self->get_dumbbell_range(window_index, upper = upper)
  just_to_be_on_the_safe_side = (keyword_set(upper)) ? 10 : -10
  return, round(dumbbell_range[0]+ (dumbbell_range[1]-dumbbell_range[0])/2.) + just_to_be_on_the_safe_side
END


FUNCTION spice_data::get_dumbbell_max_ix, y_intensity, window_index, upper=upper, approximated_slit=approximated_slit

  IF ~self->data_includes_dumbbell(window_index, upper=upper) THEN $
    return, (keyword_set(upper)) ? self->get_header_keyword('NAXIS2',window_index)-1 : 0

  IF keyword_set(approximated_slit) THEN return, self->get_approximated_dumbbell_max_ix(window_index, upper=upper)

  smooth_factor = 32 ;; This seems to be enough to smooth out any structures in the dumbbells
  y_intensity_smooth = smooth(y_intensity,smooth_factor)

  dumbbell_range = self->get_dumbbell_range(window_index, upper=upper)

  dumbbell_max_intensity = max(y_intensity_smooth[dumbbell_range[0]:dumbbell_range[1]], max_ix)
  mean_intensity = mean(y_intensity_smooth)

  dumbbell_probably_off_disc = dumbbell_max_intensity LT mean_intensity
  IF dumbbell_probably_off_disc THEN return, self->get_approximated_dumbbell_max_ix(window_index, upper = upper)

  dumbbell_max_ix =  max_ix + dumbbell_range[0]

  return, dumbbell_max_ix
END


FUNCTION spice_data::get_y_intensity, all_data
  all_data[where(all_data ne all_data)]=median(all_data)
  sz = size(all_data)
  y_intensity = reform(rebin(all_data,1,sz[2],1)) > 0

  return, y_intensity
END

FUNCTION spice_data::check_if_already_included, window_index, included_winnos
  already_included = 0

  header = self->get_header(window_index)
  prsteps =  fxpar(header,'PRSTEP*')        ;; MARTIN: the get_header_keyword method doesn't support wildcards, so I have to use fxpar!
  IF prsteps[-1] NE 'WINDOW-CONCATENATION' THEN return,0

  prparan = self->get_header_keyword('PRPARA'+trim(n_elements(prsteps)),window_index)
  concatenated_winnos = prparan.extract('([0-9],*)+')
  FOR included_ct=0,n_elements(included_winnos)-1 DO IF concatenated_winnos.contains(trim(included_winnos[included_ct])) THEN already_included =  1

  return, already_included
END


PRO spice_data::add_window, all_data, data, window_index, included_winnos
  IF all_data EQ !NULL THEN BEGIN
    data_has_been_debinned_in_y = (self->get_header_keyword('NBIN2',window_index) NE 0)
    naxis1 =  self->get_header_keyword('NAXIS1',window_index)
    naxis3 =  self->get_header_keyword('NAXIS3',window_index)
    naxis4 =  self->get_header_keyword('NAXIS4',window_index)

    size_y = (data_has_been_debinned_in_y) ? (size(data))[2] : naxis2
    all_data = reform(data, naxis1, size_y, naxis3, naxis4)
    included_winnos = 0
  ENDIF ELSE BEGIN
    this_window_has_already_been_included_as_a_part_of_a_concatenated_window = self->check_if_already_included(window_index,included_winnos)
    IF NOT this_window_has_already_been_included_as_a_part_of_a_concatenated_window THEN BEGIN
      size_all_data = size(all_data)
      width_all_windows_including_this =  size_all_data[3] + self->get_header_keyword('NAXIS3',window_index)

      all_data_new = make_array(size_all_data[1], size_all_data[2], width_all_windows_including_this, size_all_data[4])

      all_data_new[*, *, 0:size_all_data[3]-1,*] = all_data

      completeness = self->get_header_keyword('COMPLETE',window_index)
      incomplete = completeness.contains('I')
      last_x_ix = (incomplete) ? (size(data))[1]-1 : size_all_data[1]-1

      all_data_new[0:last_x_ix, *, size_all_data[3]:*, *] = data

      all_data = reform(all_data_new, size_all_data[1], size_all_data[2], width_all_windows_including_this, size_all_data[4])
      included_winnos = [included_winnos, self->get_header_keyword('WINNO',window_index)]
    ENDIF

  ENDELSE
END


PRO spice_data::debin_y_dimension, data, nbin2
  sz = size(data)
  sit_and_stare = sz[0] EQ 4
  sz4 = (sit_and_stare) ? sz[4] : 1

  data = rebin(data, sz[1], sz[2]*nbin2, sz[3], sz4)
END


PRO spice_data::get_all_data_both_detectors, all_data_SW, all_data_LW
  ;;
  ;;+
  ;; Description:
  ;;     Create one data array per detector, each containing all data cubes
  ;;     of all the detector's windows, i.e.
  ;;     (NAXIS1, NAXIS2, total(NAXIS3),NAXIS4). If windows have been concatenated
  ;;     include the data from a concatenated window only once. Any windows that are binned
  ;;     in the y dimension are debinned to ensure that all windows have the
  ;;     same NAXIS2.
  ;;-
  n_windows = self->get_number_windows()
  FOR window_index = 0,n_windows-1 DO BEGIN
    data = self->get_window_data(window_index, /no_masking)

    dumbbell = self->get_header_keyword('DUMBBELL', window_index) NE 0
    intensity_window = self->get_header_keyword('WIN_TYPE', window_index) EQ 'Intensity-window'
    IF NOT dumbbell AND NOT intensity_window THEN BEGIN
      nbin2 = self->get_header_keyword('NBIN2', window_index)

      IF nbin2 NE 1 THEN self->debin_y_dimension, data, nbin2

      CASE trim(self->get_header_keyword('DETECTOR', window_index)) OF
        'SW': self->add_window, all_data_SW, data, window_index, included_winnos
        'LW': self->add_window, all_data_LW, data, window_index, included_winnos
      ENDCASE

    ENDIF

  ENDFOR
END


PRO spice_data::get_y_intensity_both_detectors, y_intensity_SW, y_intensity_LW
  self->get_all_data_both_detectors, all_data_SW, all_data_LW

  IF all_data_SW EQ !NULL OR all_data_LW EQ !NULL THEN BEGIN
    message, (all_data_SW EQ !NULL) ? 'SW':'LW' + ' detector contains no data - using approximated slit range',/info
    y_intensity_sw = !NULL
    y_intensity_lw = !NULL
    return
  ENDIF

  y_intensity_SW = self->get_y_intensity(all_data_SW)
  y_intensity_LW = self->get_y_intensity(all_data_LW)
END


FUNCTION spice_data::get_rebinned_indices, indices, nbin2
  binned_indices = (indices-1)/nbin2+1
  return, binned_indices
END



FUNCTION spice_data::get_slit_y_range, data, window_index, approximated_slit=approximated_slit, debug_plot=debug_plot

  nbin2 = self->get_header_keyword('NBIN2', window_index)

  IF *self.slit_y_range NE !NULL THEN return, (nbin2 EQ 1) ? *self.slit_y_range : self->get_rebinned_indices(*self.slit_y_range, nbin2)

  IF ~keyword_set(approximated_slit) THEN BEGIN
    self->get_y_intensity_both_detectors, y_intensity_SW, y_intensity_LW
    approximated_slit = (y_intensity_SW EQ !NULL OR y_intensity_LW EQ !NULL)
    IF approximated_slit THEN message,'No windows on the ' + ((y_intensity_sw EQ !NULL) ? 'SW':'LW')+' detector, using approximated slit y range',/info
  ENDIF

  lower_dumbbell_max_ix = self->get_dumbbell_max_ix(y_intensity_LW, window_index, approximated_slit = approximated_slit)
  lower_slit_edge_ix = self->get_slit_edge(lower_dumbbell_max_ix)

  upper_dumbbell_max_ix = self->get_dumbbell_max_ix(y_intensity_SW, window_index, approximated_slit = approximated_slit, /upper)
  upper_slit_edge_ix = self->get_slit_edge(upper_dumbbell_max_ix,/upper)

  slit_y_range = [lower_slit_edge_ix, upper_slit_edge_ix]

  *self.slit_y_range = slit_y_range

  IF keyword_set(debug_plot) THEN BEGIN
    IF keyword_set(approximated_slit) THEN self->get_y_intensity_both_detectors, y_intensity_SW, y_intensity_LW
    self->debug_plot_slit_y_range, window_index, slit_y_range, $
      y_intensity_SW, upper_dumbbell_max_ix,  $
      y_intensity_LW, lower_dumbbell_max_ix
  ENDIF

  return, (nbin2 EQ 1) ? *self.slit_y_range : self->get_rebinned_indices(*self.slit_y_range, nbin2)
END


FUNCTION spice_data::check_if_data_may_be_masked, window_index
  level = self->get_level()
  IF level NE 2 THEN BEGIN
    message,'MASK_REGIONS_OUTSIDE_SLIT applies to L2 files only, returning unmodified data array',/info
    return, 0
  ENDIF

  dumbbell  = self->get_header_keyword('DUMBBELL', window_index) NE 0
  wide_slit = self->get_header_keyword('SLIT_WID', window_index) EQ 30
  IF dumbbell OR wide_slit THEN BEGIN
    message,'MASK_REGIONS_OUTSIDE_SLIT applies to narrow slit observations only, returning unmodified data array',/info
    return, 0
  ENDIF

  return,1
END

FUNCTION spice_data::mask_regions_outside_slit, data, window_index, approximated_slit=approximated_slit, debug_plot=debug_plot
  ;;
  ;;+
  ;; Description:
  ;;     Returns the input data array with any pixels that are above or
  ;;     below the narrow slit region set to NaN. This method is called when
  ;;     ::get_window_data is called if the no_masking keyword is NOT set.
  ;;
  ;;     And now a little background story:
  ;;     The height of the 2",4" and 6" slits is 600 pixels. At both ends of the slits
  ;;     there is a ~48 y-pixel gap with no throughput, then a dumbbell region of
  ;;     ~32 y-pixels.
  ;;
  ;;     A standard readout window was originally planned to include only
  ;;     the 600 pixels of the slit region (or a sub-range of pixels in this
  ;;     region), and optionally one or both dumbbells for a single of these
  ;;     windows.
  ;;
  ;;     However, the spectra turned out to be tilted on the detectors, the
  ;;     tilt angles are not the same on the detetors, and the spectra of the
  ;;     two detetors are displaced in the y direction relative to one another.
  ;;     In order to ensure that the windows contain the full slit on both
  ;;     detectors the new default window height is therefore 768 pixels. The
  ;;     result is that all narrow slit windows on the SW detector will contain the
  ;;     full upper dumbbell and the LW windows will contain the full lower
  ;;     dumbbell.
  ;;
  ;;     The L1 to L2 calibration includes a geometrical correction
  ;;     of tilts, slants, rotations and displacements. In theory the
  ;;     dumbbells should fall on the same pixels in every observation and it
  ;;     should be easy to mask them. However, the spectra for a given
  ;;     detector may be shifted +/- 10 pixels or so from one observation to
  ;;     another. The shift probably happens when the slit is changed but it's
  ;;     not fully understood.
  ;;
  ;;     Therefore, we need to determine where the y slit range based on the
  ;;     observational data. It's hard to set up fool proof criteria for
  ;;     determining the slit edges based on the signal from the slit
  ;;     itself, since the signal often is very weak. The dumbbell signal on the
  ;;     other hand is normally much stronger. Therefore, the help methods of
  ;;     this method determine the slit y range by first estimating the
  ;;     locations of the dumbbell regions:
  ;;
  ;;         1: For each detector, make a 1D array containg the intensity
  ;;            along the y direction [::get_y_intensity_both_detectors]
  ;;         2: Smooth the y intensity arrays heavily in order to estimate the
  ;;            midpoint of the dumbbell (i.e. the upper dumbbell for the SW y
  ;;            intensity array, the lower dummbell for the LW y array). Special
  ;;            care is taken if the dumbbells are not present in the data
  ;;            cube due to a non-standard window height, or if one (or both) of the
  ;;            dumbbells can't be identified (typically if a dumbbell falls
  ;;            off-limb). [::get_dumbbell_max_ix]
  ;;         3: Take the approximate number of pixels between the dumbbell
  ;;            midpoints and slit edges into account when estimating the slit
  ;;            y range [::get_slit_edge]
  ;;         5: Set all pixels in the data cube that are below or above the slit y
  ;;            range to NaN
  ;;
  ;; INPUTS:
  ;;     data:         a 4D data cube returned by ::get_window_data
  ;;     window_index: the index of the desired window
  ;;
  ;; KEYWORD PARAMETERS:
  ;;     approximated_slit: if set, a default value of the dumbbell midpoint
  ;;                        is used instead of trying to estimating the
  ;;                        midpoint. To be on the safe side a few pixels are
  ;;                        added (upper dumbbell) or subtracted (lower
  ;;                        dumbbell) from the estimated midpoint to make sure
  ;;                        that no slit data is masked in the case of an
  ;;                        unusually low or high placement of the spectra.
  ;;
  ;; OUTPUT:
  ;;     Returns the data cube that was given as input, but with any pixels
  ;;     below or above the narrow slit set to NaN.
  ;;
  ;; SIDE EFFECTS:
  ;;     If approximated_slit is not set, then ::get_window_data() will be called
  ;;     for all windows in the file once. The structure tag self.slit_y_range
  ;;     will be set the first time this method is called. A later call of
  ;;     this method will use the value of self.slit_y_range.
  ;;-
  ;;

  data_may_be_masked = self->check_if_data_may_be_masked(window_index)
  IF ~data_may_be_masked THEN return, data

  slit_y_range = self->get_slit_y_range(data, window_index, approximated_slit = approximated_slit, debug_plot=debug_plot)

  data[*,0:slit_y_range[0],*,*] = !values.f_nan
  data[*,slit_y_range[1]:*,*,*] = !values.f_nan

  return, data
END


;+
; Description:
;     Returns the data of the specified window.
;     Pixels below and above the slit are set to NaN in the returned array, except if
;     'no_masking' is set.
;
; INPUTS:
;     window_index : The index of the desired window
;
; KEYWORD PARAMETERS:
;     noscale : If present and non-zero, then the output data will not be
;                 scaled using the optional BSCALE and BZERO keywords in the
;                 FITS header.   Default is to scale.
;     no_masking: If set, then SPICE_DATA::mask_regions_outside_slit will NOT be called on the data.
;                 This procedure masks any y regions in a narrow slit data cube that don't contain
;                 slit data, i.e. pixels with contributions from parts of the
;                 detector that lie above/below the dumbbells,
;                 in the gap between the slit ends and the dumbbells, and the
;                 dumbbell regions themselves. The masking procedure is not called for wide-slit
;                 observations or if window_index corresponds to a regular
;                 dumbbell extension.
;     approximated_slit: If set, routine uses a fixed (conservative) value for the slit
;                 range, i.e. does not estimate the slit length based on the position of the dumbbells.
;                 The keyword is ignored if NO_MASKING is set.
;     debug_plot: If set, make plots to illustrate which part of the window is being masked.
;                 This keyword is ignored if NO_MASKING is set.
;     load : Obsolete and ignored. This is here for backwards-compatibility.
;     slit_only : Obsolete and ignored. This is here for backwards-compatibility.
;     nodescale : Obsolete. If set, then NOSCALE is set. This is here for backwards-compatibility.
;
; OUTPUT:
;     Returns either the data of the window as an array or a link to the data.
;-
FUNCTION spice_data::get_window_data, window_index, noscale=noscale, $
  no_masking=no_masking, approximated_slit=approximated_slit, debug_plot=debug_plot, $
  load=load, slit_only=slit_only, nodescale=nodescale
  ;Returns the data of a window
  COMPILE_OPT IDL2

  IF N_PARAMS() LT 1 THEN BEGIN
    message, 'missing input, usage: get_window_data, window_index [, load=load, noscale=noscale]', /info
    return, !NULL
  ENDIF ELSE IF ~self.check_window_index(window_index) THEN return, !NULL

  IF keyword_set(noscale) || keyword_set(nodescale) THEN descaled=2 ELSE descaled=1
  IF keyword_set(no_masking) THEN masked=0 ELSE $
    IF keyword_set(approximated_slit) THEN masked=2 ELSE masked=1
  IF (*self.window_descaled)[window_index] EQ descaled && $
    (*self.window_masked)[window_index] EQ masked THEN BEGIN
    data = *(*self.window_data)[window_index]
  ENDIF ELSE BEGIN
    data = readfits(self.get_filename(), hdr, noscale=noscale, ext=window_index)
    IF ~keyword_set(no_masking) THEN BEGIN
      data = self.mask_regions_outside_slit(data, window_index, approximated_slit = approximated_slit, debug_plot = debug_plot)
    ENDIF
    IF ptr_valid((*self.window_data)[window_index]) THEN ptr_free, (*self.window_data)[window_index]
    (*self.window_data)[window_index] = ptr_new(data)
    (*self.window_descaled)[window_index] = descaled
    (*self.window_masked)[window_index] = masked
  ENDELSE
  return, data
END


;+
; Description:
;     Returns the data of the specified window and exposure index. If 'noscale' keyword is set,
;     the output data will not be scaled using the optional BSCALE and BZERO keywords in the
;     FITS header.
;     The exposure index is in the first dimension of the 4D cube in case the study type is 'Raster',
;     and in the fourth dimension if study type is 'Sit-and-stare'.
;     The array is also transposed, so that it can be directly plotted, i.e.
;     array = [lambda, instrument-Y].
;
; INPUTS:
;     window_index : The index of the desired window.
;     exposure_index : The index of the desired exposure.
;
; KEYWORD PARAMETERS:
;     noscale : If present and non-zero, then the output data will not be
;                 scaled using the optional BSCALE and BZERO keywords in the
;                 FITS header.   Default is to scale.
;     debin : If set, the image will be expanded if binning is GT 1, and data values
;             will be divided by the binning value.
;     no_masking: If set, then SPICE_DATA::mask_regions_outside_slit will NOT be called on the data.
;                 This procedure masks any y regions in a narrow slit data cube that don't contain
;                 slit data, i.e. pixels with contributions from parts of the
;                 detector that lie above/below the dumbbells,
;                 in the gap between the slit ends and the dumbbells, and the
;                 dumbbell regions themselves. The masking procedure is not called for wide-slit
;                 observations or if window_index corresponds to a regular
;                 dumbbell extension.
;     approximated_slit: If set, routine uses a fixed (conservative) value for the slit
;                 range, i.e. does not estimate the slit length based on the position of the dumbbells.
;                 The keyword is ignored if NO_MASKING is set.
;     nodescale : Obsolete. If set, then NOSCALE is set. This is here for backwards-compatibility.
;
; OUTPUT:
;     Returns a transposed 2D subset of the data from the specified window and exposure (array = [lambda, instrument-Y]).
;-
FUNCTION spice_data::get_one_image, window_index, exposure_index, debin=debin, noscale=noscale, $
  no_masking=no_masking, approximated_slit=approximated_slit, $
  nodescale=nodescale
  ;Returns a transposed 2D subset of the data from the specified window and exposure (array = [lambda, instrument-Y])
  COMPILE_OPT IDL2

  IF N_PARAMS() LT 2 THEN BEGIN
    message, 'missing input, usage: get_one_image, window_index, exposure_index [, noscale=noscale]', /info
    return, !NULL
  ENDIF ELSE IF ~self.check_window_index(window_index) THEN return, !NULL
  IF self.get_sit_and_stare() THEN naxis = self.get_header_keyword('NAXIS4', window_index) $
  ELSE naxis = self.get_header_keyword('NAXIS1', window_index)
  IF exposure_index LT 0 || exposure_index GE naxis  THEN BEGIN
    print, 'exposure_index needs to be a scalar number between 0 and '+strtrim(string(naxis-1),2)
    return, !NULL
  ENDIF
  IF keyword_set(nodescale) then noscale=1

  data = self.get_window_data(window_index, noscale=noscale, no_masking=no_masking, approximated_slit=approximated_slit)
  IF self.get_sit_and_stare() THEN BEGIN
    data = reform(data[0,*,*,exposure_index])
  ENDIF ELSE BEGIN
    data = reform(data[exposure_index,*,*])
  ENDELSE
  data = transpose(data)
  IF keyword_set(debin) THEN BEGIN
    size_data = size(data)
    bin_y = (self.get_spatial_binning(window_index))[0]
    IF bin_y GT 1 THEN BEGIN
      new_data = rebin(data,size_data[1],size_data[2]*bin_y)
      FOR i=0,size_data[2]-1 DO BEGIN
        one_line = data[*,i]/bin_y
        FOR j=0,bin_y-1 DO BEGIN
          index = i*bin_y+j
          new_data[*,index] = one_line
        ENDFOR
      ENDFOR
      data = new_data
      size_data = size(data)
    ENDIF

    bin_l = (self.get_spectral_binning(window_index))[0]
    IF bin_l GT 1 THEN BEGIN
      new_data = rebin(data,size_data[1]*bin_l,size_data[2])
      FOR i=0,size_data[1]-1 DO BEGIN
        one_line = data[i,*]/bin_l
        FOR j=0,bin_l-1 DO BEGIN
          index = i*bin_l+j
          new_data[index,*] = one_line
        ENDFOR
      ENDFOR
      data = new_data
    ENDIF
  ENDIF
  return, data
END


;+
; Description:
;     Descales the array, using BSCALE and BZERO keywords in the header.
;     If you get the data from this object via get_window_data() while
;     setting the keyword 'noscale', you will have to call this method yourself.
;
; INPUTS:
;     array : A numeric array, which is returned by SPICE_DATA::get_window_data.
;     window_index : The index of the window this array belongs to.
;
; OUTPUT:
;     Returns the descaled array (=array * bscale + bzero)
;-
FUNCTION spice_data::descale_array, array, window_index
  ;Descales the array, using BSCALE and BZERO keywords in the header
  COMPILE_OPT IDL2

  IF N_PARAMS() LT 2 THEN BEGIN
    message, 'missing input, usage: descale_array, array, window_index', /info
    return, !NULL
  ENDIF

  bscale = self.get_header_keyword('BSCALE', window_index, 1)
  bzero = self.get_header_keyword('BZERO', window_index, 0)
  return, array * bscale + bzero
END


;+
; Description:
;     Returns the window index/indices which contain a given wavelength or window name.
;
; INPUTS:
;     input : Scalar or array of numbers or string.
;             Ff input is one or more numbers, it is interpreted as wavelengths
;             and indices of windows including those wavelengths are returned.
;             If input is one or more strings, it is interpreted as the window ID
;             and indices of the corresponding windows are returned.
;
; OUTPUT:
;     Integer array, with as many elements as input.
;-
FUNCTION spice_data::get_window_index, input
  ;Returns window index of a given wavelength or window name
  COMPILE_OPT IDL2

  IF n_params() EQ 0 THEN BEGIN
    message,'getwindx,input',/info
    return,-1
  ENDIF
  iwin=intarr(n_elements(input))
  FOR iw=0,n_elements(input)-1 DO BEGIN
    IF datatype(input[iw]) EQ 'STR' THEN BEGIN
      iwin[iw]=(where((strupcase(self->get_window_id())) EQ $
        strupcase(input[iw]),c))[0]
      IF c EQ 0 THEN BEGIN
        message,'Line_id not found : '+input[iw],/info
        iwin[iw]=-1
      ENDIF
    ENDIF ELSE BEGIN
      IF input[iw] GE 0 && input[iw] LE (self->get_number_windows())-1 THEN BEGIN
        iwin[iw]=input[iw]
      ENDIF ELSE BEGIN
        ;   else e.g. input=1334.
        nwin=self->getnwin()
        winmax=fltarr(nwin)
        winmin=fltarr(nwin)
        FOR i=0,nwin-1 DO BEGIN
          winmax[i]=max(self->get_lambda_vector(i), min=mintemp)
          winmin[i]=mintemp
        ENDFOR
        prod=(winmax-input[iw])*(input[iw]-winmin)
        iwin[iw]=(where(prod gt 0,c))[0]
        IF c EQ 0 THEN BEGIN
          message,'wavelength not found '+trim(input[iw],'(f10.2)'),/info
          iwin[iw]=-1
        ENDIF
      ENDELSE
    ENDELSE
  ENDFOR
  return,iwin
END


;+
; Description:
;     This function returns the position of the window on the CCD, starting with 0 if idl_coord is set, 1 otherwise.
;     The position is given as a 4-element vector, with [lambda0, lambda1, y0, y1].
;     Note: y0 > y1, but lambda0 < lambda1.
;
; INPUTS:
;     window_index : The index of the window.
;
; KEYWORD PARAMETERS:
;     idl_coord : If set, the coordinates start with zero, instead of with 1.
;     reverse_y : Y-coordinates are given as (CCD-size +1 - (original y-coords)).
;     reverse_x : For dumbbells x-coordinates are flipped. If this keyword is set, the coordinates will
;                 be flipped again, i.e. values of PXBEG3 and PXEND3 will be swapped.
;     no_warning: If set, warnings about x-flipping will be suppressed.
;
; OUTPUT:
;     Integer array with 4 elements [lambda0, lambda1, y0, y1].
;
; OPTIONAL OUTPUT:
;     detector : int, 1 or 2 to indicate on which detector the window is.
;-
FUNCTION spice_data::get_window_position, window_index, detector=detector, $
  idl_coord=idl_coord, reverse_y=reverse_y, reverse_x=reverse_x, no_warning=no_warning
  ;Returns the position of the window on the CCD, starting with 0 if idl_coord is set, 1 otherwise
  COMPILE_OPT IDL2

  ccd_size = self.get_ccd_size()

  PXBEG3 = self.get_header_keyword('PXBEG3', window_index)
  IF PXBEG3 LT 0 THEN BEGIN
    message, 'PXBEG3 < 0: '+strtrim(string(PXBEG3))+' < 0', /info
    detector = 1
  ENDIF ELSE IF PXBEG3 GT 2*ccd_size[0] THEN BEGIN
    message, 'PXBEG3 > 2 * CCD-size: '+strtrim(string(PXBEG3))+' > '+strtrim(string(2*ccd_size[0])), /info
    detector = 2
  ENDIF ELSE IF PXBEG3 GT ccd_size[0] THEN BEGIN
    detector = 2
  ENDIF ELSE BEGIN
    detector = 1
  ENDELSE

  PXEND3 = self.get_header_keyword('PXEND3', window_index)
  IF PXEND3 LT 0 THEN message, 'PXEND3 < 0: '+strtrim(string(PXEND3))+' < 0', /info
  IF PXEND3 LT PXBEG3 THEN BEGIN
    IF self.has_dumbbells(window_index) && keyword_set(reverse_x) THEN BEGIN
      beg_temp = PXEND3
      PXEND3 = PXBEG3
      PXBEG3 = beg_temp
    ENDIF ELSE BEGIN
      IF ~keyword_set(no_warning) THEN message, 'PXEND3 < PXBEG3: '+strtrim(string(PXEND3))+' < '+strtrim(string(PXBEG3)), /info
    ENDELSE
  ENDIF
  IF PXEND3 GT 2*ccd_size[0] THEN $
    message, 'PXEND3 > 2 * CCD-size: '+strtrim(string(PXEND3))+' > '+strtrim(string(2*ccd_size[0])), /info

  PXBEG2 = self.get_header_keyword('PXBEG2', window_index)
  IF PXBEG2 LT 0 THEN message, 'PXBEG2 < 0: '+strtrim(string(PXBEG2))+' < 0', /info
  IF PXBEG2 GT ccd_size[1] THEN $
    message, 'PXBEG2 > CCD-size: '+strtrim(string(PXBEG2))+' > '+strtrim(string(ccd_size[1])), /info

  PXEND2 = self.get_header_keyword('PXEND2', window_index)
  IF PXEND2 LT 0 THEN message, 'PXEND2 < 0: '+strtrim(string(PXEND2))+' < 0', /info
  IF PXEND2 GT PXBEG2 THEN message, 'PXEND2 > PXBEG2: '+strtrim(string(PXEND2))+' > '+strtrim(string(PXBEG2)), /info
  IF PXEND2 GT ccd_size[1] THEN $
    message, 'PXEND2 > CCD-size: '+strtrim(string(PXEND2))+' > '+strtrim(string(ccd_size[1])), /info

  position = [PXBEG3, PXEND3, PXBEG2, PXEND2]
  IF keyword_set(reverse_y) THEN position[2:3] = ccd_size[1] + 1 - position[2:3]
  IF keyword_set(idl_coord) THEN position = position - 1
  return, position
END


;+
; Description:
;     This method returns the specified keyword from the given extension, if the keyword does not exist
;     'missing_value' is returned if it is provided, !NULL otherwise. This method can also return
;     the variable values of a keyword, if it is available in the binary table extension.
;     See keyword VARIABLE_VALUES.
;
; INPUTS:
;     keyword : string, The header keyword for which the value should be returned.
;     extension_index : The index of the extension this keyword belongs to.
;
; OPTIONAL INPUTS:
;     missing_value : the value that should be returned, if the keyword does not exist
;                     if this is not provided !NULL is returned
;
; OPTIONAL OUTPUT:
;     exists : boolean, Set this to a named variable. This variable will be set to 1, if the keyword exists, 0 otherwise.
;     variable_values : array, contains the variable values for this keyword, if this keyword is present
;                       in the binary table extension 'VARIABLE-KEYWORDS', otherwise !NULL.
;                       Calls the method spice_data::get_bintable_data with the VALUES_ONLY keyword.
;
; KEYWORDS:
;     values_only: If set then only the values in the binary table extension are returned to VARIABLE_VALUES as an array,
;                  instead of the default output structure with metadata.
;
; OUTPUT:
;     Returns either the keyword value, the MISSING_VALUE or !NULL.
;-
FUNCTION spice_data::get_header_keyword, keyword, extension_index, missing_value, exists=exists, $
  variable_values=variable_values, values_only=values_only
  ;Returns the specified keyword from the extension, or 'missing_value' if provided, !NULL otherwise
  COMPILE_OPT IDL2

  IF N_PARAMS() LT 2 THEN BEGIN
    message, 'missing input, usage: get_header_keyword, keyword, extension_index [, missing_value, exists=exists, variable_values=variable_values, values_only=values_only]', /info
    return, !NULL
  ENDIF ELSE IF N_ELEMENTS(keyword) NE 1 || SIZE(keyword, /TYPE) NE 7 THEN BEGIN
    message, 'keyword needs to be a scalar string', /info
    return, !NULL
  ENDIF ELSE IF ~self.check_extension_index(extension_index) THEN return, !NULL

  ; keywords with a '-' in the name, will be renamed when they are transformed into structures (in fitshead2struct),
  ; '-' becomes '_D$'
  ;temp = strsplit(keyword, '-', count=count, /extract)
  ;IF count GT 1 THEN keyword = strjoin(temp, '_D$')

  IF ARG_PRESENT(variable_values) THEN BEGIN
    variable_values = self.get_bintable_data(keyword, values_only=values_only)
  ENDIF

  result = fxpar(*(*self.window_headers_string)[extension_index], keyword, missing=missing_value, count=count)
  if size(result, /type) eq 7 then result = result.trim()

  exists = count gt 0
  IF exists THEN BEGIN
    return, result
  ENDIF ELSE BEGIN
    IF N_ELEMENTS(missing_value) EQ 0 THEN return, !NULL $
    ELSE return, missing_value
  ENDELSE

END


;+
; Description:
;     This method is deprecated, but still available for compatibility reasons.
;     get_header_keyword instead replaces this method. See there for documentation
;-
FUNCTION spice_data::get_header_info, keyword, extension_index, missing_value, exists=exists
  message, 'This function is deprecated. Use SPICE_DATA::get_header_keyword instead', /informational
  return, self.get_header_keyword(keyword, extension_index, missing_value, exists=exists)
END


;+
; Description:
;     Returns the header of the given extension, either as a string array or as a structure.
;
; INPUTS:
;     extension_index : The index of the extension for which the header should be returned.
;                    This index will be ignored if either LOWER_DUMBBELL or UPPER_DUMBBELL is set.
;
; KEYWORD PARAMETERS:
;     lower_dumbbell : If set, the header of the lower dumbbell will be returned.
;     upper_dumbbell : If set, the header of the upper dumbbell will be returned.
;     structure : If set, the header will be returned as a structure instead of a string array.
;
; OUTPUT:
;     Returns the header as a string array or a structure.
;-
FUNCTION spice_data::get_header, extension_index, lower_dumbbell=lower_dumbbell, upper_dumbbell=upper_dumbbell, $
  structure=structure
  ;Returns the header of the given extension as a string array or a structure
  COMPILE_OPT IDL2

  IF keyword_set(lower_dumbbell) THEN extension_index=self.get_dumbbells_index(/lower)
  IF keyword_set(upper_dumbbell) THEN extension_index=self.get_dumbbells_index(/upper)
  IF ~self.check_extension_index(extension_index) THEN return, !NULL
<<<<<<< HEAD
  IF keyword_set(structure) then return, *(*self.window_headers)[extension_index] $
=======
  IF keyword_set(structure) then return, fitshead2struct(*(*self.window_headers_string)[extension_index]) $
>>>>>>> 27301606
  ELSE return, *(*self.window_headers_string)[extension_index]
END


;+
; Description:
;     Returns the number of windows this file/object contains.
;
; OUTPUT:
;     int: number of windows
;-
FUNCTION spice_data::get_number_windows
  ;Returns the number of windows this file contains
  COMPILE_OPT IDL2

  return, self.nwin
END


;+
; Description:
;     Returns the number of extensions this file/object contains.
;
; OUTPUT:
;     int: number of extensions
;-
FUNCTION spice_data::get_number_extensions
  ;Returns the number of extensions this file contains
  COMPILE_OPT IDL2

  return, self.next
END


;+
; Description:
;     Returns the title.
;
; OUTPUT:
;     string
;-
FUNCTION spice_data::get_title
  ;Returns the title, i.e. 'SPICE'
  COMPILE_OPT IDL2

  return, self.title
END


;+
; Description:
;     Returns SPICE OBS ID.
;
; OUTPUT:
;     string
;-
FUNCTION spice_data::get_obs_id
  ;Returns SPICE OBS ID
  COMPILE_OPT IDL2

  obs_id = self.get_header_keyword('SPIOBSID', 0, -1)
  IF size(obs_id, /TYPE) NE 7 THEN obs_id = string(obs_id)
  return, strtrim(obs_id,2)
END


;+
; Description:
;     Returns start date and time of observation in UTC format.
;
; OUTPUT:
;     int: number of windows
;-
FUNCTION spice_data::get_start_time
  ;Returns start date and time of observation in UTC format
  COMPILE_OPT IDL2

  start_time = self.get_header_keyword('DATE-BEG', 0, '')
  return, start_time
END


;+
; Description:
;     Returns end date and time of observation in UTC format.
;
; OUTPUT:
;     string
;-
FUNCTION spice_data::get_end_time
  ;Returns end date and time of observation in UTC format
  COMPILE_OPT IDL2

  end_time = self.get_header_keyword('DATE-END', 0, '')
  return, end_time
END


;+
; Description:
;     Returns 1 if the raster is a sit-and-stare, 0 otherwise.
;
; OUTPUT:
;     boolean
;-
FUNCTION spice_data::get_sit_and_stare
  ;Returns 1 if raster is a sit-and-stare, 0 otherwise
  COMPILE_OPT IDL2

  sit_and_stare = self.get_header_keyword('STUDYTYP', 0) EQ 'Sit-and-stare'
  return, sit_and_stare
END


;+
; Description:
;     Returns the level of the file.
;
; OUTPUT:
;     int: level number (0, 1 or 2)
;
; OPTIONAL OUTPUT:
;     low_latency: boolean, 1 if this file is a low latency file (i.e. LL0x)
;-
FUNCTION spice_data::get_level, low_latency=low_latency
  ;Returns the level of the file
  COMPILE_OPT IDL2

  level_string = self.get_header_keyword('LEVEL', 0)
  low_latency = 0
  CASE level_string OF
    'LL01': BEGIN
      low_latency = 1
      level = 1
    END
    'LL02': BEGIN
      low_latency = 1
      level = 2
    END
    'L0': level = 0
    'L1': level = 1
    'L2': level = 2
    'L3': level = 3
    else: level = -1
  ENDCASE
  return, level
END


;+
; Description:
;     Returns BUNIT, physical units of the data.
;
; OUTPUT:
;     string
;-
FUNCTION spice_data::get_variable_unit
  ;Returns BUNIT, physical units of the data
  COMPILE_OPT IDL2

  bunit = self.get_header_keyword('BUNIT', 0, '')
  return, bunit
END


;+
; Description:
;     Returns BTYPE, type of data in images.
;
; OUTPUT:
;     string
;-
FUNCTION spice_data::get_variable_type
  ;Returns BTYPE, type of data in images
  COMPILE_OPT IDL2

  btype = self.get_header_keyword('BTYPE', 0, '')
  return, btype
END


;+
; Description:
;     Returns S/C CCW roll relative to Solar north in degrees.
;
; OUTPUT:
;     float
;-
FUNCTION spice_data::get_satellite_rotation
  ;Returns S/C CCW roll relative to Solar north in degrees
  COMPILE_OPT IDL2

  crota = self.get_header_keyword('CROTA', 0)
  return, crota
END


;+
; Description:
;     Returns the value for missing pixels.
;
; OUTPUT:
;     float
;-
FUNCTION spice_data::get_missing_value
  ;Returns the value for missing pixels
  COMPILE_OPT IDL2

  missing = self.get_header_keyword('BLANK', 0)
  if N_ELEMENTS(missing) EQ 0 && self->get_level() EQ 2 THEN missing = !values.f_nan
  return, missing
END


;+
; Description:
;     Returns the 2-element vector containing the CCD size.
;
; OUTPUT:
;     int array
;-
FUNCTION spice_data::get_ccd_size
  ;Returns the 2-element vector containing the CCD size
  COMPILE_OPT IDL2

  return, self.ccd_size
END


;+
; Description:
;     Returns the window ID of one or more windows. window_index is optional
;     if not provided, window IDs of all windows are returned, if it is
;     scalar, the result will be a scalar string, and if window_index is
;     an array, the result will be a string array of same size.
;
; INPUTS:
;     window_index : the index of the window the ID is asked for
;                    scalar or 1D-int-array. Default is all windows.
;
; OUTPUT:
;     string or string array
;-
FUNCTION spice_data::get_window_id, window_index
  ;Returns the window ID, as string or string array
  COMPILE_OPT IDL2

  IF n_params() EQ 0 THEN BEGIN
    window_id = strarr(self.get_number_windows())
    FOR i = 0, self.get_number_windows()-1 DO BEGIN
      window_id[i] = self.get_header_keyword('EXTNAME', i)
    ENDFOR
  ENDIF ELSE BEGIN
    IF N_ELEMENTS(window_index) eq 1 THEN BEGIN
      window_id = self.get_header_keyword('EXTNAME', window_index[0])
    ENDIF ELSE BEGIN
      window_id = strarr(N_ELEMENTS(window_index))
      FOR i = 0,N_ELEMENTS(window_index)-1 DO BEGIN
        window_id[i] = self.get_header_keyword('EXTNAME', window_index[i])
      ENDFOR
    ENDELSE
  ENDELSE

  return, window_id
END


;+
; Description:
;     Prints all window indices and their IDs to the command line.
;-
PRO spice_data::show_lines
  ;Prints all window indices and their IDs to the command line.
  COMPILE_OPT IDL2

  window_id = self.get_window_id()
  FOR i=0,self.get_number_windows()-1 DO BEGIN
    print, i, ': ' + window_id[i]
  ENDFOR
END


;+
; Description:
;     Returns the number of exposures in the window, or if window_index
;     is not provided, a vector containing the numbers of exposures
;     for each window
;
; OPTIONAL INPUTS:
;     window_index : the index of the window(s). Default all windows.
;
; OUTPUT:
;     int or int-array
;-
FUNCTION spice_data::get_number_exposures, window_index
  ;Returns the number of exposures in the window
  COMPILE_OPT IDL2

  IF N_ELEMENTS(window_index) EQ 0 THEN BEGIN
    n_exp = intarr(self.get_number_windows())
    FOR iwin=0,self.get_number_windows()-1 DO BEGIN
      IF self.get_sit_and_stare() THEN n_exp[iwin] = self.get_header_keyword('NAXIS4', iwin) $
      ELSE n_exp[iwin] = self.get_header_keyword('NAXIS1', iwin)
    ENDFOR
  ENDIF ELSE BEGIN
    IF self.get_sit_and_stare() THEN n_exp = self.get_header_keyword('NAXIS4', window_index) $
    ELSE n_exp = self.get_header_keyword('NAXIS1', window_index)
  ENDELSE
  return, n_exp
END


;+
; Description:
;     Returns the number of pixels in y in the window, or if window_index
;     is not provided, a vector containing the numbers of pixels in y
;     for each window
;
; OPTIONAL INPUTS:
;     window_index : the index of the window
;
; OUTPUT:
;     int or int-array
;-
FUNCTION spice_data::get_number_y_pixels, window_index
  ;Returns the number of pixels in y in the window
  COMPILE_OPT IDL2

  IF N_ELEMENTS(window_index) EQ 0 THEN BEGIN
    n_slit = intarr(self.get_number_windows)
    FOR iwin=0,self.get_number_windows-1 DO BEGIN
      n_slit[iwin] = self.get_header_keyword('NAXIS2', iwin)
    ENDFOR
  ENDIF ELSE BEGIN
    n_slit = self.get_header_keyword('NAXIS2', window_index)
  ENDELSE
  return, n_slit
END


;+
; Description:
;     Returns the exposure time of the given window per exposure.
;
; INPUTS:
;     window_index : The index of the window.
;
; OUTPUT:
;     float
;-
FUNCTION spice_data::get_exposure_time, window_index
  ;Returns the exposure time of the given window per exposure
  COMPILE_OPT IDL2

  exptime = self.get_header_keyword('XPOSURE', window_index)
  return, exptime
END


;+
; Description:
;     Returns name of axis, if axis is not provided a string vector
;     will be returned that contains the names of all axes.
;     The name of the axis includes its unit in square brackets,
;     except if the pixels keyword is set, then it says pixels instead
;     of units, or if no_unit keyword is set.
;
; OPTIONAL INPUTS:
;     axis : the index of the axis, may be a vector
;
; KEYWORD PARAMETERS:
;     pixels : Return 'pixels' as unit
;     no_unit : Do not include units in axis name
;
; OUTPUT:
;     string or string array
;-
FUNCTION spice_data::get_axis_title, axis, pixels=pixels, no_unit=no_unit
  ;Returns name of axis, if axis is not provided a string vector will be returned
  COMPILE_OPT IDL2

  axes = ['Solar X', 'Solar Y', 'Wavelength', 'Time']
  IF ~keyword_set(no_unit) THEN BEGIN
    IF keyword_set(pixels) THEN BEGIN
      axes = axes + ' [pixels]'
    ENDIF ELSE BEGIN
      axes[0] = axes[0] + ' [' + strtrim(self.get_header_keyword('CUNIT1', 0),2) + ']'
      axes[1] = axes[1] + ' [' + strtrim(self.get_header_keyword('CUNIT2', 0),2) + ']'
      axes[2] = axes[2] + ' [' + strtrim(self.get_header_keyword('CUNIT3', 0),2) + ']'
      axes[3] = axes[3] + ' [' + strtrim(self.get_header_keyword('CUNIT4', 0),2) + ']'
    ENDELSE
  ENDIF
  IF N_ELEMENTS(axis) eq 0 THEN return, axes
  return, axes[axis]
END


;+
; Description:
;     Returns a vector containing the coordinate (instrument x-direction) for each pixel in the first dimension.
;
; INPUTS:
;     window_index : The index of the window.
;
; OUTPUT:
;     float array, coordinate in arcsec
;-
FUNCTION spice_data::get_instr_x_vector, window_index
  ;Returns a vector containing the coordinate for each pixel in instrument x-direction
  COMPILE_OPT IDL2

  crval = self.get_header_keyword('crval1', window_index)
  naxis = self.get_header_keyword('naxis1', window_index)
  crpix = self.get_header_keyword('crpix1', window_index)
  cdelt = self.get_header_keyword('cdelt1', window_index)
  pc1_1 = self.get_header_keyword('PC1_1', window_index)
  x_vector = crval + cdelt * pc1_1 * (findgen(naxis)+1.0-crpix)
  IF naxis EQ 1 THEN BEGIN
    naxis = self.get_header_keyword('naxis4', window_index)
    x_vector = replicate(x_vector, naxis)
  ENDIF
  return, x_vector
END


;+
; Description:
;     Returns a vector containing the coordinate for each pixel in the second dimension, instrument y-direction
;     for the selected window, or the full CCD this window belongs to
;
; INPUTS:
;     window_index : the index of the window
;
; OPTIONAL KEYWORDS:
;     full_ccd : If set, a vector of size CCD-size[1] is returned with coordinate values
;                for the whole detector
;
; OUTPUT:
;     float array, coordinate in arcsec
;-
FUNCTION spice_data::get_instr_y_vector, window_index, full_ccd=full_ccd
  ;Returns a vector containing the coordinate for each pixel in instrument y-direction
  COMPILE_OPT IDL2

  crval = self.get_header_keyword('crval2', window_index)
  crpix = self.get_header_keyword('crpix2', window_index)
  cdelt = self.get_header_keyword('cdelt2', window_index)
  pc2_2 = self.get_header_keyword('PC2_2', window_index)
  IF keyword_set(full_ccd) THEN BEGIN
    PXBEG3 = (self.get_window_position(window_index, /reverse_y, /no_warning))[2]
    cripx = crpix + PXBEG3
    naxis = (self.get_ccd_size())[1]
  ENDIF ELSE BEGIN
    naxis = self.get_header_keyword('naxis2', window_index)
  ENDELSE
  y_vector = crval + cdelt * pc2_2 * (findgen(naxis)+1.0-crpix)
  return, y_vector
END


;+
; Description:
;     Returns a vector containing the wavelength for each pixel in third dimension for
;     the selected window, or the full CCD this window belongs to
;
; INPUTS:
;     window_index : the index of the window
;
; OPTIONAL KEYWORDS:
;     full_ccd : if set, a vector of size CCD-size[0] is returned with lamda values
;                for the whole detector
;
; OUTPUT:
;     float array, wavelength in nm
;-
FUNCTION spice_data::get_lambda_vector, window_index, full_ccd=full_ccd
  ;Returns a vector containing the wavelength for each pixel in third dimension for window or full CCD
  COMPILE_OPT IDL2

  crval = self.get_header_keyword('crval3', window_index)
  cdelt = self.get_header_keyword('cdelt3', window_index)
  crpix = self.get_header_keyword('crpix3', window_index)
  IF keyword_set(full_ccd) THEN BEGIN
    PXBEG3 = self.get_header_keyword('PXBEG3', window_index)
    cripx = crpix + PXBEG3
    naxis = (self.get_ccd_size())[0]
  ENDIF ELSE BEGIN
    naxis = self.get_header_keyword('naxis3', window_index)
  ENDELSE
  lambda_vector = crval + (findgen(naxis)+1.0-crpix) * cdelt
  return, lambda_vector
END


;+
; Description:
;     Returns a vector containing the time for each pixel in fourth dimension
;
; INPUTS:
;     window_index : the index of the window
;
; OUTPUT:
;     float array, time in seconds
;-
FUNCTION spice_data::get_time_vector, window_index
  ;Returns a vector containing the time for each pixel in fourth dimension
  COMPILE_OPT IDL2

  crval = self.get_header_keyword('crval4', window_index)
  naxis = self.get_header_keyword('naxis4', window_index)
  IF naxis EQ 1  THEN BEGIN
    naxis = self.get_header_keyword('naxis1', window_index)
    crpix = self.get_header_keyword('crpix1', window_index)
    factor = self.get_header_keyword('PC4_1', window_index, 1)
  ENDIF ELSE BEGIN
    crpix = self.get_header_keyword('crpix4', window_index)
    factor = 1
  ENDELSE
  cdelt = self.get_header_keyword('cdelt4', window_index)
  time_vector = crval + factor * (findgen(naxis)+1.0-crpix) * cdelt
  return, time_vector
END


;+
; Description:
;     Returns XCEN in arcsec.
;
; OPTONAL INPUTS:
;     window_index : the index of the window
;
; OUTPUT:
;     float : xcen in arcseconds
;-
FUNCTION spice_data::get_xcen, window_index
  ;Returns XCEN in archsec
  COMPILE_OPT IDL2

  if N_ELEMENTS(window_index) eq 0 then begin
    window_index = 0
  endif else begin
    IF ~self.check_window_index(window_index) THEN return, !NULL
  endelse
  crval = self.get_header_keyword('crval1', window_index)
  return, crval
END


;+
; Description:
;     Returns YCEN in archsec
;
; OPTONAL INPUTS:
;     window_index : the index of the window
;
; OUTPUT:
;     float : ycen in arcseconds
;-
FUNCTION spice_data::get_ycen, window_index
  ;Returns YCEN in archsec
  COMPILE_OPT IDL2

  if N_ELEMENTS(window_index) eq 0 then begin
    window_index = 0
  endif else begin
    IF ~self.check_window_index(window_index) THEN return, !NULL
  endelse
  crval = self.get_header_keyword('crval2', window_index)
  return, crval
END


;+
; Description:
;     Returns FOV in solar x direction, in arcsec
;
; OPTONAL INPUTS:
;     window_index : the index of the window
;
; OUTPUT:
;     float : fovx in arcseconds
;-
FUNCTION spice_data::get_fovx, window_index
  ;Returns FOV in solar x direction, in arcsec
  COMPILE_OPT IDL2

  if N_ELEMENTS(window_index) eq 0 then begin
    window_index = 0
  endif else begin
    IF ~self.check_window_index(window_index) THEN return, !NULL
  endelse
  x_coords = self.get_wcs_coord(window_index, /x)
  minx = min(x_coords, max=maxx)
  return, maxx-minx
END


;+
; Description:
;     Returns FOV in solar y direction, in arcsec
;
; OPTONAL INPUTS:
;     window_index : the index of the window
;
; OUTPUT:
;     float : fovy in arcseconds
;-
FUNCTION spice_data::get_fovy, window_index
  ;Returns FOV in solar y direction, in arcsec
  COMPILE_OPT IDL2

  if N_ELEMENTS(window_index) eq 0 then begin
    window_index = 0
  endif else begin
    IF ~self.check_window_index(window_index) THEN return, !NULL
  endelse
  x_coords = self.get_wcs_coord(window_index, /y)
  minx = min(x_coords, max=maxx)
  return, maxx-minx
END


;+
; Description:
;     Returns the coordinate(s) of one or more specified pixels, or if
;     pixels is not provided, for all pixels. returns coordinate(s) either
;     for all dimensions or just the one specified.
;
; INPUTS:
;     window_index : The index of the window.
;
; OPTIONAL INPUTS:
;     pixels : The pixel for which the coordinates should be returned. Values can be
;              outside of the actual data volume and can be floating point numbers.
;              Must be either a 4-element vector, or a 2D array of the form (4,n)
;              where n is the number of desired pixels.
;
; OPTIONAL KEYWORDS:
;     x : If set, only coordinates of the first dimension (x-direction) are returned.
;     y : If set, only coordinates of the second dimension (y-direction) are returned.
;     lambda : If set, only coordinates of the third dimension (wavelength) are returned.
;     time : If set, only coordinates of the fourth dimension (time) are returned.
;
; OUTPUT:
;     float array,
;         scalar: If one pixel is provided and one of the keywords is set
;         1D: - 1 pixel provided, no keywords set (4-element vector)
;             - Several (n) pixels provided, one of the keywords set (n-element vector)
;         2D: Several (n) pixels provided, no keywords set (4 x n array)
;         4D: No pixels provided, one of the keywords set (NAXIS1 x NAXIS2 x NAXIS3 x NAZIS4 array)
;         5D: No pixels provided, no keywords set (4 x NAXIS1 x NAXIS2 x NAXIS3 x NAZIS4 array)
;-
FUNCTION spice_data::get_wcs_coord, window_index, pixels, x=x, y=y, lambda=lambda, time=time
  ;Returns the coordinate(s) of one or more specified pixels, or all if pixels not provided
  COMPILE_OPT IDL2

  IF ~self.check_window_index(window_index) THEN return, !NULL
  size_pixels = size(pixels)
  IF (size_pixels[0] GT 0 && size_pixels[1] NE 4) || size_pixels[0] GT 2 THEN BEGIN
    message, 'pixels must have size (4,x) where x=any natural number', /info
    return, !NULL
  ENDIF

  coords = wcs_get_coord(*(*self.window_wcs)[window_index], pixels)
  CASE 1 OF
    keyword_set(x): axis_ind = 0
    keyword_set(y): axis_ind = 1
    keyword_set(lambda): axis_ind = 2
    keyword_set(time): axis_ind = 3
    ELSE: axis_ind = indgen(4)
  ENDCASE

  IF size_pixels[0] EQ 0 THEN BEGIN
    IF N_ELEMENTS(axis_ind) EQ 1 THEN BEGIN
      naxis1 = self.get_header_keyword('naxis1', window_index)
      naxis2 = self.get_header_keyword('naxis2', window_index)
      naxis3 = self.get_header_keyword('naxis3', window_index)
      naxis4 = self.get_header_keyword('naxis4', window_index)
      return, reform(coords[axis_ind,*,*,*,*], [naxis1, naxis2, naxis3, naxis4])
    ENDIF
    return, coords

  ENDIF ELSE IF size_pixels[0] EQ 1 THEN BEGIN
    return, coords[axis_ind]
  ENDIF ELSE BEGIN
    return, reform(coords[axis_ind, *])
  ENDELSE
END


;+
; Description:
;     Returns a vector containing the resolution of each dimension, or a
;     scalar number representing the resolution of one dimension.
;
; INPUTS:
;     window_index : the index of the window
;
; KEYWORD PARAMETERS:
;     x : only resolution in x-direction is returned (i.e. 'YLIF-TAN')
;     y : only resolution in y-direction is returned (i.e. 'ZLIF-TAN')
;     lambda : only spectral resolution is returned (i.e. 'WAVE')
;     time : only temporal resolution is returned (i.e. 'TIME')
;   these keyword parameters are exclusive, and if more than one is set, then the first one
;   in the list above is returned
;
; OUTPUT:
;     float array or float
;-
FUNCTION spice_data::get_resolution, window_index, x=x, y=y, lambda=lambda, time=time
  ;Returns a vector containing the resolution of each dimension, or a scalar if a keyword is set
  COMPILE_OPT IDL2

  cdelt1 = self.get_header_keyword('cdelt1', window_index)
  IF keyword_set(x) then return, cdelt1
  cdelt2 = self.get_header_keyword('cdelt2', window_index)
  IF keyword_set(y) then return, cdelt2
  cdelt3 = self.get_header_keyword('cdelt3', window_index)
  IF keyword_set(lambda) then return, cdelt3
  cdelt4 = self.get_header_keyword('cdelt4', window_index)
  IF keyword_set(time) then return, cdelt4
  return, [cdelt1, cdelt2, cdelt3, cdelt4]
END


;+
; Description:
;     Returns the binning factor in spatial y-direction.
;     If window_index is not provided a vector with binning factors for all
;     windows is returned.
;
; OPTIONAL INPUTS:
;     window_index : the index of the window (can be a list of indices)
;
; OUTPUT:
;     int array
;-
FUNCTION spice_data::get_spatial_binning, window_index
  ;Returns the binning factor in spatial y-direction (vector if window_index not provided)
  COMPILE_OPT IDL2

  IF N_ELEMENTS(window_index) eq 0 THEN window_index = indgen(self.get_number_windows())
  bin2 = intarr(N_ELEMENTS(window_index))
  FOR i=0,N_ELEMENTS(window_index)-1 DO BEGIN
    bin2[i] = self.get_header_keyword('NBIN2', window_index[i])
  ENDFOR
  return, bin2
END


;+
; Description:
;     Returns the binning factor in spectral direction.
;     If window_index is not provided a vector with binning factors for all
;     windows is returned.
;
; OPTIONAL INPUTS:
;     window_index : the index of the window (can be a list of indices)
;
; OUTPUT:
;     int array
;-
FUNCTION spice_data::get_spectral_binning, window_index
  ;Returns the binning factor in the spectral direction (vector if window_index not provided)
  COMPILE_OPT IDL2

  IF N_ELEMENTS(window_index) eq 0 THEN window_index = indgen(self.get_number_windows())
  bin3 = intarr(N_ELEMENTS(window_index))
  FOR i=0,N_ELEMENTS(window_index)-1 DO BEGIN
    bin3[i] = self.get_header_keyword('NBIN3', window_index[i])
  ENDFOR
  return, bin3
END


;+
; Description:
;     Checks whether a given window index is valid
;
; INPUTS:
;     window_index : the index of the window to be checked
;
; OUTPUT:
;     boolean, True if input is a valid window index
;-
FUNCTION spice_data::check_window_index, window_index
  COMPILE_OPT IDL2

  input_type = size(window_index, /type)
  input_index = where([1, 2, 3, 12, 13, 14, 15] EQ input_type)
  IF N_ELEMENTS(window_index) NE 1 || input_index EQ -1 || $
    window_index LT 0 || window_index GE self.nwin THEN BEGIN
    message, 'window_index needs to be a scalar number between 0 and ' + strtrim(string(self.nwin-1),2), /info
    return, 0
  ENDIF ELSE return, 1

END


;+
; Description:
;     Checks whether a given extension index is valid
;
; INPUTS:
;     extension_index : the index of the extension to be checked
;
; OUTPUT:
;     boolean, True if input is a valid extension index
;-
FUNCTION spice_data::check_extension_index, extension_index
  COMPILE_OPT IDL2

  input_type = size(extension_index, /type)
  input_index = where([1, 2, 3, 12, 13, 14, 15] EQ input_type)
  IF N_ELEMENTS(extension_index) NE 1 || input_index EQ -1 || $
    extension_index LT 0 || extension_index GE self.next THEN BEGIN
    message, 'extension_index needs to be a scalar number between 0 and ' + strtrim(string(self.next-1),2), /info
    return, 0
  ENDIF ELSE return, 1

END



;---------------------------------------------------------
; dumbbell info
;---------------------------------------------------------


;+
; Description:
;     Returns 1 if data object contains one or two dumbbells.
;     If window_index is provided, 1 is returned if the given
;     given window contains a dumbbell
;
; OPTIONAL INPUT:
;     window_index : if provided, the method checks whether
;                    this specific window or these specific
;                    windows contain a dumbbell
;
; OUTPUT:
;     boolean
;-
FUNCTION spice_data::has_dumbbells, window_index
  ;Returns 1 if data object contains one or two dumbbells, or if window_index is dumbbell
  COMPILE_OPT IDL2

  FOR i=0,N_ELEMENTS(window_index)-1 DO BEGIN
    IF self.dumbbells[0] EQ window_index[i] || self.dumbbells[1] EQ window_index[i] THEN BEGIN
      return, 1
    ENDIF
  ENDFOR
  IF N_ELEMENTS(window_index) GT 0 THEN return, 0
  return, self.dumbbells[0] GE 0 || self.dumbbells[1] GE 0
END


;+
; Description:
;     Returns the indices of the windows that contain the dumbbells
;     2-element vector, or scalar if /lower or /upper is set.
;
; KEYWORD PARAMETERS:
;     lower : If set, only returns the index of the lower dumbbell
;     upper : If set, only returns the index of the upper dumbbell
;
; OUTPUT:
;     2-element vector, or scalar if /lower or /upper is set.
;-
FUNCTION spice_data::get_dumbbells_index, lower=lower, upper=upper
  ;Returns the indices of the windows that contain the dumbbells
  COMPILE_OPT IDL2

  if keyword_set(lower) then return, self.dumbbells[0]
  if keyword_set(upper) then return, self.dumbbells[1]
  return, self.dumbbells
END



;---------------------------------------------------------
; Binary table methods
;---------------------------------------------------------


;+
; Description:
;     This method returns a list of column tags that can be found in the binary extension table.
;
; OUTPUT:
;     string array
;-
FUNCTION spice_data::get_bintable_ttypes
  ;Returns a list of column tags that can be found in the binary extension table.
  COMPILE_OPT IDL2

  return, (*self.bintable_columns).ttype
END


;+
; Description:
;     This method returns the content of one or more columns found in the binary extension table.
;     If the given tag does not exist, the same structure is returned with empty fields, except the
;     tag 'TTYPE' is populated with the provided ttype. When requesting the data of only one TTYPE,
;     one can set the keyword VALUES_ONLY to receive the data only as an array, instead of the structure.
;
; OPTIONAL INPUTS:
;     ttypes : one or more column tags to be returned (e.g. 'MIRRPOS'). If not provided, all columns will
;            be returned.
;
; OUTPUT:
;     array of structure of type:
;             {wcsn:'', tform:'', ttype:'', tdim:'', tunit:'', tunit_desc:'', tdmin:'', tdmax:'', tdesc:'', $
;               extension:'', values:ptr_new()}
;     or the data only, i.e. an array of numbers.
;
; KEYWORDS:
;     values_only: If set then only the values in the binary table extension are returned as an array,
;                  instead of the default output structure with metadata. This keyword is ignored if more than
;                  one TTYPES have been provided. If the desired TTYPE does not exist, a !NULL is returned.
;-
FUNCTION spice_data::get_bintable_data, ttypes, values_only=values_only
  ;Returns the content of one or more columns found in the binary extension table.
  COMPILE_OPT IDL2

  IF self.n_bintable_columns EQ 0 THEN BEGIN
    print, 'No binary table extension with variable keywords in this FITS file.'
  ENDIF
  IF N_ELEMENTS(ttypes) eq 0 THEN BEGIN
    ttypes = self.get_bintable_ttypes()
  ENDIF
  ttypes_up = strup(strtrim(ttypes, 2))
  temp_column = {wcsn:'', tform:'', ttype:'', tdim:'', tunit:'', tunit_desc:'', tdmin:'', tdmax:'', tdesc:'', $
    extension:'', values:ptr_new()}
  result = make_array(N_ELEMENTS(ttypes_up), value=temp_column)
  file_open = 0
  FOR i=0,N_ELEMENTS(ttypes_up)-1 DO BEGIN
    ind = where((*self.bintable_columns).ttype eq ttypes_up[i], count)
    IF count GT 0 && self.n_bintable_columns GT 0 THEN BEGIN
      ind=ind[0]

      IF ~ptr_valid((*self.bintable_columns)[ind].values) THEN BEGIN
        ;load column values
        IF ~file_open THEN BEGIN
          FXBOPEN, unit, self.get_filename(), (*self.bintable_columns)[ind].extension
          file_open = 1
        ENDIF ; ~file_open
        data = !NULL
        FXBREAD, unit, data, ttypes_up[i]
        (*self.bintable_columns)[ind].values = ptr_new(data)

        hdr = fxbheader(unit)
        col_num = strtrim(string(fxbcolnum(unit, ttypes_up[i])), 2)
        (*self.bintable_columns)[ind].wcsn = strtrim(fxpar(hdr, 'WCSN'+col_num, missing=''), 2)
        (*self.bintable_columns)[ind].tform = strtrim(fxpar(hdr, 'TFORM'+col_num, missing=''), 2)
        (*self.bintable_columns)[ind].ttype = strtrim(fxpar(hdr, 'TTYPE'+col_num, missing='', comment=comment), 2)
        comment = strtrim(strcompress(comment), 2)
        (*self.bintable_columns)[ind].tdim = strtrim(fxpar(hdr, 'TDIM'+col_num, missing=''), 2)
        (*self.bintable_columns)[ind].tdmin = strtrim(fxpar(hdr, 'TDMIN'+col_num, missing=''), 2)
        (*self.bintable_columns)[ind].tdmax = strtrim(fxpar(hdr, 'TDMAX'+col_num, missing=''), 2)
        (*self.bintable_columns)[ind].tdesc = strtrim(fxpar(hdr, 'TDESC'+col_num, missing=''), 2)
        tunit = strtrim(fxpar(hdr, 'TUNIT'+col_num, missing=''), 2)
        tunit_comment = stregex(comment, '\[.*\]', /extract)
        IF strlen(tunit_comment) GE 2 THEN BEGIN
          tunit_temp = strtrim(strmid(tunit_comment, 1, strlen(tunit_comment)-2), 2)
          tunit_desc = strtrim(strmid(comment, strlen(tunit_comment)+1), 2)
        ENDIF ELSE BEGIN
          tunit_temp = ''
          tunit_desc = comment
        ENDELSE
        IF TUNIT EQ '' THEN BEGIN
          tunit = tunit_temp
        ENDIF
        (*self.bintable_columns)[ind].tunit = tunit
        (*self.bintable_columns)[ind].tunit_desc = tunit_desc

      ENDIF ; ~ptr_valid((*self.bintable_columns)[ind].values)
      result[i] = (*self.bintable_columns)[ind]

    ENDIF ELSE BEGIN ; count GT 0 && self.n_bintable_columns GT 0
      result[i].ttype = ttypes[i]

    ENDELSE ; count GT 0 && self.n_bintable_columns GT 0
  ENDFOR ; i=0,N_ELEMENTS(ttypes_up)-1

  IF file_open THEN FXBCLOSE, unit

  IF keyword_set(values_only) && N_ELEMENTS(ttypes) EQ 1 THEN BEGIN
    IF ptr_valid(result.values) THEN BEGIN
      result = *result.values
    ENDIF ELSE BEGIN
      result = !NULL
    ENDELSE
  ENDIF

  return, result
END



;---------------------------------------------------------
; I/O and related methods for loading data
;---------------------------------------------------------


;+
; Description:
;     Reads a file and sets some variables of this instant of the object.
;     If another file was read before, this link and its settings will be overwritten.
;
; INPUTS:
;     file : path of a SPICE FITS file.
;-
PRO spice_data::read_file, file
  ;Reads a file, overwrites any existing data in this object.
  COMPILE_OPT IDL2

  IF n_elements(file) NE 1 || size(file, /TYPE) NE 7 THEN BEGIN
    message, 'spice_data->read_file, file', /info
    return
  ENDIF
  self.close
  message, 'reading file: ' + file, /info
  self.file = file
  mreadfits_header, file, hdr, extension=0, only_tags='NWIN'
  self.nwin = hdr.nwin
  self.next = hdr.nwin

  headers = ptrarr(self.nwin)
  headers_string = ptrarr(self.nwin)
  wcs = ptrarr(self.nwin)
  FOR iwin = 0, self.nwin-1 DO BEGIN
    hdr = headfits(file, exten=iwin)
    headers_string[iwin] = ptr_new(hdr)
    hdr = fitshead2struct(hdr)
    headers[iwin] = ptr_new(hdr)
    wcs[iwin] = ptr_new(fitshead2wcs(hdr))
    IF hdr.DUMBBELL EQ 1 THEN self.dumbbells[0] = iwin $
    ELSE IF hdr.DUMBBELL EQ 2 THEN self.dumbbells[1] = iwin
  ENDFOR ; iwin = 0, self.nwin-1

  iwin = self.nwin
  while 1 do begin
    hdr = headfits(file, exten=iwin)
    if size(hdr, /type) ne 7 then break
    self.next = self.next + 1
    iwin = iwin + 1
    headers_string = [headers_string, ptr_new(hdr)]
    hdr = fitshead2struct(hdr)
    headers = [headers, ptr_new(hdr)]
  endwhile

  self.window_data = ptr_new(ptrarr(self.next))
  self.window_descaled = ptr_new(bytarr(self.next))
  self.window_masked = ptr_new(bytarr(self.next))
  self.window_headers = ptr_new(headers)
  self.window_headers_string = ptr_new(headers_string)
  self.window_wcs = ptr_new(wcs)
  self.slit_y_range = ptr_new(/allocate)

  self.get_bintable_info
END


;+
; Description:
;     Returns the input filename
;
; OUTPUT:
;     string
;-
FUNCTION spice_data::get_filename
  ;Returns the input filename
  COMPILE_OPT IDL2

  return, self.file
END


;+
; Description:
;     This methods collects information about the binary table extension(s)
;     It will not load the data itself. This is done when the user calls the method
;     spice_data::get_bintable_data(ttypes)
;-
PRO spice_data::get_bintable_info
  COMPILE_OPT IDL2

  temp_column = {wcsn:'', tform:'', ttype:'', tdim:'', tunit:'', tunit_desc:'', tdmin:'', tdmax:'', tdesc:'', $
    extension:'', values:ptr_new()}

  var_keys = self.get_header_keyword('VAR_KEYS', 0, '')
  var_keys = strsplit(var_keys, ',', count=count, /extract)
  extension = ''
  self.n_bintable_columns = count
  if count eq 0 then bintable_columns = make_array(1, value=temp_column) $
  else bintable_columns = make_array(self.n_bintable_columns, value=temp_column)
  foreach column, var_keys, index do begin
    entry = strsplit(column, ';', count=count, /extract)
    if count eq 2 then begin
      extension = strtrim(entry[0], 2)
      column = entry[1]
    endif
    bintable_columns[index].ttype = strup(strtrim(column, 2))
    bintable_columns[index].extension = extension
  endforeach
  self.bintable_columns = ptr_new(bintable_columns)
END


;+
; Description:
;     Class definition procedure
;-
PRO spice_data__define
  COMPILE_OPT IDL2

  struct = {spice_data, $
    file: '', $                 ; input filename
    title: '', $                ; instrument name
    ccd_size: [0,0], $          ; size of the detector, set in init
    nwin: 0, $                  ; number of windows
    next: 0, $                  ; number of extensions
    window_data: ptr_new(), $   ; loaded window data (ptrarr)
    window_descaled: ptr_new(), $; indicates for each window, whether data was loaded, 0:no, 1:yes, descaled, 2: yes, not descaled (bytarr)
    window_masked: ptr_new(), $; indicates for each window, whether data was masked, 0:no, 1:yes, default, 2: yes, approximated (bytarr)
    window_headers: ptr_new(), $; a pointer array, each pointing to a header structure of one extension
    window_headers_string: ptr_new(), $; a pointer array, each pointing to a header string array of one extension
    window_wcs: ptr_new(), $    ; pointers to wcs structure for each window
    dumbbells: [-1, -1], $      ; contains the index of the window with [lower, upper] dumbbell
    slit_y_range:ptr_new(), $   ; contains the (approximate) bottom/top pixel indices of the part of the window that stems from the slit
    bintable_columns: ptr_new(), $; Pointer to string array which contains all columns in the binary extension table
    n_bintable_columns: 0}     ; Number of columns in the binary extension table
END<|MERGE_RESOLUTION|>--- conflicted
+++ resolved
@@ -39,11 +39,7 @@
 ;                  SLIT_ONLY keyword is set when calling ::get_window_data.
 ;                  * The SLIT_ONLY keyword is set when xcfit_block is called.
 ;-
-<<<<<<< HEAD
-; $Id: 2022-12-09 10:47 CET $
-=======
 ; $Id: 2022-12-02 20:33 CET $
->>>>>>> 27301606
 
 
 ;+
@@ -1413,11 +1409,7 @@
   IF keyword_set(lower_dumbbell) THEN extension_index=self.get_dumbbells_index(/lower)
   IF keyword_set(upper_dumbbell) THEN extension_index=self.get_dumbbells_index(/upper)
   IF ~self.check_extension_index(extension_index) THEN return, !NULL
-<<<<<<< HEAD
   IF keyword_set(structure) then return, *(*self.window_headers)[extension_index] $
-=======
-  IF keyword_set(structure) then return, fitshead2struct(*(*self.window_headers_string)[extension_index]) $
->>>>>>> 27301606
   ELSE return, *(*self.window_headers_string)[extension_index]
 END
 
