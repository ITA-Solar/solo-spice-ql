--- conflicted
+++ resolved
@@ -39,11 +39,7 @@
 ;                  SLIT_ONLY keyword is set when calling ::get_window_data.
 ;                  * The SLIT_ONLY keyword is set when xcfit_block is called.
 ;-
-<<<<<<< HEAD
-; $Id: 2022-07-27 15:13 CEST $
-=======
-; $Id: 2022-07-27 15:04 CEST $
->>>>>>> 340ca873
+; $Id: 2022-07-27 16:08 CEST $
 
 
 ;+
@@ -212,14 +208,9 @@
 ;     The path and name of the Level 3 FITS file.
 ;     Level 3 file, as FITS file, saved to directory $SPICE_DATA/level3/ .
 ;-
-<<<<<<< HEAD
-FUNCTION spice_data::create_l3_file,  window_index, no_masking=no_masking, approximated_slit=approximated_slit, $
-                                      no_fitting=no_fitting, no_widget=no_widget, position=position, velocity=velocity
-=======
-FUNCTION spice_data::create_l3_file, window_index, no_masking=no_masking, approximated_slit=approximated_slit, $
-  no_fitting=no_fitting, no_widget=no_widget, position=position, velocity=velocity
->>>>>>> 340ca873
-  ;Creates a level 3 SPICE file with the data of the chosen window(s)
+
+FUNCTION spice_data::create_l3_file, window_indices, no_masking=no_masking, approximated_slit=approximated_slit, $
+                                     no_fitting=no_fitting, no_widget=no_widget, position=position, velocity=velocity
   COMPILE_OPT IDL2
 
   if N_ELEMENTS(window_index) eq 0 then window_index = indgen(self->get_number_windows())
