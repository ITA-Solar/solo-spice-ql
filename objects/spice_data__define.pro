;+
; NAME:
;     SPICE_DATA__DEFINE
;
; PURPOSE:
;     spice_data__define defines the class structure 'spice_data'.
;
; CATEGORY:
;     Solar Orbiter - SPICE.
;
; CALLING SEQUENCE:
;     The SPICE_DATA__DEFINE procedure is not called directly. An
;     object of class SPICE_DATA is created with the following
;     statement:
;                 spice_data = obj_new('spice_data', file)
;
; INPUTS:
;     file : path of a SPICE FITS file.
;
; OUTPUT:
;     Object of type SPICE_DATA which describes and contains a SPICE raster
;
; CALLS:
;
; COMMON BLOCKS:
;
; PROCEDURE:
;     The procedure opens an object of class SPICE_DATA.
;     This procedure includes various functions/methods of
;     class  'spice_data' whose purpose is to get and/or manipulate
;     the different fields of the object.
;
; RESTRICTIONS:
;
; HISTORY:
;     26-Nov-2019: Martin Wiesmann (based on IRIS_DATA__DEFINE)
;     31-Jan-2022: Terje Fredvik - New method ::mask_region_outside_slit with
;                  a little army of help methods is now called when the
;                  SLIT_ONLY keyword is set when calling ::get_window_data.
;                  * The SLIT_ONLY keyword is set when xcfit_block is called.
;     26-Apr-2023: Terje Fredvik: add keyword no_line in call of ::xcfit_block
;                                 and ::mk_analysis
;     25-Sep-2023: Terje Fredvik: ::create_l3_file: call delete_analysis when
;                                 line fitting is done to prevent memory leak
;     13-Oct-2023: Terje Fredvik: ::read_file: if the number of observational
;                                 HDUs in the L2 file is less than the the
;                                 NWIN keyword: set self.nwin to the number of 
;                                 observational HDUs in L2 instead of
;                                 hdr.nwin, to prevent crash when
;                                 processing L2 file with missing HDUs due to 
;                                 incomplete telemetry 
;     03-Nov-2023: Terje Fredvik: ::create_l3_file: do not attempt line
;                                 fitting for Dumbbells or Intensity-windows
;-
<<<<<<< HEAD
; $Id: 2023-11-02 14:53 CET $
=======
; $Id: 2023-11-03 09:51 CET $
>>>>>>> d58ced16


;+
; Description:
;     Class initialisation function
;
; INPUTS:
;     file : path of a SPICE FITS file.
;
; OUTPUT:
;     1 (True) if initialization succeeded, 0 (False) otherwise
;-
FUNCTION spice_data::init, file
  COMPILE_OPT IDL2

  prits_tools.parcheck, file, 1, "file", 'string', 0
  file_info = spice_file2info(file)
  if ~file_info.is_spice_file then begin
    print, 'File is not a SPICE file: '+file
    return, 0
  endif
  if file_info.level ne 2 then begin
    print, 'This is not a SPICE level 2 file: '+file
    return, 0
  endif
  self.title = 'SPICE'
  self.ccd_size = [1024, 1024]
  self->read_file, file
  return, 1
END


;+
; Description:
;     frees pointer to main data array "window_data" and closes all associated files.
;     used by cleanup and when object should be populated with new data
;-
pro spice_data::close
  COMPILE_OPT IDL2

  FOR i=0,self.nwin-1 DO BEGIN
    ptr_free, (*self.window_headers)[i]
    ptr_free, (*self.window_headers_string)[i]
    ptr_free, (*self.window_wcs)[i]
    IF ptr_valid((*self.window_data)[i]) THEN ptr_free, (*self.window_data)[i]
  ENDFOR
  ptr_free, self.window_headers
  ptr_free, self.window_headers_string
  ptr_free, self.window_wcs
  ptr_free, self.window_descaled
  ptr_free, self.window_data
  ptr_free, self.slit_y_range
  for i=0,self.n_bintable_columns-1 do begin
    if ptr_valid((*self.bintable_columns)[i].values) then ptr_free, (*self.bintable_columns)[i].values
  endfor
  ptr_free, self.bintable_columns
  self.dumbbells = [-1, -1]
  self.nwin = 0
END


;+
; Description:
;     called by obj_destroy, frees all pointers and closes all associated files
;-
pro spice_data::cleanup
  COMPILE_OPT IDL2

  self->close
END


;+
; Description:
;     This routine prints out information about the class, such as name, location of definition file
;     and version if there is a line in the header comment beginning with '$ID: ' (comes from CVS).
;     Then it prints out each procedure and function that has a comment line right after the definition.
;
; KEYWORD PARAMETERS:
;     description : If set, the header info of the class will also be printed.
;
;-
pro spice_data::help, description=description, _extra=_extra
  ;Prints out this help, setting the 'description' keyword will also print the header info
  COMPILE_OPT IDL2

  IF arg_present(description) || keyword_set(description) THEN $
    obj_help, self, description=description, _extra=_extra $
  ELSE $
    obj_help, self, _extra=_extra
END


;+
; Description:
;     This routine calls xcfit_block with the data of the chosen window. The data is arranged
;     so that xcfit_block can read it. The routine also estimates the positions of the main peaks
;     and adds fit components to the analysis structure. After exiting xcfit_block
;     by using the 'Exit' button, the routine returns the analysis structure.
;
; OPTIONAL INPUTS:
;     window_index : The index of the desired window, default is 0.
;     VELOCITY : Set this equal to the initial velocity if you want
;                 the line position represented by the velocity
;                 relative to a lab wavelength - the lab wavelength
;                 is taken from the supplied POSITION, i.e., INT_POS_FWHM(1), which is
;                 calculated/estimated within the procedure 'generate_adef'.
;                 This input is ignored if /POSITION is set.
;                 Default is zero.
;
; KEYWORD PARAMETERS:
;     no_masking: If set, then SPICE_DATA::mask_regions_outside_slit will NOT be called on the data.
;                 This procedure masks any y regions in a narrow slit data cube that don't contain
;                 slit data, i.e. pixels with contributions from parts of the
;                 detector that lie above/below the dumbbells,
;                 in the gap between the slit ends and the dumbbells, and the
;                 dumbbell regions themselves. The masking procedure is not called for wide-slit
;                 observations or if window_index corresponds to a regular
;                 dumbbell extension.
;     approximated_slit: If set, routine uses a fixed (conservative) value for the slit
;                 range, i.e. does not estimate the slit length based on the position of the dumbbells.
;                 The keyword is ignored if NO_MASKING is set.
;     position: If set, then the line position is NOT represented by the velocity
;                 relative to a lab wavelength, but as the wavelength.
;
;-
function spice_data::xcfit_block, window_index, no_masking=no_masking, approximated_slit=approximated_slit, $
  position=position, velocity=velocity, no_line_list=no_line_list
  ;Calls xcfit_block with the data of the chosen window(s)
  COMPILE_OPT IDL2

  if N_ELEMENTS(window_index) eq 0 then window_index = 0
  ana = self->mk_analysis(window_index, no_masking=no_masking, approximated_slit=approximated_slit, position=position, velocity=velocity, no_line_list=no_line_list)
  if size(ana, /type) EQ 8 then begin
    origin = [ (self->get_lambda_vector(window_index))[0], (self->get_instr_x_vector(window_index))[0], (self->get_instr_y_vector(window_index))[0] ]
    scale = [ self->get_resolution(/lambda), self->get_resolution(/x), self->get_resolution(/y) ]
    SPICE_XCFIT_BLOCK, ana=ana, origin=origin, scale=scale, phys_scale = [0,1,1]
  endif else begin
    print, 'Something went wrong when trying to produce an ANA structure.'
  endelse

  return, ana
END


;+
; Description:
;   Finds all existing L3 files with the same SPIOBSID and RASTERNO as
;   filename_l3, then returns the highest existing version number incremented
;   by 1. If no L3 files exist the version number is set to 'V01' 
;
; INPUTS:
;     filename_l3 : The name of the level 3 file, with or without the path, version number can be anything.
;
; OPTIONAL INPUTS:
;     force_version : The version number (integer) the level 3 file must have.
;     TOP_DIR : A path to a directory in which the file should be saved. The necessary subdirectories
;                 will be created (e.g. level3/2020/06/21).
;     PATH_INDEX: If $SPICE_DATA contains multiple paths, then this
;                 keyword allows you to specify to which path you send
;                 the file. Default is 0.
;
; KEYWORD PARAMETERS:
;
; OPTIONAL OUTPUTS:
;     existing_l3_files: A list of filenames with the saem SPIOBSID and RASTERNO but different version number
;                        that already exist
;     l3_dir: The directory in which the level 3 file will be saved.
;
; OUTPUT:
;     The version of the new level 3 file, as a string in the format 'V##'.
;-
FUNCTION spice_data::get_version_l3, filename_l3, force_version=force_version, $
  existing_l3_files=existing_l3_files, top_dir=top_dir, path_index=path_index, l3_dir=l3_dir
  ; Returns the version for a new level 3
  compile_opt idl2, static

  spice_ingest,filename_l3, /dry_run,/force, /user_dir, destination=destination, $
               top_dir=top_dir, path_index=path_index
  l3_dir = file_dirname(destination, /mark_directory)
  
  spiobsid_rasterno = filename_l3.extract('[0-9]+-[0-9]{3}')
  existing_l3_files = file_search(l3_dir, '*'+spiobsid_rasterno+'*', count=n_l3_files)
  existing_l3_files = file_basename(existing_l3_files)
  
  IF keyword_set(force_version) THEN this_version = 'V'+fns('##',force_version) $
  ELSE IF n_l3_files EQ 0 THEN this_version = 'V01' ELSE BEGIN 
     versions = existing_l3_files.extract('V[0-9]{2}')
     versions = fix(versions.substring(1,2))
     this_version = 'V'+fns('##',max(versions)+1)
  ENDELSE 

  return, this_version
END


;+
; Description:
;   Returns L3 filename based on L2 filename, with version number being the
;   highest version number of any existing L3 files incremented by 1.
;
; INPUTS:
;     filename_l2 : The name of the level 2 file, with or without the path.
;
; OPTIONAL INPUTS:
;     force_version : The version number (integer) the level 3 file must have.
;     TOP_DIR : A path to a directory in which the file should be saved. The necessary subdirectories
;                 will be created (e.g. level3/2020/06/21).
;     PATH_INDEX: If $SPICE_DATA contains multiple paths, then this
;                 keyword allows you to specify to which path you send
;                 the file. Default is 0.
;
; KEYWORD PARAMETERS:
;
; OPTIONAL OUTPUTS:
;     version_l3: The version of the new level 3 file, as a string in the format 'V##'.
;     existing_l3_files: A list of filenames with the saem SPIOBSID and RASTERNO but different version number
;                        that already exist
;     l3_dir: The directory in which the level 3 file will be saved.
;
; OUTPUT:
;     The new filename of the level 3 file.
;-
FUNCTION spice_data::get_filename_l3, filename_l2, force_version=force_version, $
  version_l3=version_l3, existing_l3_files=existing_l3_files, top_dir=top_dir, path_index=path_index, l3_dir=l3_dir
  ; Returns L3 filename based on L2 filename, with version number being the highest version number of any existing L3 files incremented by 1.
  compile_opt idl2, static

  version_l2 = filename_l2.extract('V[0-9]{2}')
  filename_l3 = file_basename(filename_l2)
  filename_l3 = filename_l3.replace('_L2_', '_L3_')
  version_l3 = spice_data.get_version_l3(filename_l3, force_version=force_version, $
                                         existing_l3_files=existing_l3_files, top_dir=top_dir, path_index=path_index, l3_dir=l3_dir)
  
  filename_l3 = filename_l3.replace(version_l2, version_l3)
  return, filename_l3
END


;+
; Description:
;     This routine creates a level 3 FITS file for the chosen window(s). If
;     the window is a Dumbbell or an Intensity-window no fits are made.
;     The data is arranged so that cfit_block can read it. The routine estimates
;     the positions of the main peaks and fits those to the data by calling cfit_block.
;     This may take a while. After that, the xcfit_block routine is called with
;     the data and the fit, where one can view the result and make adjustments to the fit.
;     After exiting xcfit_block by using the 'Exit' button, the routine saves the fits
;     into a level 3 FITS file and moves this file into the $SPICE_DATA/user/ directory.
;     The data cube will be saved in its original untransformed configuration.
;
; OPTIONAL INPUTS:
;     window_index : The index of the desired window(s), default is all windows.
;     VELOCITY : Set this equal to the initial velocity if you want
;                 the line position represented by the velocity
;                 relative to a lab wavelength - the lab wavelength
;                 is taken from the supplied POSITION, i.e., INT_POS_FWHM(1), which is
;                 calculated/estimated within the procedure 'generate_adef'.
;                 This input is ignored if /POSITION is set.
;                 Default is zero.
;     TOP_DIR : A path to a directory in which the file should be saved. The necessary subdirectories
;                 will be created (e.g. level2/2020/06/21).
;     PATH_INDEX: If $SPICE_DATA contains multiple paths, then this
;                 keyword allows you to specify to which path you send
;                 the file. Default is 0.
;     progress_widget: An object of type SPICE_CREATE_L3_PROGRESS, to display the progress of the creation.
;     group_leader: Widget ID of parent widget.
;     force_version : The version number (integer) the level 3 file must have.
;
; KEYWORD PARAMETERS:
;     no_masking: If set, then SPICE_DATA::mask_regions_outside_slit will NOT be called on the data.
;                 This procedure masks any y regions in a narrow slit data cube that don't contain
;                 slit data, i.e. pixels with contributions from parts of the
;                 detector that lie above/below the dumbbells,
;                 in the gap between the slit ends and the dumbbells, and the
;                 dumbbell regions themselves. The masking procedure is not called for wide-slit
;                 observations or if window_index corresponds to a regular
;                 dumbbell extension.
;     approximated_slit: If set, routine uses a fixed (conservative) value for the slit
;                 range, i.e. does not estimate the slit length based on the position of the dumbbells.
;     no_fitting: If set, fitting won't be computed. This can still be done manually in xcfit_block.
;     no_widget:  If set, xcfit_block and small window to stopp fitting will not be called.
;     no_xcfit_block: If set, xcfit_block will not be called, but small window to stopp fitting will
;                 appear.
;     position: If set, then the line position is NOT represented by the velocity
;                 relative to a lab wavelength, but as the wavelength.
;     no_line_list: If set, then no predefined line list will be used to define gaussian fit components.
;                 By default, the list returned by the function spice_line_list() will be used.
;
;                 IMPORTANT NOTE: For now, this keyword is set by default. One has to set it explicitly to zero
;                 if one wants to use the predefined line list. This implementation may change in the future.
;
;                 Due to instrument temperature variations the wavelength scale changes significantly during
;                 the Solar Orbiter orbit, and this variation is not accounted for in L2 files. The wavelength shift is so large
;                 that using the line list when fitting fails in many cases.
;
;     pipeline_dir: path to output directory used by the pipeline where L3 file is saved
;     save_not:   If set, then the FITS file will not be saved. The output is the path and name of the
;                 level 3 FITS file, if it would have been saved.
;     quiet:      If set, print messages will be suppressed.
;
; OPTIONAL OUTPUTS:
;     all_ana:    Array of ana structure, number of elements is the same as number of windows in the FITS file.
;     all_result_headers: A pointer array, containing the headers of the results extensions as string arrays.
;     all_data_headers: A pointer array, containing the headers of the data extensions as string arrays.
;     all_proc_steps_user: A pointer array, containing the structures of the processing steps.
;
; OUTPUT:
;     The path and name of the Level 3 FITS file.
;     Level 3 FITS file saved to directory $SPICE_DATA/user/level3, or to pipeline_dir if that keyword is set.
;-

FUNCTION spice_data::create_l3_file, window_index, no_masking=no_masking, approximated_slit=approximated_slit, $
  no_fitting=no_fitting, no_widget=no_widget, no_xcfit_block=no_xcfit_block, position=position, velocity=velocity, $
  force_version=force_version, top_dir=top_dir, path_index=path_index, save_not=save_not, $
  all_ana=all_ana, all_result_headers=all_result_headers, all_data_headers=all_data_headers, all_proc_steps=all_proc_steps, $
  no_line_list=no_line_list, $
  progress_widget=progress_widget, group_leader=group_leader, pipeline_dir=pipeline_dir, quiet=quiet
  ; Creates a level 3 file from the level 2
  COMPILE_OPT IDL2

  version = 4 ; PLEASE increase this number when editing the code
<<<<<<< HEAD

=======
  
>>>>>>> d58ced16
  prits_tools.parcheck, progress_widget, 0, "progress_widget", 11, 0, object_name='spice_create_l3_progress', /optional
  IF N_ELEMENTS(progress_widget) EQ 0 && ~keyword_set(no_widget) THEN progress_widget=spice_create_l3_progress(1, group_leader=group_leader)
  prits_tools.parcheck, force_version, 0, "force_version", 'integers', 0, minval=0, maxval=99, /optional

  IF N_ELEMENTS(no_line_list) EQ 0 THEN no_line_list=1 ; See note for this keyword in documentation
  
  if N_ELEMENTS(window_index) eq 0 then window_index = indgen(self->get_number_windows())
  IF ARG_PRESENT(all_ana) THEN collect_ana=1 ELSE collect_ana=0
  IF ARG_PRESENT(all_result_headers) THEN BEGIN
    all_result_headers = ptrarr(N_ELEMENTS(window_index))
    collect_hdr=1
  ENDIF ELSE collect_hdr=0
  IF ARG_PRESENT(all_data_headers) THEN BEGIN
    all_data_headers = ptrarr(N_ELEMENTS(window_index))
    collect_hdr_data=1
  ENDIF ELSE collect_hdr_data=0
  IF ARG_PRESENT(all_proc_steps) THEN BEGIN
    all_proc_steps = ptrarr(N_ELEMENTS(window_index))
    collect_proc_steps=1
  ENDIF ELSE collect_proc_steps=0
  
  win_type = self.get_header_keyword('WINTYPE', w, '')
  IF ~keyword_set(top_dir) THEN BEGIN 
     spice_data_dir = getenv('SPICE_DATA')
     top_dir = (keyword_set(pipeline_dir)) ? spice_data_dir : spice_data_dir+'/user/'
  ENDIF
     
  filename_l2 = self.get_header_keyword('FILENAME', 0, '')

  filename_l3 = spice_data.get_filename_l3(filename_l2, force_version=force_version, version_l3=version_l3, $
    top_dir=top_dir, path_index=path_index)

  file_info_l2 = spice_file2info(filename_l2)
   
  file_id = fns('V##_',file_info_l2.version) + $
    strtrim(string(file_info_l2.spiobsid), 2) + $
    fns('-###', file_info_l2.rasterno)

  IF ~keyword_set(no_widget) THEN $
    progress_widget->next_file, N_ELEMENTS(window_index), filename=filename_l2, halt=halt

<<<<<<< HEAD
  for iwindow=0,N_ELEMENTS(window_index)-1 do begin

    IF ~keyword_set(no_widget) THEN BEGIN
      progress_widget->next_window, window_name=self.get_header_keyword('EXTNAME', window_index[iwindow], fns('Window ##', iwindow)), halt=halt
      if halt then begin
        print,'Calculation stopped'
        return, 'Cancelled'
      endif
    ENDIF

    ana = self->mk_analysis(window_index[iwindow], no_masking=no_masking, approximated_slit=approximated_slit, $
      position=position, velocity=velocity, /init_all_cubes, no_line_list=no_line_list, version=version_add, proc_find_line=proc_find_line)
    IF iwindow EQ 0 THEN version += version_add
    if size(ana, /type) NE 8 then continue
    IF collect_ana THEN BEGIN
      if iwindow eq 0 then all_ana = ana $
      else all_ana = [all_ana, ana]
    ENDIF

    if ~keyword_set(no_fitting) then begin
      if ~keyword_set(quiet) then begin
        print, '====================='
        print, 'fitting data'
        print, 'this may take a while'
        print, '====================='
      endif
      spice_cfit_block, analysis=ana, /quiet, /double, x_face=~keyword_set(no_widget), smart=1
    endif

    if ~keyword_set(no_widget) && ~keyword_set(no_xcfit_block) then begin
      origin = [ (self->get_lambda_vector(window_index[iwindow]))[0], (self->get_instr_x_vector(window_index[iwindow]))[0], (self->get_instr_y_vector(window_index[iwindow]))[0] ]
      scale = [ self->get_resolution(/lambda), self->get_resolution(/x), self->get_resolution(/y) ]
      SPICE_XCFIT_BLOCK, ana=ana, origin=origin, scale=scale, phys_scale = [0,1,1], group_leader=group_leader
    endif

    data_id = file_id + fns(' ext##', self.get_header_keyword('WINNO', window_index[iwindow], 99))
    original_data = self->get_window_data(window_index[iwindow], no_masking=no_masking, approximated_slit=approximated_slit)
    if iwindow gt 0 then extension=1 else begin
      extension=0
      IF N_ELEMENTS(velocity) EQ 0 THEN vel=-999 ELSE vel=velocity

      version_and_params_1 = { $
        step:'PEAK-FINDING', $
        proc:proc_find_line.proc, $
        version:fix(proc_find_line.version, type=3), $
        lib:'solarsoft/so/spice/idl/quicklook', $
        params:'' $
      }

      version_and_params_2 = { $
        step:'LINE-FITTING', $
        proc:'spice_data::create_l3_file', $
        version:fix(version, type=3), $
        lib:'solarsoft/so/spice/idl/quicklook', $
        params: $
        string('LINE_LIST = '+strtrim(string(fix(~keyword_set(no_line_list))), 2)+',', format='(A-67)') + $
        string('MASKING   = '+strtrim(string(fix(~keyword_set(no_masking))), 2)+',', format='(A-67)') + $
        string('FITTING   = '+strtrim(string(fix(~keyword_set(no_fitting))), 2)+',', format='(A-67)') + $
        string('POSITION  = '+strtrim(string(fix(keyword_set(position))), 2)+',', format='(A-67)') + $
        string('VELOCITY  = '+strtrim(string(vel), 2)+',', format='(A-67)') + $
        'POSSIBLE_MANUAL_EDITING = '+strtrim(string(fix(~keyword_set(no_widget) && ~keyword_set(no_xcfit_block))), 2) $
      }

      version_and_params = [version_and_params_1, version_and_params_2]
      
      file = (keyword_set(pipeline_dir)) ? pipeline_dir+'/'+filename_l3 : filepath(filename_l3, /tmp)

    endelse

    headers = ana2fitshdr(ana, header_l2=self->get_header(window_index[iwindow]), data_id=data_id, $
      extension=extension, filename_out=filename_l3, n_windows=N_ELEMENTS(window_index), winno=iwindow, $
      HISTORY=HISTORY, LAMBDA=LAMBDA, INPUT_DATA=INPUT_DATA, WEIGHTS=WEIGHTS, $
      FIT=FIT, RESULT=RESULT, RESIDUAL=RESIDUAL, INCLUDE=INCLUDE, $
      CONST=CONST, FILENAME_ANA=FILENAME_ANA, DATASOURCE=DATASOURCE, $
      DEFINITION=DEFINITION, MISSING=MISSING, LABEL=LABEL, $
      original_data=original_data, spice=version_and_params)
    
    delete_analysis, ana
        
    IF ~keyword_set(save_not) THEN BEGIN
      writefits, file, RESULT, *headers[0], append=extension
      writefits, file, original_data, *headers[1], /append
      writefits, file, LAMBDA, *headers[2], /append
      writefits, file, RESIDUAL, *headers[3], /append
      writefits, file, WEIGHTS, *headers[4], /append
      writefits, file, INCLUDE, *headers[5], /append
      writefits, file, CONST, *headers[6], /append
    ENDIF

    IF collect_hdr THEN all_result_headers[iwindow] = ptr_new(*headers[0])
    IF collect_hdr_data THEN all_data_headers[iwindow] = ptr_new(*headers[1])
    IF collect_proc_steps THEN all_proc_steps[iwindow] = ptr_new(version_and_params)

  endfor ; iwindow=0,N_ELEMENTS(window_index)-1
=======
  for iwindow=0,N_ELEMENTS(window_index)-1 do BEGIN
     dumbbell = self->get_header_keyword('DUMBBELL', iwindow) NE 0
     intensity_window = self->get_header_keyword('WIN_TYPE', iwindow) EQ 'Intensity-window'
     IF ~dumbbell AND ~intensity_window THEN BEGIN 
        IF ~keyword_set(no_widget) THEN BEGIN
           progress_widget->next_window, window_name=self.get_header_keyword('EXTNAME', window_index[iwindow], fns('Window ##', iwindow)), halt=halt
           if halt then begin
              print,'Calculation stopped'
              return, 'Cancelled'
           endif
        ENDIF
        
        ana = self->mk_analysis(window_index[iwindow], no_masking=no_masking, approximated_slit=approximated_slit, $
                                position=position, velocity=velocity, /init_all_cubes, no_line_list=no_line_list, version=version_add, proc_find_line=proc_find_line)
        IF iwindow EQ 0 THEN version += version_add
        if size(ana, /type) NE 8 then continue
        IF collect_ana THEN BEGIN
           if iwindow eq 0 then all_ana = ana $
           else all_ana = [all_ana, ana]
        ENDIF
        
        if ~keyword_set(no_fitting) then begin
           if ~keyword_set(quiet) then begin
              print, '====================='
              print, 'fitting data'
              print, 'this may take a while'
              print, '====================='
           endif
           spice_cfit_block, analysis=ana, /quiet, /double, x_face=~keyword_set(no_widget), smart=1
        endif
        
        if ~keyword_set(no_widget) && ~keyword_set(no_xcfit_block) then begin
           origin = [ (self->get_lambda_vector(window_index[iwindow]))[0], (self->get_instr_x_vector(window_index[iwindow]))[0], (self->get_instr_y_vector(window_index[iwindow]))[0] ]
           scale = [ self->get_resolution(/lambda), self->get_resolution(/x), self->get_resolution(/y) ]
           SPICE_XCFIT_BLOCK, ana=ana, origin=origin, scale=scale, phys_scale = [0,1,1], group_leader=group_leader
        endif
        
        data_id = file_id + fns(' ext##', self.get_header_keyword('WINNO', window_index[iwindow], 99))
        original_data = self->get_window_data(window_index[iwindow], no_masking=no_masking, approximated_slit=approximated_slit)
        if iwindow gt 0 then extension=1 else begin
           extension=0
           IF N_ELEMENTS(velocity) EQ 0 THEN vel=-999 ELSE vel=velocity
           
           version_and_params_1 = { $
                                  step:'PEAK-FINDING', $
                                  proc:proc_find_line.proc, $
                                  version:fix(proc_find_line.version, type=3), $
                                  lib:'solarsoft/so/spice/idl/quicklook', $
                                  params:'' $
                                  }
           
           version_and_params_2 = { $
                                  step:'LINE-FITTING', $
                                  proc:'spice_data::create_l3_file', $
                                  version:fix(version, type=3), $
                                  lib:'solarsoft/so/spice/idl/quicklook', $
                                  params: $
                                  string('LINE_LIST = '+strtrim(string(fix(~keyword_set(no_line_list))), 2)+',', format='(A-67)') + $
                                  string('MASKING   = '+strtrim(string(fix(~keyword_set(no_masking))), 2)+',', format='(A-67)') + $
                                  string('FITTING   = '+strtrim(string(fix(~keyword_set(no_fitting))), 2)+',', format='(A-67)') + $
                                  string('POSITION  = '+strtrim(string(fix(keyword_set(position))), 2)+',', format='(A-67)') + $
                                  string('VELOCITY  = '+strtrim(string(vel), 2)+',', format='(A-67)') + $
                                  'POSSIBLE_MANUAL_EDITING = '+strtrim(string(fix(~keyword_set(no_widget) && ~keyword_set(no_xcfit_block))), 2) $
                                  }
           
           version_and_params = [version_and_params_1, version_and_params_2]
           
        endelse
        
        headers = ana2fitshdr(ana, header_l2=self->get_header(window_index[iwindow]), data_id=data_id, $
                              extension=extension, filename_out=filename_l3, n_windows=N_ELEMENTS(window_index), winno=iwindow, $
                              HISTORY=HISTORY, LAMBDA=LAMBDA, INPUT_DATA=INPUT_DATA, WEIGHTS=WEIGHTS, $
                              FIT=FIT, RESULT=RESULT, RESIDUAL=RESIDUAL, INCLUDE=INCLUDE, $
                              CONST=CONST, FILENAME_ANA=FILENAME_ANA, DATASOURCE=DATASOURCE, $
                              DEFINITION=DEFINITION, MISSING=MISSING, LABEL=LABEL, $
                              original_data=original_data, spice=version_and_params)
        
        delete_analysis, ana
        
        IF iwindow EQ 0 THEN file = (keyword_set(pipeline_dir)) ? pipeline_dir+'/'+filename_l3 : filepath(filename_l3, /tmp)
        
        IF ~keyword_set(save_not) THEN BEGIN
           writefits, file, RESULT, *headers[0], append=extension
           writefits, file, original_data, *headers[1], /append
           writefits, file, LAMBDA, *headers[2], /append
           writefits, file, RESIDUAL, *headers[3], /append
           writefits, file, WEIGHTS, *headers[4], /append
           writefits, file, INCLUDE, *headers[5], /append
           writefits, file, CONST, *headers[6], /append
        ENDIF
        
        IF collect_hdr THEN all_result_headers[iwindow] = ptr_new(*headers[0])
        IF collect_hdr_data THEN all_data_headers[iwindow] = ptr_new(*headers[1])
        IF collect_proc_steps THEN all_proc_steps[iwindow] = ptr_new(version_and_params)
     endif
  endfor                        ; iwindow=0,N_ELEMENTS(window_index)-1
>>>>>>> d58ced16
  
  IF keyword_set(pipeline_dir) THEN destination = file ELSE BEGIN 
     spice_ingest, file, destination=destination, file_moved=file_moved, files_found=files_found, $
                   /user_dir, top_dir=top_dir, path_index=path_index, /force, $
                   dry_run=keyword_set(save_not)
     IF ~keyword_set(save_not) THEN print, 'Level 3 file saved to: ', destination
  ENDELSE 
  
  return, destination
END

  
;+
; Description:
;     This procedure transforms the data of a chosen window, so that it can be used
;     in CFIT_BLOCK and XCFIT_BLOCK.
;
; OPTIONAL INPUTS:
;     window_index : The index of the desired window, default is 0.
;
; KEYWORD PARAMETERS:
;     no_masking: If set, then SPICE_DATA::mask_regions_outside_slit will NOT be called on the data.
;                 This procedure masks any y regions in a narrow slit data cube that don't contain
;                 slit data, i.e. pixels with contributions from parts of the
;                 detector that lie above/below the dumbbells,
;                 in the gap between the slit ends and the dumbbells, and the
;                 dumbbell regions themselves. The masking procedure is not called for wide-slit
;                 observations or if window_index corresponds to a regular
;                 dumbbell extension.
;     approximated_slit: If set, routine uses a fixed (conservative) value for the slit
;                 range, i.e. does not estimate the slit length based on the position of the dumbbells.
;                 The keyword is ignored if NO_MASKING is set.
;     debug_plot: If set, make plots to illustrate which part of the window is being masked.
;                 This keyword is ignored if NO_MASKING is set.
;
; OPTIONAL OUTPUTS:
;      DATA: Data Array. Rearranged so that the spectra is on the first dimension.
;      LAMBDA: An array of wavelength values. One value for every point in the data array.
;      WEIGHTS: Weights to use in the fitting process. Same dimensions as DATA.
;               All pixels are set to 1.0.
;      MISSING: The MISSING value, used to flag missing data points,
;               and parameter values at points where the fit has been declared as "FAILED".
;     version :   Returns the version number of this software.
;
;-
PRO spice_data::transform_data_for_ana, window_index, no_masking=no_masking, approximated_slit=approximated_slit, $
  debug_plot=debug_plot, $
  DATA=DATA, LAMBDA=LAMBDA, WEIGHTS=WEIGHTS, MISSING=MISSING, version=version
  ;Transforms data so that it can be used with cfit_block and xcfit_block.
  COMPILE_OPT IDL2

  version = 1 ; PLEASE increase this number when editing the code

  if N_ELEMENTS(window_index) eq 0 then window_index = 0

  data = self->get_window_data(window_index, no_masking=no_masking, approximated_slit=approximated_slit, debug_plot=debug_plot)
  ;; Only do fit on the spectral part of the window!
  lambda = self->get_wcs_coord(window_index, /lambda)

  size_data = size(data)
  if self->get_sit_and_stare() then begin
    lambda = transpose(lambda, [2, 0, 1, 3])
    data = transpose(data, [2, 0, 1, 3])
    weights = make_array(size_data[3], size_data[1], size_data[2], size_data[4], value=1.0)
  endif else begin
    naxis1 = self.get_header_keyword('naxis1', window_index)
    naxis2 = self.get_header_keyword('naxis2', window_index)
    naxis3 = self.get_header_keyword('naxis3', window_index)
    lambda = reform(lambda, [naxis1, naxis2, naxis3])
    lambda = transpose(lambda, [2, 0, 1])
    data = transpose(data, [2, 0, 1])
    weights = make_array(size_data[3], size_data[1], size_data[2], value=1.0)
  endelse
  type_data = size(data, /type)
  lambda = fix(lambda, type=type_data)
  missing = self->get_missing_value()
END


;+
; Description:
;     This procedure creates an ANA (analysis structure) with the data of a chosen window, so that it can be used
;     in CFIT_BLOCK and XCFIT_BLOCK. Fit components are estimated and added to ANA.
;     Calls TRANSFORM_DATA_FOR_ANA.
;
; OPTIONAL INPUTS:
;     window_index : The index of the desired window, default is 0.
;     VELOCITY : Set this equal to the initial velocity if you want
;                 the line position represented by the velocity
;                 relative to a lab wavelength - the lab wavelength
;                 is taken from the supplied POSITION, i.e., INT_POS_FWHM(1), which is
;                 calculated/estimated within the procedure 'generate_adef'.
;                 This input is ignored if /POSITION is set.
;                 Default is zero.
;
; OPTIONAL OUTPUTS:
;     version :   Returns the version number of this software.
;     proc_find_line: Returns the procedure that was used to find the lines to fit, and its version number as a structure.
;
; KEYWORD PARAMETERS:
;     no_masking: If set, then SPICE_DATA::mask_regions_outside_slit will NOT be called on the data.
;                 This procedure masks any y regions in a narrow slit data cube that don't contain
;                 slit data, i.e. pixels with contributions from parts of the
;                 detector that lie above/below the dumbbells,
;                 in the gap between the slit ends and the dumbbells, and the
;                 dumbbell regions themselves. The masking procedure is not called for wide-slit
;                 observations or if window_index corresponds to a regular
;                 dumbbell extension.
;     approximated_slit: If set, routine uses a fixed (conservative) value for the slit
;                 range, i.e. does not estimate the slit length based on the position of the dumbbells.
;                 The keyword is ignored if NO_MASKING is set.
;     init_all_cubes: If set, then all cubes within the ANA will be initialised,
;                 otherwise, the cubes RESULT, RESIDUALS, INCLUDE and CONSTANT will
;                 be undefined.
;     position: If set, then the line position is NOT represented by the velocity
;                 relative to a lab wavelength, but as the wavelength.
;     no_line_list: If set, then no predefined line list will be used to define gaussian fit components.
;                 By default, the list returned by the function spice_line_list() will be used.
;     debug_plot: If set, make plots to illustrate which part of the window is being masked.
;                 This keyword is ignored if NO_MASKING is set.
;
; OUTPUT:
;     Returns an ANA structure.
;
;-
FUNCTION spice_data::mk_analysis, window_index, no_masking=no_masking, approximated_slit=approximated_slit, $
  init_all_cubes=init_all_cubes, debug_plot=debug_plot, position=position, velocity=velocity, $
  no_line_list=no_line_list, version=version, proc_find_line=proc_find_line
  ;Creates an ANA (analysis structure) to be used with cfit_block and xcfit_block.
  COMPILE_OPT IDL2
  
  version = 1 ; PLEASE increase this number when editing the code

  if N_ELEMENTS(window_index) eq 0 then window_index = 0

  self->transform_data_for_ana, window_index, no_masking=no_masking, approximated_slit=approximated_slit, $
    debug_plot=debug_plot, $
    DATA=DATA, LAMBDA=LAMBDA, WEIGHTS=WEIGHTS, MISSING=MISSING, version=version_add
  version += version_add

  detector = self->get_header_keyword('DETECTOR', window_index)
  widmin_pixels_2_arcsec_slit = (detector EQ 'SW') ? 7.8 : 9.4 ;; Fludra et al., A&A Volume 656, 2021
  slitwid_factor = 2./self->get_header_keyword('SLIT_WID', window_index)
  widmin_pixels = widmin_pixels_2_arcsec_slit * slitwid_factor
  widmin = widmin_pixels * self->get_header_keyword('CDELT3', window_index)

  IF ~keyword_set(no_line_list) THEN BEGIN
    line_list=spice_line_list(version=version_line_list)
    proc_find_line = {proc:'spice_line_list', version:version_line_list}
  ENDIF
  adef = generate_adef(data, LAMbda, widmin=widmin, position=position, velocity=velocity, line_list=line_list, $
    version=version_add, gt_peaks_version=version_gt_peaks)
  version += version_add
  IF keyword_set(no_line_list) THEN proc_find_line = {proc:'spice_gt_peaks', version:version_gt_peaks}
  badix = where(data ne data, n_bad)
  IF n_bad GT 0 THEN data[badix] = missing

  ana = mk_analysis(LAMbda, DAta, WeighTS, adef, MISSing)

  if keyword_set(init_all_cubes) then begin
    handle_value, ana.fit_h, fit
    n_components = N_TAGS(fit)
    n_params = 0
    init_values = dblarr(1)
    for itag=0,n_components-1 do begin
      fit_cur = fit.(itag)
      n_params = n_params + N_ELEMENTS(fit_cur.param)
      for iparam=0,N_ELEMENTS(fit_cur.param)-1 do begin
        init_values = [init_values, fit_cur.param[iparam].initial]
      endfor
    endfor
    init_values = [init_values, missing]
    init_values = init_values[1:*]

    handle_value, ana.data_h, data
    sdata = size(data)
    if sdata[0] eq 3 then begin
      result = dblarr(n_params+1, sdata[2], sdata[3])
      for i=0,n_params do result[i,*,*] = init_values[i]
      residual = fltarr(sdata[1], sdata[2], sdata[3])
      include = bytarr(n_components, sdata[2], sdata[3])
      include[*] = 1
      const = bytarr(n_params, sdata[2], sdata[3])
    endif else if sdata[0] eq 4 then begin
      result = dblarr(n_params+1, sdata[2], sdata[3], sdata[4])
      for i=0,n_params do result[i,*,*,*] = init_values[i]
      residual = fltarr(sdata[1], sdata[2], sdata[3], sdata[4])
      include = bytarr(n_components, sdata[2], sdata[3], sdata[4])
      include[*] = 1
      const = bytarr(n_params, sdata[2], sdata[3], sdata[4])
    endif else begin
      print, 'data cube has wrong number of dimensions.'
      stop
    endelse
    handle_value, ana.result_h, result, /no_copy, /set
    handle_value, ana.residual_h, residual, /no_copy, /set
    handle_value, ana.include_h, include, /no_copy, /set
    handle_value, ana.const_h, const, /no_copy, /set
  endif
  return, ana
END



;---------------------------------------------------------
; window data and information
;---------------------------------------------------------




;------------------------------------------------
; ::mask_region_outside_slit and its help methods
;------------------------------------------------

; First a few help methods that are only used for making plots for debugging purposes:
PRO spice_data::debug_plot_dumbbell_range, window_index, lower_dumbbell_range, upper_dumbbell_range
  loadct,12,/silent
  naxis3 = self->get_header_keyword('NAXIS3',window_index)
  plots,[0,naxis3],[upper_dumbbell_range[0],upper_dumbbell_range[0]],color=150,line=2
  plots,[0,naxis3],[upper_dumbbell_range[1],upper_dumbbell_range[1]],color=150,line=2

  plots,[0,naxis3],[lower_dumbbell_range[0],lower_dumbbell_range[0]],color=150,line=2
  plots,[0,naxis3],[lower_dumbbell_range[1],lower_dumbbell_range[1]],color=150,line=2
  loadct,3,/silent
END


PRO spice_data::debug_put_unmasked_and_masked_data_both_detectors, window_index
  window,1, xp=4200
  loadct,3,/silent

  data = self->get_window_data(window_index, /no_masking)
  !p.multi = [0,2,1]

  plot_image,transpose(sigrange(reform(data[0,*,*]),fraction=0.9)),title='Unmasked',ytitle='Y pixel index',xtitle='Lambda pixel index'
  lower_dumbbell_range = self->get_dumbbell_range(window_index)
  upper_dumbbell_range = self->get_dumbbell_range(window_index, /upper)

  nbin2 = self->get_header_keyword('NBIN2',window_index)
  IF nbin2 NE 1 THEN BEGIN
    lower_dumbbell_range = self->get_rebinned_indices(lower_dumbbell_range, nbin2)
    upper_dumbbell_range = self->get_rebinned_indices(upper_dumbbell_range, nbin2)
  ENDIF

  self->debug_plot_dumbbell_range, window_index, lower_dumbbell_range, upper_dumbbell_range

  masked_data = self->get_window_data(window_index)
  plot_image,transpose(sigrange(reform(masked_data[0,*,*]),fraction=0.9)),title='Masked',ytitle='Y pixel index',xtitle='Lambda pixel index'

  loadct,12,/silent

  naxis3 = self->get_header_keyword('NAXIS3',window_index)
  nbin2 = self->get_header_keyword('NBIN2',window_index)
  slit_y_range = self->get_rebinned_indices(*self.slit_y_range, nbin2)
  plots,[-4000,naxis3],[slit_y_range[0],slit_y_range[0]],/data,color=50
  plots,[-4000,naxis3],[slit_y_range[1],slit_y_range[1]],/data,color=50

END


PRO spice_data::debug_plot_intensity, slit_y_range, y_intensity, dumbbell_max_ix, upper=upper
  loadct,12,/silent
  default, upper, keyword_set(upper)

  slit_y_range = slit_y_range
  smooth_factor = 32

  detector = (upper) ? ' SW' : ' LW'
  title = file_basename(self.file)+detector
  plot,y_intensity, ytitle='Intensity', xtitle='Y pixel index',title=title,yr=[0,max(y_intensity)],/yst,psym=-2,xr=[0,n_elements(y_intensity)],/xst
  y_intensity_smooth = smooth(y_intensity,smooth_factor)
  oplot,y_intensity_smooth,color=150
  xyouts, n_elements(y_intensity)*0.9, max(y_intensity)*0.9, detector,color=255,charsize=4

  plots,[slit_y_range[0], slit_y_range[0]], [0,max(y_intensity)], thick=2,color=50, line=(upper) ? 2 : 0
  plots,[slit_y_range[1], slit_y_range[1]], [0,max(y_intensity)], thick=2,color=50, line=(upper) ? 0 : 2

  xyouts, dumbbell_max_ix, max(y_intensity)*0.1,trim(dumbbell_max_ix),color=150

  ix = (upper) ? slit_y_range[1] : slit_y_range[0]
  xyouts, ix, max(y_intensity)*0.85,trim(ix),charsize=2,color=50
  xyouts, ix, max(y_intensity)*0.80,((upper)?'Upper':'Lower')+' slit edge',charsize=1.5,color=50

  xyouts, n_elements(y_intensity)/2.5, max(y_intensity)*0.9, 'Estimated slit length: '+trim(slit_y_range[1]-slit_y_range[0]+1)+' pixels',charsize=1.5,color=50
END


PRO spice_data::debug_plot_slit_y_range, window_index, slit_y_range, $
  y_intensity_SW, upper_dumbbell_max_ix, $
  y_intensity_LW, lower_dumbbell_max_ix

  window,0,xp=2570,xs=1450,yp=-70,ys=1140
  !p.multi = [0, 1, 2]

  self->debug_plot_intensity, slit_y_range, y_intensity_SW, upper_dumbbell_max_ix, /upper
  self->debug_plot_intensity, slit_y_range, y_intensity_LW, lower_dumbbell_max_ix

  !p.multi = 0

  self->debug_put_unmasked_and_masked_data_both_detectors, window_index
END

; End of help debug plot help methods


FUNCTION spice_data::get_slit_edge, dumbbell_max_ix, upper=upper
  ;;
  ;; +
  ;;  Description:
  ;;      Returns the index of the end pixel closest to the dumbbell_max_ix
  ;;      index, i.e. the upper slit end if upper keyword is set.
  ;;
  ;;      (See ::mask_region_outside_slit for full description of the masking
  ;;      code!)
  ;;
  ;;      The half width of the dumbbell and width of the gap between the slit
  ;;      edges and the dumbbell as seen in a geometrically corrected L2 file
  ;;      are nothing but conservative estimations. It's better to
  ;;      overestimate the length of the slit region, and thereby ending up
  ;;      with a few unusable pixels at both ends, instead of throwing away
  ;;      perfectly good pixels.
  ;;
  ;;      The hardcoded numbers below are not set in stone and may be
  ;       changed after more testing.
  ;; -
  dumbbell_half_width = floor(32./2)
  gap_width = floor(46.)
  dumbbell_max_displacement = dumbbell_half_width+gap_width

  sign = (keyword_set(upper)) ? -1 : 1
  dumbbell_max_displacement *= sign

  return, dumbbell_max_ix+dumbbell_max_displacement
END


FUNCTION spice_data::data_includes_dumbbell, window_index, upper=upper
  ;;
  ;; Description:
  ;; 1) The same y range is downlinked for all windows on both detectors.
  ;; Due to the tilt of the spectrum on the detector most observations are
  ;; downlinked in 768 y pixels high windows in order to ensure that the slit
  ;; data is complete for all windows on both detectors. This means that
  ;; normally the
  ;;   - SW detector windows contain data from the upper dumbbell region, the
  ;;   - LW detector windows contain data from the lower dumbbell region.
  ;; 2) The spectrum is not always placed at the same y pixels on the detector, i.e. the
  ;; dumbbells do not cover the same y pixels from one observation to the
  ;; next.
  ;; As a result, when checking that dumbbell data is indeed included in the
  ;; data cube, we look at a L1 file where the spectrum's placement on the
  ;; detector is
  ;;     - Low:  to find the upper edge of the lower LW dumbbell (the low  file will give a  lower limit)
  ;;     - High: to find the lower edge of the upper SW dumbbell (the high file will give an upper limit)
  ;; -
  ;;

  upper_edge_of_lower_dumbbell_in_L1_full_detector_LW = 160 ;; From L1 67109112-000, spectrum is low on the detector
  lower_edge_of_upper_dumbbell_in_L1_full_detector_SW = 810 ;; From L1 50331769-000, spectrum is high on the detector


  pxbeg2 = self->get_header_keyword('PXBEG2', window_index)
  pxend2 = self->get_header_keyword('PXEND2', window_index)

  data_includes_dumbbell = (keyword_set(upper)) ? pxend2 GT lower_edge_of_upper_dumbbell_in_L1_full_detector_SW : $
    pxbeg2 LT upper_edge_of_lower_dumbbell_in_L1_full_detector_LW

  return, data_includes_dumbbell
END


FUNCTION spice_data::get_dumbbell_range, window_index, upper=upper
  ;;
  ;;+
  ;; Description:
  ;;    Returns the approximate y range of the dumbbell in the datacube, given
  ;;    in debinned indices.
  ;;
  ;;    Hard coded numbers giving the approximate y range of the dumbbells were
  ;;    found by going through hundreds of L2 files. The range should be wide
  ;;    enough to cover the dumbbells both for files where the spectrum is
  ;;    placed high and files where the placement is low.
  ;;-
  nbin2 = self->get_header_keyword('NBIN2',window_index)
  n_y = self->get_header_keyword('NAXIS2', window_index)*nbin2
  n_y_full_detector = 1024

  half_diff = (n_y_full_detector-n_y)/2.

  dumbbell_range = (keyword_set(upper)) ? [840, 915] - half_diff : [105,180] - half_diff

  return, dumbbell_range
END


FUNCTION spice_data::get_approximated_dumbbell_max_ix, window_index, upper=upper
  dumbbell_range = self->get_dumbbell_range(window_index, upper = upper)
  just_to_be_on_the_safe_side = (keyword_set(upper)) ? 10 : -10
  return, round(dumbbell_range[0]+ (dumbbell_range[1]-dumbbell_range[0])/2.) + just_to_be_on_the_safe_side
END


FUNCTION spice_data::get_dumbbell_max_ix, y_intensity, window_index, upper=upper, approximated_slit=approximated_slit

  IF ~self->data_includes_dumbbell(window_index, upper=upper) THEN $
    return, (keyword_set(upper)) ? self->get_header_keyword('NAXIS2',window_index)-1 : 0

  IF keyword_set(approximated_slit) THEN return, self->get_approximated_dumbbell_max_ix(window_index, upper=upper)

  smooth_factor = 32 ;; This seems to be enough to smooth out any structures in the dumbbells
  y_intensity_smooth = smooth(y_intensity,smooth_factor)

  dumbbell_range = self->get_dumbbell_range(window_index, upper=upper)

  dumbbell_max_intensity = max(y_intensity_smooth[dumbbell_range[0]:dumbbell_range[1]], max_ix)
  mean_intensity = mean(y_intensity_smooth)

  dumbbell_probably_off_disc = dumbbell_max_intensity LT mean_intensity
  IF dumbbell_probably_off_disc THEN return, self->get_approximated_dumbbell_max_ix(window_index, upper = upper)

  dumbbell_max_ix =  max_ix + dumbbell_range[0]

  return, dumbbell_max_ix
END


FUNCTION spice_data::get_y_intensity, all_data
  all_data[where(all_data ne all_data)]=median(all_data)
  sz = size(all_data)
  y_intensity = reform(rebin(all_data,1,sz[2],1)) > 0

  return, y_intensity
END

FUNCTION spice_data::check_if_already_included, window_index, included_winnos
  already_included = 0

  header = self->get_header(window_index)
  prsteps =  fxpar(header,'PRSTEP*')        ;; MARTIN: the get_header_keyword method doesn't support wildcards, so I have to use fxpar!
  IF prsteps[-1] NE 'WINDOW-CONCATENATION' THEN return,0

  prparan = self->get_header_keyword('PRPARA'+trim(n_elements(prsteps)),window_index)
  concatenated_winnos = prparan.extract('([0-9],*)+')
  FOR included_ct=0,n_elements(included_winnos)-1 DO IF concatenated_winnos.contains(trim(included_winnos[included_ct])) THEN already_included =  1

  return, already_included
END


PRO spice_data::add_window, all_data, data, window_index, included_winnos
  IF all_data EQ !NULL THEN BEGIN
    data_has_been_debinned_in_y = (self->get_header_keyword('NBIN2',window_index) NE 0)
    naxis1 =  self->get_header_keyword('NAXIS1',window_index)
    naxis3 =  self->get_header_keyword('NAXIS3',window_index)
    naxis4 =  self->get_header_keyword('NAXIS4',window_index)

    size_y = (data_has_been_debinned_in_y) ? (size(data))[2] : naxis2
    all_data = reform(data, naxis1, size_y, naxis3, naxis4)
    included_winnos = 0
  ENDIF ELSE BEGIN
    this_window_has_already_been_included_as_a_part_of_a_concatenated_window = self->check_if_already_included(window_index,included_winnos)
    IF NOT this_window_has_already_been_included_as_a_part_of_a_concatenated_window THEN BEGIN
      size_all_data = size(all_data)
      width_all_windows_including_this =  size_all_data[3] + self->get_header_keyword('NAXIS3',window_index)

      all_data_new = make_array(size_all_data[1], size_all_data[2], width_all_windows_including_this, size_all_data[4])

      all_data_new[*, *, 0:size_all_data[3]-1,*] = all_data

      completeness = self->get_header_keyword('COMPLETE',window_index)
      incomplete = completeness.contains('I')
      last_x_ix = (incomplete) ? (size(data))[1]-1 : size_all_data[1]-1

      all_data_new[0:last_x_ix, *, size_all_data[3]:*, *] = data

      all_data = reform(all_data_new, size_all_data[1], size_all_data[2], width_all_windows_including_this, size_all_data[4])
      included_winnos = [included_winnos, self->get_header_keyword('WINNO',window_index)]
    ENDIF

  ENDELSE
END


PRO spice_data::debin_y_dimension, data, nbin2
  sz = size(data)
  sit_and_stare = sz[0] EQ 4
  sz4 = (sit_and_stare) ? sz[4] : 1

  data = rebin(data, sz[1], sz[2]*nbin2, sz[3], sz4)
END


PRO spice_data::get_all_data_both_detectors, all_data_SW, all_data_LW
  ;;
  ;;+
  ;; Description:
  ;;     Create one data array per detector, each containing all data cubes
  ;;     of all the detector's windows, i.e.
  ;;     (NAXIS1, NAXIS2, total(NAXIS3),NAXIS4). If windows have been concatenated
  ;;     include the data from a concatenated window only once. Any windows that are binned
  ;;     in the y dimension are debinned to ensure that all windows have the
  ;;     same NAXIS2.
  ;;-
  n_windows = self->get_number_windows()
  FOR window_index = 0,n_windows-1 DO BEGIN
    data = self->get_window_data(window_index, /no_masking)

    dumbbell = self->get_header_keyword('DUMBBELL', window_index) NE 0
    intensity_window = self->get_header_keyword('WIN_TYPE', window_index) EQ 'Intensity-window'
    IF ~dumbbell AND ~intensity_window THEN BEGIN
      nbin2 = self->get_header_keyword('NBIN2', window_index)

      IF nbin2 NE 1 THEN self->debin_y_dimension, data, nbin2

      CASE trim(self->get_header_keyword('DETECTOR', window_index)) OF
        'SW': self->add_window, all_data_SW, data, window_index, included_winnos
        'LW': self->add_window, all_data_LW, data, window_index, included_winnos
      ENDCASE

    ENDIF

  ENDFOR
END


PRO spice_data::get_y_intensity_both_detectors, y_intensity_SW, y_intensity_LW
  self->get_all_data_both_detectors, all_data_SW, all_data_LW

  IF all_data_SW EQ !NULL OR all_data_LW EQ !NULL THEN BEGIN
    message, (all_data_SW EQ !NULL) ? 'SW':'LW' + ' detector contains no data - using approximated slit range',/info
    y_intensity_sw = !NULL
    y_intensity_lw = !NULL
    return
  ENDIF

  y_intensity_SW = self->get_y_intensity(all_data_SW)
  y_intensity_LW = self->get_y_intensity(all_data_LW)
END


FUNCTION spice_data::get_rebinned_indices, indices, nbin2
  binned_indices = (indices-1)/nbin2+1
  return, binned_indices
END



FUNCTION spice_data::get_slit_y_range, data, window_index, approximated_slit=approximated_slit, debug_plot=debug_plot

  nbin2 = self->get_header_keyword('NBIN2', window_index)

  IF *self.slit_y_range NE !NULL THEN return, (nbin2 EQ 1) ? *self.slit_y_range : self->get_rebinned_indices(*self.slit_y_range, nbin2)

  IF ~keyword_set(approximated_slit) THEN BEGIN
    self->get_y_intensity_both_detectors, y_intensity_SW, y_intensity_LW
    approximated_slit = (y_intensity_SW EQ !NULL OR y_intensity_LW EQ !NULL)
    IF approximated_slit THEN message,'No windows on the ' + ((y_intensity_sw EQ !NULL) ? 'SW':'LW')+' detector, using approximated slit y range',/info
  ENDIF

  lower_dumbbell_max_ix = self->get_dumbbell_max_ix(y_intensity_LW, window_index, approximated_slit = approximated_slit)
  lower_slit_edge_ix = self->get_slit_edge(lower_dumbbell_max_ix)

  upper_dumbbell_max_ix = self->get_dumbbell_max_ix(y_intensity_SW, window_index, approximated_slit = approximated_slit, /upper)
  upper_slit_edge_ix = self->get_slit_edge(upper_dumbbell_max_ix,/upper)

  slit_y_range = [lower_slit_edge_ix, upper_slit_edge_ix]

  *self.slit_y_range = slit_y_range

  IF keyword_set(debug_plot) THEN BEGIN
    IF keyword_set(approximated_slit) THEN self->get_y_intensity_both_detectors, y_intensity_SW, y_intensity_LW
    self->debug_plot_slit_y_range, window_index, slit_y_range, $
      y_intensity_SW, upper_dumbbell_max_ix,  $
      y_intensity_LW, lower_dumbbell_max_ix
  ENDIF

  return, (nbin2 EQ 1) ? *self.slit_y_range : self->get_rebinned_indices(*self.slit_y_range, nbin2)
END


FUNCTION spice_data::check_if_data_may_be_masked, window_index
  level = self->get_level()
  IF level NE 2 THEN BEGIN
    message,'MASK_REGIONS_OUTSIDE_SLIT applies to L2 files only, returning unmodified data array',/info
    return, 0
  ENDIF

  dumbbell  = self->get_header_keyword('DUMBBELL', window_index) NE 0
  wide_slit = self->get_header_keyword('SLIT_WID', window_index) EQ 30
  IF dumbbell OR wide_slit THEN BEGIN
    message,'MASK_REGIONS_OUTSIDE_SLIT applies to narrow slit observations only, returning unmodified data array',/info
    return, 0
  ENDIF

  return,1
END

FUNCTION spice_data::mask_regions_outside_slit, data, window_index, approximated_slit=approximated_slit, debug_plot=debug_plot
  ;;
  ;;+
  ;; Description:
  ;;     Returns the input data array with any pixels that are above or
  ;;     below the narrow slit region set to NaN. This method is called when
  ;;     ::get_window_data is called if the no_masking keyword is NOT set.
  ;;
  ;;     And now a little background story:
  ;;     The height of the 2",4" and 6" slits is 600 pixels. At both ends of the slits
  ;;     there is a ~48 y-pixel gap with no throughput, then a dumbbell region of
  ;;     ~32 y-pixels.
  ;;
  ;;     A standard readout window was originally planned to include only
  ;;     the 600 pixels of the slit region (or a sub-range of pixels in this
  ;;     region), and optionally one or both dumbbells for a single of these
  ;;     windows.
  ;;
  ;;     However, the spectra turned out to be tilted on the detectors, the
  ;;     tilt angles are not the same on the detetors, and the spectra of the
  ;;     two detetors are displaced in the y direction relative to one another.
  ;;     In order to ensure that the windows contain the full slit on both
  ;;     detectors the new default window height is therefore 768 pixels. The
  ;;     result is that all narrow slit windows on the SW detector will contain the
  ;;     full upper dumbbell and the LW windows will contain the full lower
  ;;     dumbbell.
  ;;
  ;;     The L1 to L2 calibration includes a geometrical correction
  ;;     of tilts, slants, rotations and displacements. In theory the
  ;;     dumbbells should fall on the same pixels in every observation and it
  ;;     should be easy to mask them. However, the spectra for a given
  ;;     detector may be shifted +/- 10 pixels or so from one observation to
  ;;     another. The shift probably happens when the slit is changed but it's
  ;;     not fully understood.
  ;;
  ;;     Therefore, we need to determine where the y slit range based on the
  ;;     observational data. It's hard to set up fool proof criteria for
  ;;     determining the slit edges based on the signal from the slit
  ;;     itself, since the signal often is very weak. The dumbbell signal on the
  ;;     other hand is normally much stronger. Therefore, the help methods of
  ;;     this method determine the slit y range by first estimating the
  ;;     locations of the dumbbell regions:
  ;;
  ;;         1: For each detector, make a 1D array containg the intensity
  ;;            along the y direction [::get_y_intensity_both_detectors]
  ;;         2: Smooth the y intensity arrays heavily in order to estimate the
  ;;            midpoint of the dumbbell (i.e. the upper dumbbell for the SW y
  ;;            intensity array, the lower dummbell for the LW y array). Special
  ;;            care is taken if the dumbbells are not present in the data
  ;;            cube due to a non-standard window height, or if one (or both) of the
  ;;            dumbbells can't be identified (typically if a dumbbell falls
  ;;            off-limb). [::get_dumbbell_max_ix]
  ;;         3: Take the approximate number of pixels between the dumbbell
  ;;            midpoints and slit edges into account when estimating the slit
  ;;            y range [::get_slit_edge]
  ;;         5: Set all pixels in the data cube that are below or above the slit y
  ;;            range to NaN
  ;;
  ;; INPUTS:
  ;;     data:         a 4D data cube returned by ::get_window_data
  ;;     window_index: the index of the desired window
  ;;
  ;; KEYWORD PARAMETERS:
  ;;     approximated_slit: if set, a default value of the dumbbell midpoint
  ;;                        is used instead of trying to estimating the
  ;;                        midpoint. To be on the safe side a few pixels are
  ;;                        added (upper dumbbell) or subtracted (lower
  ;;                        dumbbell) from the estimated midpoint to make sure
  ;;                        that no slit data is masked in the case of an
  ;;                        unusually low or high placement of the spectra.
  ;;
  ;; OUTPUT:
  ;;     Returns the data cube that was given as input, but with any pixels
  ;;     below or above the narrow slit set to NaN.
  ;;
  ;; SIDE EFFECTS:
  ;;     If approximated_slit is not set, then ::get_window_data() will be called
  ;;     for all windows in the file once. The structure tag self.slit_y_range
  ;;     will be set the first time this method is called. A later call of
  ;;     this method will use the value of self.slit_y_range.
  ;;-
  ;;

  data_may_be_masked = self->check_if_data_may_be_masked(window_index)
  IF ~data_may_be_masked THEN return, data

  slit_y_range = self->get_slit_y_range(data, window_index, approximated_slit = approximated_slit, debug_plot=debug_plot)

  data[*,0:slit_y_range[0],*,*] = !values.f_nan
  data[*,slit_y_range[1]:*,*,*] = !values.f_nan

  return, data
END


;+
; Description:
;     Returns the data of the specified window.
;     Pixels below and above the slit are set to NaN in the returned array, except if
;     'no_masking' is set.
;
; INPUTS:
;     window_index : The index of the desired window
;
; KEYWORD PARAMETERS:
;     noscale : If present and non-zero, then the output data will not be
;                 scaled using the optional BSCALE and BZERO keywords in the
;                 FITS header.   Default is to scale.
;     no_masking: If set, then SPICE_DATA::mask_regions_outside_slit will NOT be called on the data.
;                 This procedure masks any y regions in a narrow slit data cube that don't contain
;                 slit data, i.e. pixels with contributions from parts of the
;                 detector that lie above/below the dumbbells,
;                 in the gap between the slit ends and the dumbbells, and the
;                 dumbbell regions themselves. The masking procedure is not called for wide-slit
;                 observations or if window_index corresponds to a regular
;                 dumbbell extension.
;     approximated_slit: If set, routine uses a fixed (conservative) value for the slit
;                 range, i.e. does not estimate the slit length based on the position of the dumbbells.
;                 The keyword is ignored if NO_MASKING is set.
;     debug_plot: If set, make plots to illustrate which part of the window is being masked.
;                 This keyword is ignored if NO_MASKING is set.
;     load : Obsolete and ignored. This is here for backwards-compatibility.
;     slit_only : Obsolete and ignored. This is here for backwards-compatibility.
;     nodescale : Obsolete. If set, then NOSCALE is set. This is here for backwards-compatibility.
;
; OUTPUT:
;     Returns either the data of the window as an array or a link to the data.
;-
FUNCTION spice_data::get_window_data, window_index, noscale=noscale, $
  no_masking=no_masking, approximated_slit=approximated_slit, debug_plot=debug_plot, $
  load=load, slit_only=slit_only, nodescale=nodescale
  ;Returns the data of a window
  COMPILE_OPT IDL2

  IF N_PARAMS() LT 1 THEN BEGIN
    message, 'missing input, usage: get_window_data, window_index [, load=load, noscale=noscale]', /info
    return, !NULL
  ENDIF ELSE IF ~self.check_window_index(window_index) THEN return, !NULL

  IF keyword_set(noscale) || keyword_set(nodescale) THEN descaled=2 ELSE descaled=1
  IF keyword_set(no_masking) THEN masked=0 ELSE $
    IF keyword_set(approximated_slit) THEN masked=2 ELSE masked=1
  IF (*self.window_descaled)[window_index] EQ descaled && $
    (*self.window_masked)[window_index] EQ masked THEN BEGIN
    data = *(*self.window_data)[window_index]
  ENDIF ELSE BEGIN
    data = readfits(self.get_filename(), hdr, noscale=noscale, ext=window_index)
    IF ~keyword_set(no_masking) THEN BEGIN
      data = self.mask_regions_outside_slit(data, window_index, approximated_slit = approximated_slit, debug_plot = debug_plot)
    ENDIF
    IF ptr_valid((*self.window_data)[window_index]) THEN ptr_free, (*self.window_data)[window_index]
    (*self.window_data)[window_index] = ptr_new(data)
    (*self.window_descaled)[window_index] = descaled
    (*self.window_masked)[window_index] = masked
  ENDELSE
  return, data
END


;+
; Description:
;     Returns the data of the specified window and exposure index. If 'noscale' keyword is set,
;     the output data will not be scaled using the optional BSCALE and BZERO keywords in the
;     FITS header.
;     The exposure index is in the first dimension of the 4D cube in case the study type is 'Raster',
;     and in the fourth dimension if study type is 'Sit-and-stare'.
;     The array is also transposed, so that it can be directly plotted, i.e.
;     array = [lambda, instrument-Y].
;
; INPUTS:
;     window_index : The index of the desired window.
;     exposure_index : The index of the desired exposure.
;
; KEYWORD PARAMETERS:
;     noscale : If present and non-zero, then the output data will not be
;                 scaled using the optional BSCALE and BZERO keywords in the
;                 FITS header.   Default is to scale.
;     debin : If set, the image will be expanded if binning is GT 1, and data values
;             will be divided by the binning value.
;     no_masking: If set, then SPICE_DATA::mask_regions_outside_slit will NOT be called on the data.
;                 This procedure masks any y regions in a narrow slit data cube that don't contain
;                 slit data, i.e. pixels with contributions from parts of the
;                 detector that lie above/below the dumbbells,
;                 in the gap between the slit ends and the dumbbells, and the
;                 dumbbell regions themselves. The masking procedure is not called for wide-slit
;                 observations or if window_index corresponds to a regular
;                 dumbbell extension.
;     approximated_slit: If set, routine uses a fixed (conservative) value for the slit
;                 range, i.e. does not estimate the slit length based on the position of the dumbbells.
;                 The keyword is ignored if NO_MASKING is set.
;     nodescale : Obsolete. If set, then NOSCALE is set. This is here for backwards-compatibility.
;
; OUTPUT:
;     Returns a transposed 2D subset of the data from the specified window and exposure (array = [lambda, instrument-Y]).
;-
FUNCTION spice_data::get_one_image, window_index, exposure_index, debin=debin, noscale=noscale, $
  no_masking=no_masking, approximated_slit=approximated_slit, $
  nodescale=nodescale
  ;Returns a transposed 2D subset of the data from the specified window and exposure (array = [lambda, instrument-Y])
  COMPILE_OPT IDL2

  IF N_PARAMS() LT 2 THEN BEGIN
    message, 'missing input, usage: get_one_image, window_index, exposure_index [, noscale=noscale]', /info
    return, !NULL
  ENDIF ELSE IF ~self.check_window_index(window_index) THEN return, !NULL
  IF self.get_sit_and_stare() THEN naxis = self.get_header_keyword('NAXIS4', window_index) $
  ELSE naxis = self.get_header_keyword('NAXIS1', window_index)
  IF exposure_index LT 0 || exposure_index GE naxis  THEN BEGIN
    print, 'exposure_index needs to be a scalar number between 0 and '+strtrim(string(naxis-1),2)
    return, !NULL
  ENDIF
  IF keyword_set(nodescale) then noscale=1

  data = self.get_window_data(window_index, noscale=noscale, no_masking=no_masking, approximated_slit=approximated_slit)
  IF self.get_sit_and_stare() THEN BEGIN
    data = reform(data[0,*,*,exposure_index])
  ENDIF ELSE BEGIN
    data = reform(data[exposure_index,*,*])
  ENDELSE
  data = transpose(data)
  IF keyword_set(debin) THEN BEGIN
    size_data = size(data)
    bin_y = (self.get_spatial_binning(window_index))[0]
    IF bin_y GT 1 THEN BEGIN
      new_data = rebin(data,size_data[1],size_data[2]*bin_y)
      FOR i=0,size_data[2]-1 DO BEGIN
        one_line = data[*,i]/bin_y
        FOR j=0,bin_y-1 DO BEGIN
          index = i*bin_y+j
          new_data[*,index] = one_line
        ENDFOR
      ENDFOR
      data = new_data
      size_data = size(data)
    ENDIF

    bin_l = (self.get_spectral_binning(window_index))[0]
    IF bin_l GT 1 THEN BEGIN
      new_data = rebin(data,size_data[1]*bin_l,size_data[2])
      FOR i=0,size_data[1]-1 DO BEGIN
        one_line = data[i,*]/bin_l
        FOR j=0,bin_l-1 DO BEGIN
          index = i*bin_l+j
          new_data[index,*] = one_line
        ENDFOR
      ENDFOR
      data = new_data
    ENDIF
  ENDIF
  return, data
END


;+
; Description:
;     Descales the array, using BSCALE and BZERO keywords in the header.
;     If you get the data from this object via get_window_data() while
;     setting the keyword 'noscale', you will have to call this method yourself.
;
; INPUTS:
;     array : A numeric array, which is returned by SPICE_DATA::get_window_data.
;     window_index : The index of the window this array belongs to.
;
; OUTPUT:
;     Returns the descaled array (=array * bscale + bzero)
;-
FUNCTION spice_data::descale_array, array, window_index
  ;Descales the array, using BSCALE and BZERO keywords in the header
  COMPILE_OPT IDL2

  IF N_PARAMS() LT 2 THEN BEGIN
    message, 'missing input, usage: descale_array, array, window_index', /info
    return, !NULL
  ENDIF

  bscale = self.get_header_keyword('BSCALE', window_index, 1)
  bzero = self.get_header_keyword('BZERO', window_index, 0)
  return, array * bscale + bzero
END


;+
; Description:
;     Returns the window index/indices which contain a given wavelength or window name.
;
; INPUTS:
;     input : Scalar or array of numbers or string.
;             Ff input is one or more numbers, it is interpreted as wavelengths
;             and indices of windows including those wavelengths are returned.
;             If input is one or more strings, it is interpreted as the window ID
;             and indices of the corresponding windows are returned.
;
; OUTPUT:
;     Integer array, with as many elements as input.
;-
FUNCTION spice_data::get_window_index, input
  ;Returns window index of a given wavelength or window name
  COMPILE_OPT IDL2

  IF n_params() EQ 0 THEN BEGIN
    message,'getwindx,input',/info
    return,-1
  ENDIF
  iwin=intarr(n_elements(input))
  FOR iw=0,n_elements(input)-1 DO BEGIN
    IF datatype(input[iw]) EQ 'STR' THEN BEGIN
      iwin[iw]=(where((strupcase(self->get_window_id())) EQ $
        strupcase(input[iw]),c))[0]
      IF c EQ 0 THEN BEGIN
        message,'Line_id not found : '+input[iw],/info
        iwin[iw]=-1
      ENDIF
    ENDIF ELSE BEGIN
      IF input[iw] GE 0 && input[iw] LE (self->get_number_windows())-1 THEN BEGIN
        iwin[iw]=input[iw]
      ENDIF ELSE BEGIN
        ;   else e.g. input=1334.
        nwin=self->get_number_windows()
        winmax=fltarr(nwin)
        winmin=fltarr(nwin)
        FOR i=0,nwin-1 DO BEGIN
          winmax[i]=max(self->get_lambda_vector(i), min=mintemp)
          winmin[i]=mintemp
        ENDFOR
        prod=(winmax-input[iw])*(input[iw]-winmin)
        iwin[iw]=(where(prod gt 0,c))[0]
        IF c EQ 0 THEN BEGIN
          message,'wavelength not found '+trim(input[iw],'(f10.2)'),/info
          iwin[iw]=-1
        ENDIF
      ENDELSE
    ENDELSE
  ENDFOR
  return,iwin
END


;+
; Description:
;     This function returns the position of the window on the CCD, starting with 0 if idl_coord is set, 1 otherwise.
;     The position is given as a 4-element vector, with [lambda0, lambda1, y0, y1].
;     Note: y0 > y1, but lambda0 < lambda1.
;
; INPUTS:
;     window_index : The index of the window.
;
; KEYWORD PARAMETERS:
;     idl_coord : If set, the coordinates start with zero, instead of with 1.
;     reverse_y : Y-coordinates are given as (CCD-size +1 - (original y-coords)).
;     reverse_x : For dumbbells x-coordinates are flipped. If this keyword is set, the coordinates will
;                 be flipped again, i.e. values of PXBEG3 and PXEND3 will be swapped.
;     loud      : If set, warnings will be printed.
;
; OUTPUT:
;     Integer array with 4 elements [lambda0, lambda1, y0, y1].
;
; OPTIONAL OUTPUT:
;     detector : int, 1 or 2 to indicate on which detector the window is.
;-
FUNCTION spice_data::get_window_position, window_index, detector=detector, $
  idl_coord=idl_coord, reverse_y=reverse_y, reverse_x=reverse_x, loud=loud
  ;Returns the position of the window on the CCD, starting with 0 if idl_coord is set, 1 otherwise
  COMPILE_OPT IDL2

  ccd_size = self.get_ccd_size()

  PXBEG3 = self.get_header_keyword('PXBEG3', window_index)
  IF PXBEG3 LT 0 THEN BEGIN
    message, 'PXBEG3 < 0: '+strtrim(string(PXBEG3))+' < 0', /info
    detector = 1
  ENDIF ELSE IF PXBEG3 GT 2*ccd_size[0] THEN BEGIN
    message, 'PXBEG3 > 2 * CCD-size: '+strtrim(string(PXBEG3))+' > '+strtrim(string(2*ccd_size[0])), /info
    detector = 2
  ENDIF ELSE IF PXBEG3 GT ccd_size[0] THEN BEGIN
    detector = 2
  ENDIF ELSE BEGIN
    detector = 1
  ENDELSE

  PXEND3 = self.get_header_keyword('PXEND3', window_index)
  IF PXEND3 LT 0 THEN message, 'PXEND3 < 0: '+strtrim(string(PXEND3))+' < 0', /info
  IF PXEND3 LT PXBEG3 THEN BEGIN
    IF self.has_dumbbells(window_index) && keyword_set(reverse_x) THEN BEGIN
      beg_temp = PXEND3
      PXEND3 = PXBEG3
      PXBEG3 = beg_temp
    ENDIF ELSE BEGIN
      IF keyword_set(loud) THEN message, 'PXEND3 < PXBEG3: '+strtrim(string(PXEND3))+' < '+strtrim(string(PXBEG3)), /info
    ENDELSE
  ENDIF
  IF PXEND3 GT 2*ccd_size[0] THEN $
    message, 'PXEND3 > 2 * CCD-size: '+strtrim(string(PXEND3))+' > '+strtrim(string(2*ccd_size[0])), /info

  PXBEG2 = self.get_header_keyword('PXBEG2', window_index)
  IF PXBEG2 LT 0 THEN message, 'PXBEG2 < 0: '+strtrim(string(PXBEG2))+' < 0', /info
  IF PXBEG2 GT ccd_size[1] THEN $
    message, 'PXBEG2 > CCD-size: '+strtrim(string(PXBEG2))+' > '+strtrim(string(ccd_size[1])), /info

  PXEND2 = self.get_header_keyword('PXEND2', window_index)
  IF PXEND2 LT 0 THEN message, 'PXEND2 < 0: '+strtrim(string(PXEND2))+' < 0', /info
  IF keyword_set(loud) && PXEND2 GT PXBEG2 THEN $
    message, 'PXEND2 > PXBEG2: '+strtrim(string(PXEND2))+' > '+strtrim(string(PXBEG2)), /info
  IF PXEND2 GT ccd_size[1] THEN $
    message, 'PXEND2 > CCD-size: '+strtrim(string(PXEND2))+' > '+strtrim(string(ccd_size[1])), /info

  position = [PXBEG3, PXEND3, PXBEG2, PXEND2]
  IF keyword_set(reverse_y) THEN position[2:3] = ccd_size[1] + 1 - position[2:3]
  IF keyword_set(idl_coord) THEN position = position - 1
  return, position
END


;+
; Description:
;     This method returns the specified keyword from the given extension, if the keyword does not exist
;     'missing_value' is returned if it is provided, !NULL otherwise. This method can also return
;     the variable values of a keyword, if it is available in the binary table extension.
;     See keyword VARIABLE_VALUES.
;
; INPUTS:
;     keyword : string, The header keyword for which the value should be returned.
;     extension_index : The index of the extension this keyword belongs to.
;
; OPTIONAL INPUTS:
;     missing_value : the value that should be returned, if the keyword does not exist
;                     if this is not provided !NULL is returned
;
; OPTIONAL OUTPUT:
;     exists : boolean, Set this to a named variable. This variable will be set to 1, if the keyword exists, 0 otherwise.
;     variable_values : array, contains the variable values for this keyword, if this keyword is present
;                       in the binary table extension 'VARIABLE-KEYWORDS', otherwise !NULL.
;                       Calls the method spice_data::get_bintable_data with the VALUES_ONLY keyword.
;
; KEYWORDS:
;     values_only: If set then only the values in the binary table extension are returned to VARIABLE_VALUES as an array,
;                  instead of the default output structure with metadata.
;
; OUTPUT:
;     Returns either the keyword value, the MISSING_VALUE or !NULL.
;-
FUNCTION spice_data::get_header_keyword, keyword, extension_index, missing_value, exists=exists, $
  variable_values=variable_values, values_only=values_only
  ;Returns the specified keyword from the extension, or 'missing_value' if provided, !NULL otherwise
  COMPILE_OPT IDL2

  IF N_PARAMS() LT 2 THEN BEGIN
    message, 'missing input, usage: get_header_keyword, keyword, extension_index [, missing_value, exists=exists, variable_values=variable_values, values_only=values_only]', /info
    return, !NULL
  ENDIF ELSE IF N_ELEMENTS(keyword) NE 1 || SIZE(keyword, /TYPE) NE 7 THEN BEGIN
    message, 'keyword needs to be a scalar string', /info
    return, !NULL
  ENDIF ELSE IF ~self.check_extension_index(extension_index) THEN return, !NULL

  ; keywords with a '-' in the name, will be renamed when they are transformed into structures (in fitshead2struct),
  ; '-' becomes '_D$'
  ;temp = strsplit(keyword, '-', count=count, /extract)
  ;IF count GT 1 THEN keyword = strjoin(temp, '_D$')

  IF ARG_PRESENT(variable_values) THEN BEGIN
    variable_values = self.get_bintable_data(keyword, values_only=values_only)
  ENDIF

  result = fxpar(*(*self.window_headers_string)[extension_index], keyword, missing=missing_value, count=count)
  if size(result, /type) eq 7 then result = result.trim()

  exists = count gt 0
  IF exists THEN BEGIN
    return, result
  ENDIF ELSE BEGIN
    IF N_ELEMENTS(missing_value) EQ 0 THEN return, !NULL $
    ELSE return, missing_value
  ENDELSE

END


;+
; Description:
;     This method is deprecated, but still available for compatibility reasons.
;     get_header_keyword instead replaces this method. See there for documentation
;-
FUNCTION spice_data::get_header_info, keyword, extension_index, missing_value, exists=exists
  message, 'This function is deprecated. Use SPICE_DATA::get_header_keyword instead', /informational
  return, self.get_header_keyword(keyword, extension_index, missing_value, exists=exists)
END


;+
; Description:
;     Returns the header of the given extension, either as a string array or as a structure.
;
; INPUTS:
;     extension_index : The index of the extension for which the header should be returned.
;                    This index will be ignored if either LOWER_DUMBBELL or UPPER_DUMBBELL is set.
;
; KEYWORD PARAMETERS:
;     lower_dumbbell : If set, the header of the lower dumbbell will be returned.
;     upper_dumbbell : If set, the header of the upper dumbbell will be returned.
;     structure : If set, the header will be returned as a structure instead of a string array.
;
; OUTPUT:
;     Returns the header as a string array or a structure.
;-
FUNCTION spice_data::get_header, extension_index, lower_dumbbell=lower_dumbbell, upper_dumbbell=upper_dumbbell, $
  structure=structure
  ;Returns the header of the given extension as a string array or a structure
  COMPILE_OPT IDL2

  IF keyword_set(lower_dumbbell) THEN extension_index=self.get_dumbbells_index(/lower)
  IF keyword_set(upper_dumbbell) THEN extension_index=self.get_dumbbells_index(/upper)
  IF ~self.check_extension_index(extension_index) THEN return, !NULL
  IF keyword_set(structure) then return, *(*self.window_headers)[extension_index] $
  ELSE return, *(*self.window_headers_string)[extension_index]
END


;+
; Description:
;     Returns the number of windows this file/object contains.
;
; OUTPUT:
;     int: number of windows
;-
FUNCTION spice_data::get_number_windows
  ;Returns the number of windows this file contains
  COMPILE_OPT IDL2

  return, self.nwin
END


;+
; Description:
;     Returns the number of extensions this file/object contains.
;
; OUTPUT:
;     int: number of extensions
;-
FUNCTION spice_data::get_number_extensions
  ;Returns the number of extensions this file contains
  COMPILE_OPT IDL2

  return, self.next
END


;+
; Description:
;     Returns the title.
;
; OUTPUT:
;     string
;-
FUNCTION spice_data::get_title
  ;Returns the title, i.e. 'SPICE'
  COMPILE_OPT IDL2

  return, self.title
END


;+
; Description:
;     Returns SPICE OBS ID.
;
; OUTPUT:
;     string
;-
FUNCTION spice_data::get_obs_id
  ;Returns SPICE OBS ID
  COMPILE_OPT IDL2

  obs_id = self.get_header_keyword('SPIOBSID', 0, -1)
  IF size(obs_id, /TYPE) NE 7 THEN obs_id = string(obs_id)
  return, strtrim(obs_id,2)
END


;+
; Description:
;     Returns start date and time of observation in UTC format.
;
; OUTPUT:
;     int: number of windows
;-
FUNCTION spice_data::get_start_time
  ;Returns start date and time of observation in UTC format
  COMPILE_OPT IDL2

  start_time = self.get_header_keyword('DATE-BEG', 0, '')
  return, start_time
END


;+
; Description:
;     Returns end date and time of observation in UTC format.
;
; OUTPUT:
;     string
;-
FUNCTION spice_data::get_end_time
  ;Returns end date and time of observation in UTC format
  COMPILE_OPT IDL2

  end_time = self.get_header_keyword('DATE-END', 0, '')
  return, end_time
END


;+
; Description:
;     Returns 1 if the raster is a sit-and-stare, 0 otherwise.
;
; OUTPUT:
;     boolean
;-
FUNCTION spice_data::get_sit_and_stare
  ;Returns 1 if raster is a sit-and-stare, 0 otherwise
  COMPILE_OPT IDL2

  sit_and_stare = self.get_header_keyword('STUDYTYP', 0) EQ 'Sit-and-stare'
  return, sit_and_stare
END


;+
; Description:
;     Returns the level of the file.
;
; OUTPUT:
;     int: level number (0, 1 or 2)
;
; OPTIONAL OUTPUT:
;     low_latency: boolean, 1 if this file is a low latency file (i.e. LL0x)
;-
FUNCTION spice_data::get_level, low_latency=low_latency
  ;Returns the level of the file
  COMPILE_OPT IDL2

  level_string = self.get_header_keyword('LEVEL', 0)
  low_latency = 0
  CASE level_string OF
    'LL01': BEGIN
      low_latency = 1
      level = 1
    END
    'LL02': BEGIN
      low_latency = 1
      level = 2
    END
    'L0': level = 0
    'L1': level = 1
    'L2': level = 2
    'L3': level = 3
    else: level = -1
  ENDCASE
  return, level
END


;+
; Description:
;     Returns BUNIT, physical units of the data.
;
; OUTPUT:
;     string
;-
FUNCTION spice_data::get_variable_unit
  ;Returns BUNIT, physical units of the data
  COMPILE_OPT IDL2

  bunit = self.get_header_keyword('BUNIT', 0, '')
  return, bunit
END


;+
; Description:
;     Returns BTYPE, type of data in images.
;
; OUTPUT:
;     string
;-
FUNCTION spice_data::get_variable_type
  ;Returns BTYPE, type of data in images
  COMPILE_OPT IDL2

  btype = self.get_header_keyword('BTYPE', 0, '')
  return, btype
END


;+
; Description:
;     Returns S/C CCW roll relative to Solar north in degrees.
;
; OUTPUT:
;     float
;-
FUNCTION spice_data::get_satellite_rotation
  ;Returns S/C CCW roll relative to Solar north in degrees
  COMPILE_OPT IDL2

  crota = self.get_header_keyword('CROTA', 0)
  return, crota
END


;+
; Description:
;     Returns the value for missing pixels.
;
; OUTPUT:
;     float
;-
FUNCTION spice_data::get_missing_value
  ;Returns the value for missing pixels
  COMPILE_OPT IDL2

  missing = self.get_header_keyword('BLANK', 0)
  if N_ELEMENTS(missing) EQ 0 && self->get_level() EQ 2 THEN missing = !values.f_nan
  return, missing
END


;+
; Description:
;     Returns the 2-element vector containing the CCD size.
;
; OUTPUT:
;     int array
;-
FUNCTION spice_data::get_ccd_size
  ;Returns the 2-element vector containing the CCD size
  COMPILE_OPT IDL2

  return, self.ccd_size
END


;+
; Description:
;     Returns the window ID of one or more windows. window_index is optional
;     if not provided, window IDs of all windows are returned, if it is
;     scalar, the result will be a scalar string, and if window_index is
;     an array, the result will be a string array of same size.
;
; INPUTS:
;     window_index : the index of the window the ID is asked for
;                    scalar or 1D-int-array. Default is all windows.
;
; OUTPUT:
;     string or string array
;-
FUNCTION spice_data::get_window_id, window_index
  ;Returns the window ID, as string or string array
  COMPILE_OPT IDL2

  IF n_params() EQ 0 THEN BEGIN
    window_id = strarr(self.get_number_windows())
    FOR i = 0, self.get_number_windows()-1 DO BEGIN
      window_id[i] = self.get_header_keyword('EXTNAME', i)
    ENDFOR
  ENDIF ELSE BEGIN
    IF N_ELEMENTS(window_index) eq 1 THEN BEGIN
      window_id = self.get_header_keyword('EXTNAME', window_index[0])
    ENDIF ELSE BEGIN
      window_id = strarr(N_ELEMENTS(window_index))
      FOR i = 0,N_ELEMENTS(window_index)-1 DO BEGIN
        window_id[i] = self.get_header_keyword('EXTNAME', window_index[i])
      ENDFOR
    ENDELSE
  ENDELSE

  return, window_id
END


;+
; Description:
;     Prints all window indices and their IDs to the command line.
;-
PRO spice_data::show_lines
  ;Prints all window indices and their IDs to the command line.
  COMPILE_OPT IDL2

  window_id = self.get_window_id()
  FOR i=0,self.get_number_windows()-1 DO BEGIN
    print, i, ': ' + window_id[i]
  ENDFOR
END


;+
; Description:
;     Returns the number of exposures in the window, or if window_index
;     is not provided, a vector containing the numbers of exposures
;     for each window
;
; OPTIONAL INPUTS:
;     window_index : the index of the window(s). Default all windows.
;
; OUTPUT:
;     int or int-array
;-
FUNCTION spice_data::get_number_exposures, window_index
  ;Returns the number of exposures in the window
  COMPILE_OPT IDL2

  IF N_ELEMENTS(window_index) EQ 0 THEN BEGIN
    n_exp = intarr(self.get_number_windows())
    FOR iwin=0,self.get_number_windows()-1 DO BEGIN
      IF self.get_sit_and_stare() THEN n_exp[iwin] = self.get_header_keyword('NAXIS4', iwin) $
      ELSE n_exp[iwin] = self.get_header_keyword('NAXIS1', iwin)
    ENDFOR
  ENDIF ELSE BEGIN
    IF self.get_sit_and_stare() THEN n_exp = self.get_header_keyword('NAXIS4', window_index) $
    ELSE n_exp = self.get_header_keyword('NAXIS1', window_index)
  ENDELSE
  return, n_exp
END


;+
; Description:
;     Returns the number of pixels in y in the window, or if window_index
;     is not provided, a vector containing the numbers of pixels in y
;     for each window
;
; OPTIONAL INPUTS:
;     window_index : the index of the window
;
; OUTPUT:
;     int or int-array
;-
FUNCTION spice_data::get_number_y_pixels, window_index
  ;Returns the number of pixels in y in the window
  COMPILE_OPT IDL2

  IF N_ELEMENTS(window_index) EQ 0 THEN BEGIN
    n_slit = intarr(self.get_number_windows)
    FOR iwin=0,self.get_number_windows-1 DO BEGIN
      n_slit[iwin] = self.get_header_keyword('NAXIS2', iwin)
    ENDFOR
  ENDIF ELSE BEGIN
    n_slit = self.get_header_keyword('NAXIS2', window_index)
  ENDELSE
  return, n_slit
END


;+
; Description:
;     Returns the exposure time of the given window per exposure.
;
; INPUTS:
;     window_index : The index of the window.
;
; OUTPUT:
;     float
;-
FUNCTION spice_data::get_exposure_time, window_index
  ;Returns the exposure time of the given window per exposure
  COMPILE_OPT IDL2

  exptime = self.get_header_keyword('XPOSURE', window_index)
  return, exptime
END


;+
; Description:
;     Returns name of axis, if axis is not provided a string vector
;     will be returned that contains the names of all axes.
;     The name of the axis includes its unit in square brackets,
;     except if the pixels keyword is set, then it says pixels instead
;     of units, or if no_unit keyword is set.
;
; OPTIONAL INPUTS:
;     axis : the index of the axis, may be a vector
;
; KEYWORD PARAMETERS:
;     pixels : Return 'pixels' as unit
;     no_unit : Do not include units in axis name
;
; OUTPUT:
;     string or string array
;-
FUNCTION spice_data::get_axis_title, axis, pixels=pixels, no_unit=no_unit
  ;Returns name of axis, if axis is not provided a string vector will be returned
  COMPILE_OPT IDL2

  axes = ['Solar X', 'Solar Y', 'Wavelength', 'Time']
  IF ~keyword_set(no_unit) THEN BEGIN
    IF keyword_set(pixels) THEN BEGIN
      axes = axes + ' [pixels]'
    ENDIF ELSE BEGIN
      axes[0] = axes[0] + ' [' + strtrim(self.get_header_keyword('CUNIT1', 0),2) + ']'
      axes[1] = axes[1] + ' [' + strtrim(self.get_header_keyword('CUNIT2', 0),2) + ']'
      axes[2] = axes[2] + ' [' + strtrim(self.get_header_keyword('CUNIT3', 0),2) + ']'
      axes[3] = axes[3] + ' [' + strtrim(self.get_header_keyword('CUNIT4', 0),2) + ']'
    ENDELSE
  ENDIF
  IF N_ELEMENTS(axis) eq 0 THEN return, axes
  return, axes[axis]
END


;+
; Description:
;     Returns a vector containing the coordinate (instrument x-direction) for each pixel in the first dimension.
;
; INPUTS:
;     window_index : The index of the window.
;
; OUTPUT:
;     float array, coordinate in arcsec
;-
FUNCTION spice_data::get_instr_x_vector, window_index
  ;Returns a vector containing the coordinate for each pixel in instrument x-direction
  COMPILE_OPT IDL2

  crval = self.get_header_keyword('crval1', window_index)
  naxis = self.get_header_keyword('naxis1', window_index)
  crpix = self.get_header_keyword('crpix1', window_index)
  cdelt = self.get_header_keyword('cdelt1', window_index)
  pc1_1 = self.get_header_keyword('PC1_1', window_index)
  x_vector = crval + cdelt * pc1_1 * (findgen(naxis)+1.0-crpix)
  IF naxis EQ 1 THEN BEGIN
    naxis = self.get_header_keyword('naxis4', window_index)
    x_vector = replicate(x_vector, naxis)
  ENDIF
  return, x_vector
END


;+
; Description:
;     Returns a vector containing the coordinate for each pixel in the second dimension, instrument y-direction
;     for the selected window, or the full CCD this window belongs to
;
; INPUTS:
;     window_index : the index of the window
;
; OPTIONAL KEYWORDS:
;     full_ccd : If set, a vector of size CCD-size[1] is returned with coordinate values
;                for the whole detector
;
; OUTPUT:
;     float array, coordinate in arcsec
;-
FUNCTION spice_data::get_instr_y_vector, window_index, full_ccd=full_ccd
  ;Returns a vector containing the coordinate for each pixel in instrument y-direction
  COMPILE_OPT IDL2

  crval = self.get_header_keyword('crval2', window_index)
  crpix = self.get_header_keyword('crpix2', window_index)
  cdelt = self.get_header_keyword('cdelt2', window_index)
  pc2_2 = self.get_header_keyword('PC2_2', window_index)
  IF keyword_set(full_ccd) THEN BEGIN
    PXBEG3 = (self.get_window_position(window_index, /reverse_y))[2]
    cripx = crpix + PXBEG3
    naxis = (self.get_ccd_size())[1]
  ENDIF ELSE BEGIN
    naxis = self.get_header_keyword('naxis2', window_index)
  ENDELSE
  y_vector = crval + cdelt * pc2_2 * (findgen(naxis)+1.0-crpix)
  return, y_vector
END


;+
; Description:
;     Returns a vector containing the wavelength for each pixel in third dimension for
;     the selected window, or the full CCD this window belongs to
;
; INPUTS:
;     window_index : the index of the window
;
; OPTIONAL KEYWORDS:
;     full_ccd : if set, a vector of size CCD-size[0] is returned with lamda values
;                for the whole detector
;
; OUTPUT:
;     float array, wavelength in nm
;-
FUNCTION spice_data::get_lambda_vector, window_index, full_ccd=full_ccd
  ;Returns a vector containing the wavelength for each pixel in third dimension for window or full CCD
  COMPILE_OPT IDL2

  crval = self.get_header_keyword('crval3', window_index)
  cdelt = self.get_header_keyword('cdelt3', window_index)
  crpix = self.get_header_keyword('crpix3', window_index)
  IF keyword_set(full_ccd) THEN BEGIN
    PXBEG3 = self.get_header_keyword('PXBEG3', window_index)
    cripx = crpix + PXBEG3
    naxis = (self.get_ccd_size())[0]
  ENDIF ELSE BEGIN
    naxis = self.get_header_keyword('naxis3', window_index)
  ENDELSE
  lambda_vector = crval + (findgen(naxis)+1.0-crpix) * cdelt
  return, lambda_vector
END


;+
; Description:
;     Returns a vector containing the time for each pixel in fourth dimension
;
; INPUTS:
;     window_index : the index of the window
;
; OUTPUT:
;     float array, time in seconds
;-
FUNCTION spice_data::get_time_vector, window_index
  ;Returns a vector containing the time for each pixel in fourth dimension
  COMPILE_OPT IDL2

  crval = self.get_header_keyword('crval4', window_index)
  naxis = self.get_header_keyword('naxis4', window_index)
  IF naxis EQ 1  THEN BEGIN
    naxis = self.get_header_keyword('naxis1', window_index)
    crpix = self.get_header_keyword('crpix1', window_index)
    factor = self.get_header_keyword('PC4_1', window_index, 1)
  ENDIF ELSE BEGIN
    crpix = self.get_header_keyword('crpix4', window_index)
    factor = 1
  ENDELSE
  cdelt = self.get_header_keyword('cdelt4', window_index)
  time_vector = crval + factor * (findgen(naxis)+1.0-crpix) * cdelt
  return, time_vector
END


;+
; Description:
;     Returns XCEN in arcsec.
;
; OPTONAL INPUTS:
;     window_index : the index of the window
;
; OUTPUT:
;     float : xcen in arcseconds
;-
FUNCTION spice_data::get_xcen, window_index
  ;Returns XCEN in archsec
  COMPILE_OPT IDL2

  if N_ELEMENTS(window_index) eq 0 then begin
    window_index = 0
  endif else begin
    IF ~self.check_window_index(window_index) THEN return, !NULL
  endelse
  crval = self.get_header_keyword('crval1', window_index)
  return, crval
END


;+
; Description:
;     Returns YCEN in archsec
;
; OPTONAL INPUTS:
;     window_index : the index of the window
;
; OUTPUT:
;     float : ycen in arcseconds
;-
FUNCTION spice_data::get_ycen, window_index
  ;Returns YCEN in archsec
  COMPILE_OPT IDL2

  if N_ELEMENTS(window_index) eq 0 then begin
    window_index = 0
  endif else begin
    IF ~self.check_window_index(window_index) THEN return, !NULL
  endelse
  crval = self.get_header_keyword('crval2', window_index)
  return, crval
END


;+
; Description:
;     Returns FOV in solar x direction, in arcsec
;
; OPTONAL INPUTS:
;     window_index : the index of the window
;
; OUTPUT:
;     float : fovx in arcseconds
;-
FUNCTION spice_data::get_fovx, window_index
  ;Returns FOV in solar x direction, in arcsec
  COMPILE_OPT IDL2

  if N_ELEMENTS(window_index) eq 0 then begin
    window_index = 0
  endif else begin
    IF ~self.check_window_index(window_index) THEN return, !NULL
  endelse
  x_coords = self.get_wcs_coord(window_index, /x)
  minx = min(x_coords, max=maxx)
  return, maxx-minx
END


;+
; Description:
;     Returns FOV in solar y direction, in arcsec
;
; OPTONAL INPUTS:
;     window_index : the index of the window
;
; OUTPUT:
;     float : fovy in arcseconds
;-
FUNCTION spice_data::get_fovy, window_index
  ;Returns FOV in solar y direction, in arcsec
  COMPILE_OPT IDL2

  if N_ELEMENTS(window_index) eq 0 then begin
    window_index = 0
  endif else begin
    IF ~self.check_window_index(window_index) THEN return, !NULL
  endelse
  x_coords = self.get_wcs_coord(window_index, /y)
  minx = min(x_coords, max=maxx)
  return, maxx-minx
END


;+
; Description:
;     Returns the coordinate(s) of one or more specified pixels, or if
;     pixels is not provided, for all pixels. returns coordinate(s) either
;     for all dimensions or just the one specified.
;
; INPUTS:
;     window_index : The index of the window.
;
; OPTIONAL INPUTS:
;     pixels : The pixel for which the coordinates should be returned. Values can be
;              outside of the actual data volume and can be floating point numbers.
;              Must be either a 4-element vector, or a 2D array of the form (4,n)
;              where n is the number of desired pixels.
;
; OPTIONAL KEYWORDS:
;     x : If set, only coordinates of the first dimension (x-direction) are returned.
;     y : If set, only coordinates of the second dimension (y-direction) are returned.
;     lambda : If set, only coordinates of the third dimension (wavelength) are returned.
;     time : If set, only coordinates of the fourth dimension (time) are returned.
;
; OUTPUT:
;     float array,
;         scalar: If one pixel is provided and one of the keywords is set
;         1D: - 1 pixel provided, no keywords set (4-element vector)
;             - Several (n) pixels provided, one of the keywords set (n-element vector)
;         2D: Several (n) pixels provided, no keywords set (4 x n array)
;         4D: No pixels provided, one of the keywords set (NAXIS1 x NAXIS2 x NAXIS3 x NAZIS4 array)
;         5D: No pixels provided, no keywords set (4 x NAXIS1 x NAXIS2 x NAXIS3 x NAZIS4 array)
;-
FUNCTION spice_data::get_wcs_coord, window_index, pixels, x=x, y=y, lambda=lambda, time=time
  ;Returns the coordinate(s) of one or more specified pixels, or all if pixels not provided
  COMPILE_OPT IDL2

  IF ~self.check_window_index(window_index) THEN return, !NULL
  size_pixels = size(pixels)
  IF (size_pixels[0] GT 0 && size_pixels[1] NE 4) || size_pixels[0] GT 2 THEN BEGIN
    message, 'pixels must have size (4,x) where x=any natural number', /info
    return, !NULL
  ENDIF

  coords = wcs_get_coord(*(*self.window_wcs)[window_index], pixels)
  CASE 1 OF
    keyword_set(x): axis_ind = 0
    keyword_set(y): axis_ind = 1
    keyword_set(lambda): axis_ind = 2
    keyword_set(time): axis_ind = 3
    ELSE: axis_ind = indgen(4)
  ENDCASE

  IF size_pixels[0] EQ 0 THEN BEGIN
    IF N_ELEMENTS(axis_ind) EQ 1 THEN BEGIN
      naxis1 = self.get_header_keyword('naxis1', window_index)
      naxis2 = self.get_header_keyword('naxis2', window_index)
      naxis3 = self.get_header_keyword('naxis3', window_index)
      naxis4 = self.get_header_keyword('naxis4', window_index)
      return, reform(coords[axis_ind,*,*,*,*], [naxis1, naxis2, naxis3, naxis4])
    ENDIF
    return, coords

  ENDIF ELSE IF size_pixels[0] EQ 1 THEN BEGIN
    return, coords[axis_ind]
  ENDIF ELSE BEGIN
    return, reform(coords[axis_ind, *])
  ENDELSE
END


;+
; Description:
;     Returns a vector containing the resolution of each dimension, or a
;     scalar number representing the resolution of one dimension.
;
; INPUTS:
;     window_index : the index of the window
;
; KEYWORD PARAMETERS:
;     x : only resolution in x-direction is returned (i.e. 'YLIF-TAN')
;     y : only resolution in y-direction is returned (i.e. 'ZLIF-TAN')
;     lambda : only spectral resolution is returned (i.e. 'WAVE')
;     time : only temporal resolution is returned (i.e. 'TIME')
;   these keyword parameters are exclusive, and if more than one is set, then the first one
;   in the list above is returned
;
; OUTPUT:
;     float array or float
;-
FUNCTION spice_data::get_resolution, window_index, x=x, y=y, lambda=lambda, time=time
  ;Returns a vector containing the resolution of each dimension, or a scalar if a keyword is set
  COMPILE_OPT IDL2

  cdelt1 = self.get_header_keyword('cdelt1', window_index)
  IF keyword_set(x) then return, cdelt1
  cdelt2 = self.get_header_keyword('cdelt2', window_index)
  IF keyword_set(y) then return, cdelt2
  cdelt3 = self.get_header_keyword('cdelt3', window_index)
  IF keyword_set(lambda) then return, cdelt3
  cdelt4 = self.get_header_keyword('cdelt4', window_index)
  IF keyword_set(time) then return, cdelt4
  return, [cdelt1, cdelt2, cdelt3, cdelt4]
END


;+
; Description:
;     Returns the binning factor in spatial y-direction.
;     If window_index is not provided a vector with binning factors for all
;     windows is returned.
;
; OPTIONAL INPUTS:
;     window_index : the index of the window (can be a list of indices)
;
; OUTPUT:
;     int array
;-
FUNCTION spice_data::get_spatial_binning, window_index
  ;Returns the binning factor in spatial y-direction (vector if window_index not provided)
  COMPILE_OPT IDL2

  IF N_ELEMENTS(window_index) eq 0 THEN window_index = indgen(self.get_number_windows())
  bin2 = intarr(N_ELEMENTS(window_index))
  FOR i=0,N_ELEMENTS(window_index)-1 DO BEGIN
    bin2[i] = self.get_header_keyword('NBIN2', window_index[i])
  ENDFOR
  return, bin2
END


;+
; Description:
;     Returns the binning factor in spectral direction.
;     If window_index is not provided a vector with binning factors for all
;     windows is returned.
;
; OPTIONAL INPUTS:
;     window_index : the index of the window (can be a list of indices)
;
; OUTPUT:
;     int array
;-
FUNCTION spice_data::get_spectral_binning, window_index
  ;Returns the binning factor in the spectral direction (vector if window_index not provided)
  COMPILE_OPT IDL2

  IF N_ELEMENTS(window_index) eq 0 THEN window_index = indgen(self.get_number_windows())
  bin3 = intarr(N_ELEMENTS(window_index))
  FOR i=0,N_ELEMENTS(window_index)-1 DO BEGIN
    bin3[i] = self.get_header_keyword('NBIN3', window_index[i])
  ENDFOR
  return, bin3
END


;+
; Description:
;     Checks whether a given window index is valid
;
; INPUTS:
;     window_index : the index of the window to be checked
;
; OUTPUT:
;     boolean, True if input is a valid window index
;-
FUNCTION spice_data::check_window_index, window_index
  COMPILE_OPT IDL2

  input_type = size(window_index, /type)
  input_index = where([1, 2, 3, 12, 13, 14, 15] EQ input_type)
  IF N_ELEMENTS(window_index) NE 1 || input_index EQ -1 || $
    window_index LT 0 || window_index GE self.nwin THEN BEGIN
    message, 'window_index needs to be a scalar number between 0 and ' + strtrim(string(self.nwin-1),2), /info
    return, 0
  ENDIF ELSE return, 1

END


;+
; Description:
;     Checks whether a given extension index is valid
;
; INPUTS:
;     extension_index : the index of the extension to be checked
;
; OUTPUT:
;     boolean, True if input is a valid extension index
;-
FUNCTION spice_data::check_extension_index, extension_index
  COMPILE_OPT IDL2

  input_type = size(extension_index, /type)
  input_index = where([1, 2, 3, 12, 13, 14, 15] EQ input_type)
  IF N_ELEMENTS(extension_index) NE 1 || input_index EQ -1 || $
    extension_index LT 0 || extension_index GE self.next THEN BEGIN
    message, 'extension_index needs to be a scalar number between 0 and ' + strtrim(string(self.next-1),2), /info
    return, 0
  ENDIF ELSE return, 1

END



;---------------------------------------------------------
; dumbbell info
;---------------------------------------------------------


;+
; Description:
;     Returns 1 if data object contains one or two dumbbells.
;     If window_index is provided, 1 is returned if the given
;     given window contains a dumbbell
;
; OPTIONAL INPUT:
;     window_index : if provided, the method checks whether
;                    this specific window or these specific
;                    windows contain a dumbbell
;
; OUTPUT:
;     boolean
;-
FUNCTION spice_data::has_dumbbells, window_index
  ;Returns 1 if data object contains one or two dumbbells, or if window_index is dumbbell
  COMPILE_OPT IDL2

  FOR i=0,N_ELEMENTS(window_index)-1 DO BEGIN
    IF self.dumbbells[0] EQ window_index[i] || self.dumbbells[1] EQ window_index[i] THEN BEGIN
      return, 1
    ENDIF
  ENDFOR
  IF N_ELEMENTS(window_index) GT 0 THEN return, 0
  return, self.dumbbells[0] GE 0 || self.dumbbells[1] GE 0
END


;+
; Description:
;     Returns the indices of the windows that contain the dumbbells
;     2-element vector, or scalar if /lower or /upper is set.
;
; KEYWORD PARAMETERS:
;     lower : If set, only returns the index of the lower dumbbell
;     upper : If set, only returns the index of the upper dumbbell
;
; OUTPUT:
;     2-element vector, or scalar if /lower or /upper is set.
;-
FUNCTION spice_data::get_dumbbells_index, lower=lower, upper=upper
  ;Returns the indices of the windows that contain the dumbbells
  COMPILE_OPT IDL2

  if keyword_set(lower) then return, self.dumbbells[0]
  if keyword_set(upper) then return, self.dumbbells[1]
  return, self.dumbbells
END



;---------------------------------------------------------
; Binary table methods
;---------------------------------------------------------


;+
; Description:
;     This method returns a list of column tags that can be found in the binary extension table.
;
; OUTPUT:
;     string array
;-
FUNCTION spice_data::get_bintable_ttypes
  ;Returns a list of column tags that can be found in the binary extension table.
  COMPILE_OPT IDL2

  return, (*self.bintable_columns).ttype
END


;+
; Description:
;     This method returns the content of one or more columns found in the binary extension table.
;     If the given tag does not exist, the same structure is returned with empty fields, except the
;     tag 'TTYPE' is populated with the provided ttype. When requesting the data of only one TTYPE,
;     one can set the keyword VALUES_ONLY to receive the data only as an array, instead of the structure.
;
; OPTIONAL INPUTS:
;     ttypes : one or more column tags to be returned (e.g. 'MIRRPOS'). If not provided, all columns will
;            be returned.
;
; OUTPUT:
;     array of structure of type:
;             {wcsn:'', tform:'', ttype:'', tdim:'', tunit:'', tunit_desc:'', tdmin:'', tdmax:'', tdesc:'', $
;               tag:'', bin_extension_name:'', data_extension_name:'', data_extension_index:-1, values:ptr_new()}
;     or the data only, i.e. an array of numbers.
;
; KEYWORDS:
;     values_only: If set then only the values in the binary table extension are returned as an array,
;                  instead of the default output structure with metadata. This keyword is ignored if more than
;                  one TTYPES have been provided. If the desired TTYPE does not exist, a !NULL is returned.
;-
FUNCTION spice_data::get_bintable_data, ttypes, values_only=values_only
  ;Returns the content of one or more columns found in the binary extension table.
  COMPILE_OPT IDL2

  IF self.n_bintable_columns EQ 0 THEN BEGIN
    print, 'No binary table extension with variable keywords in this FITS file.'
  ENDIF
  IF N_ELEMENTS(ttypes) eq 0 THEN BEGIN
    ttypes = self.get_bintable_ttypes()
  ENDIF
  ttypes_up = strup(strtrim(ttypes, 2))
  temp_column = {wcsn:'', tform:'', ttype:'', tdim:'', tunit:'', tunit_desc:'', tdmin:'', tdmax:'', tdesc:'', $
    extension:'', values:ptr_new()}
  result = make_array(N_ELEMENTS(ttypes_up), value=temp_column)
  file_open = 0
  FOR i=0,N_ELEMENTS(ttypes_up)-1 DO BEGIN
    ind = where((*self.bintable_columns).ttype eq ttypes_up[i], count)
    IF count GT 0 && self.n_bintable_columns GT 0 THEN BEGIN
      ind=ind[0]

      IF ~ptr_valid((*self.bintable_columns)[ind].values) THEN BEGIN
        ;load column values
        IF ~file_open THEN BEGIN
          FXBOPEN, unit, self.get_filename(), (*self.bintable_columns)[ind].extension
          file_open = 1
        ENDIF ; ~file_open
        data = !NULL
        FXBREAD, unit, data, ttypes_up[i]
        (*self.bintable_columns)[ind].values = ptr_new(data)

        hdr = fxbheader(unit)
        col_num = strtrim(string(fxbcolnum(unit, ttypes_up[i])), 2)
        (*self.bintable_columns)[ind].wcsn = strtrim(fxpar(hdr, 'WCSN'+col_num, missing=''), 2)
        (*self.bintable_columns)[ind].tform = strtrim(fxpar(hdr, 'TFORM'+col_num, missing=''), 2)
        (*self.bintable_columns)[ind].ttype = strup(strtrim(fxpar(hdr, 'TTYPE'+col_num, missing='', comment=comment), 2))
        comment = strtrim(strcompress(comment), 2)
        (*self.bintable_columns)[ind].tdim = strtrim(fxpar(hdr, 'TDIM'+col_num, missing=''), 2)
        (*self.bintable_columns)[ind].tdmin = strtrim(fxpar(hdr, 'TDMIN'+col_num, missing=''), 2)
        (*self.bintable_columns)[ind].tdmax = strtrim(fxpar(hdr, 'TDMAX'+col_num, missing=''), 2)
        (*self.bintable_columns)[ind].tdesc = strtrim(fxpar(hdr, 'TDESC'+col_num, missing=''), 2)
        tunit = strtrim(fxpar(hdr, 'TUNIT'+col_num, missing=''), 2)
        tunit_comment = stregex(comment, '\[.*\]', /extract)
        IF strlen(tunit_comment) GE 2 THEN BEGIN
          tunit_temp = strtrim(strmid(tunit_comment, 1, strlen(tunit_comment)-2), 2)
          tunit_desc = strtrim(strmid(comment, strlen(tunit_comment)+1), 2)
        ENDIF ELSE BEGIN
          tunit_temp = ''
          tunit_desc = comment
        ENDELSE
        IF TUNIT EQ '' THEN BEGIN
          tunit = tunit_temp
        ENDIF
        (*self.bintable_columns)[ind].tunit = tunit
        (*self.bintable_columns)[ind].tunit_desc = tunit_desc

      ENDIF ; ~ptr_valid((*self.bintable_columns)[ind].values)
      result[i] = (*self.bintable_columns)[ind]

    ENDIF ELSE BEGIN ; count GT 0 && self.n_bintable_columns GT 0
      result[i].ttype = ttypes[i]

    ENDELSE ; count GT 0 && self.n_bintable_columns GT 0
  ENDFOR ; i=0,N_ELEMENTS(ttypes_up)-1

  IF file_open THEN FXBCLOSE, unit

  IF keyword_set(values_only) && N_ELEMENTS(ttypes) EQ 1 THEN BEGIN
    IF ptr_valid(result.values) THEN BEGIN
      result = *result.values
    ENDIF ELSE BEGIN
      result = !NULL
    ENDELSE
  ENDIF

  return, result
END



;---------------------------------------------------------
; I/O and related methods for loading data
;---------------------------------------------------------


;+
; Description:
;     Reads a file and sets some variables of this instant of the object.
;     If another file was read before, this link and its settings will be overwritten.
;
; INPUTS:
;     file : path of a SPICE FITS file.
;-
PRO spice_data::read_file, file
  ;Reads a file, overwrites any existing data in this object.
  COMPILE_OPT IDL2

  IF n_elements(file) NE 1 || size(file, /TYPE) NE 7 THEN BEGIN
    message, 'spice_data->read_file, file', /info
    return
  ENDIF
  self.close
  message, 'reading file: ' + file, /info
  self.file = file
  hdr = headfits(file, exten=0)
  self.nwin = fxpar(hdr, 'NWIN')
  fits_open, file, fcb
  
  image_hdu_ix = where(fcb.xtension NE 'BINTABLE')
  n_obs_hdu = n_elements(where(fcb.extname[image_hdu_ix] NE 'WCSDVARR'))
  IF self.nwin GT n_obs_hdu THEN BEGIN 
     message,'Image extensions are missing due to incomplete telemetry. Ignoring missing HDUs.',/info
     self.nwin = n_obs_hdu
  ENDIF
  
  self.next = fcb.nextend + 1
  fits_close, fcb

  headers = ptrarr(self.next)
  headers_string = ptrarr(self.next)
  wcs = ptrarr(self.nwin)
  FOR iwin = 0, self.next-1 DO BEGIN
    if iwin gt 0 then begin
      hdr = headfits(file, exten=iwin)
    endif
    headers_string[iwin] = ptr_new(hdr)
    hdr = spice_fitshead2struct(hdr, /multivalue, /silent)
    headers[iwin] = ptr_new(hdr)
    IF iwin LT self.nwin THEN BEGIN
      wcs[iwin] = ptr_new(fitshead2wcs(hdr))
      IF hdr.DUMBBELL EQ 1 THEN self.dumbbells[0] = iwin $
      ELSE IF hdr.DUMBBELL EQ 2 THEN self.dumbbells[1] = iwin
    ENDIF
  ENDFOR ; iwin = 0, self.next-1

  self.window_data = ptr_new(ptrarr(self.next))
  self.window_descaled = ptr_new(bytarr(self.next))
  self.window_masked = ptr_new(bytarr(self.next))
  self.window_headers = ptr_new(headers)
  self.window_headers_string = ptr_new(headers_string)
  self.window_wcs = ptr_new(wcs)
  self.slit_y_range = ptr_new(/allocate)

  self.get_bintable_info
END


;+
; Description:
;     Returns the input filename
;
; OUTPUT:
;     string
;-
FUNCTION spice_data::get_filename
  ;Returns the input filename
  COMPILE_OPT IDL2

  return, self.file
END


;+
; Description:
;     This methods collects information about the binary table extension(s)
;     It will not load the data itself. This is done when the user calls the method
;     spice_data::get_bintable_data(ttypes)
;-
PRO spice_data::get_bintable_info
  COMPILE_OPT IDL2

  temp_column = {wcsn:'', tform:'', ttype:'', tdim:'', tunit:'', tunit_desc:'', tdmin:'', tdmax:'', tdesc:'', $
    tag:'', bin_extension_name:'', data_extension_name:'', data_extension_index:-1, values:ptr_new()}

  self.n_bintable_columns = 0
  bintable_columns = []
  FOR iwin=0,self.get_number_windows()-1 DO BEGIN
    var_keys = self.get_header_keyword('VAR_KEYS', iwin, '')
    var_keys = strsplit(var_keys, ',', count=count, /extract)
    bin_extension_name = ''
    self.n_bintable_columns += count
    foreach column, var_keys, index do begin
      entry = strsplit(column, ';', count=count, /extract)
      if count eq 2 then begin
        bin_extension_name = strtrim(entry[0], 2)
        column = entry[1]
      endif
      column = strsplit(column, '[', count=count, /extract)
      if count eq 2 then begin
        tag = strsplit(column[1], ']', count=count, /extract)
        tag = tag[0]
      endif else begin
        tag = ''
      endelse
      ttype = column[0]
      column_current = temp_column
      column_current.ttype = strup(strtrim(ttype, 2))
      column_current.tag = strup(strtrim(tag, 2))
      column_current.bin_extension_name = bin_extension_name
      column_current.data_extension_name = self.get_header_keyword('EXTNAME', iwin, '')
      column_current.data_extension_index = iwin
      bintable_columns = [bintable_columns, column_current]
    endforeach
  ENDFOR ; iwin=0,self.get_number_windows()-1
  if N_ELEMENTS(bintable_columns) eq 0 then bintable_columns = make_array(1, value=temp_column)
  self.bintable_columns = ptr_new(bintable_columns)
END


;+
; Description:
;     Class definition procedure
;-
PRO spice_data__define
  COMPILE_OPT IDL2

  struct = {spice_data, $
    file: '', $                 ; input filename
    title: '', $                ; instrument name
    ccd_size: [0,0], $          ; size of the detector, set in init
    nwin: 0, $                  ; number of windows
    next: 0, $                  ; number of extensions
    window_data: ptr_new(), $   ; loaded window data (ptrarr)
    window_descaled: ptr_new(), $; indicates for each window, whether data was loaded, 0:no, 1:yes, descaled, 2: yes, not descaled (bytarr)
    window_masked: ptr_new(), $; indicates for each window, whether data was masked, 0:no, 1:yes, default, 2: yes, approximated (bytarr)
    window_headers: ptr_new(), $; a pointer array, each pointing to a header structure of one extension
    window_headers_string: ptr_new(), $; a pointer array, each pointing to a header string array of one extension
    window_wcs: ptr_new(), $    ; pointers to wcs structure for each window
    dumbbells: [-1, -1], $      ; contains the index of the window with [lower, upper] dumbbell
    slit_y_range:ptr_new(), $   ; contains the (approximate) bottom/top pixel indices of the part of the window that stems from the slit
    bintable_columns: ptr_new(), $; Pointer to string array which contains all columns in the binary extension table
    n_bintable_columns: 0}     ; Number of columns in the binary extension table
END<|MERGE_RESOLUTION|>--- conflicted
+++ resolved
@@ -52,11 +52,7 @@
 ;     03-Nov-2023: Terje Fredvik: ::create_l3_file: do not attempt line
 ;                                 fitting for Dumbbells or Intensity-windows
 ;-
-<<<<<<< HEAD
-; $Id: 2023-11-02 14:53 CET $
-=======
-; $Id: 2023-11-03 09:51 CET $
->>>>>>> d58ced16
+; $Id: 2023-11-29 12:51 CET $
 
 
 ;+
@@ -379,11 +375,7 @@
   COMPILE_OPT IDL2
 
   version = 4 ; PLEASE increase this number when editing the code
-<<<<<<< HEAD
-
-=======
-  
->>>>>>> d58ced16
+
   prits_tools.parcheck, progress_widget, 0, "progress_widget", 11, 0, object_name='spice_create_l3_progress', /optional
   IF N_ELEMENTS(progress_widget) EQ 0 && ~keyword_set(no_widget) THEN progress_widget=spice_create_l3_progress(1, group_leader=group_leader)
   prits_tools.parcheck, force_version, 0, "force_version", 'integers', 0, minval=0, maxval=99, /optional
@@ -425,102 +417,6 @@
   IF ~keyword_set(no_widget) THEN $
     progress_widget->next_file, N_ELEMENTS(window_index), filename=filename_l2, halt=halt
 
-<<<<<<< HEAD
-  for iwindow=0,N_ELEMENTS(window_index)-1 do begin
-
-    IF ~keyword_set(no_widget) THEN BEGIN
-      progress_widget->next_window, window_name=self.get_header_keyword('EXTNAME', window_index[iwindow], fns('Window ##', iwindow)), halt=halt
-      if halt then begin
-        print,'Calculation stopped'
-        return, 'Cancelled'
-      endif
-    ENDIF
-
-    ana = self->mk_analysis(window_index[iwindow], no_masking=no_masking, approximated_slit=approximated_slit, $
-      position=position, velocity=velocity, /init_all_cubes, no_line_list=no_line_list, version=version_add, proc_find_line=proc_find_line)
-    IF iwindow EQ 0 THEN version += version_add
-    if size(ana, /type) NE 8 then continue
-    IF collect_ana THEN BEGIN
-      if iwindow eq 0 then all_ana = ana $
-      else all_ana = [all_ana, ana]
-    ENDIF
-
-    if ~keyword_set(no_fitting) then begin
-      if ~keyword_set(quiet) then begin
-        print, '====================='
-        print, 'fitting data'
-        print, 'this may take a while'
-        print, '====================='
-      endif
-      spice_cfit_block, analysis=ana, /quiet, /double, x_face=~keyword_set(no_widget), smart=1
-    endif
-
-    if ~keyword_set(no_widget) && ~keyword_set(no_xcfit_block) then begin
-      origin = [ (self->get_lambda_vector(window_index[iwindow]))[0], (self->get_instr_x_vector(window_index[iwindow]))[0], (self->get_instr_y_vector(window_index[iwindow]))[0] ]
-      scale = [ self->get_resolution(/lambda), self->get_resolution(/x), self->get_resolution(/y) ]
-      SPICE_XCFIT_BLOCK, ana=ana, origin=origin, scale=scale, phys_scale = [0,1,1], group_leader=group_leader
-    endif
-
-    data_id = file_id + fns(' ext##', self.get_header_keyword('WINNO', window_index[iwindow], 99))
-    original_data = self->get_window_data(window_index[iwindow], no_masking=no_masking, approximated_slit=approximated_slit)
-    if iwindow gt 0 then extension=1 else begin
-      extension=0
-      IF N_ELEMENTS(velocity) EQ 0 THEN vel=-999 ELSE vel=velocity
-
-      version_and_params_1 = { $
-        step:'PEAK-FINDING', $
-        proc:proc_find_line.proc, $
-        version:fix(proc_find_line.version, type=3), $
-        lib:'solarsoft/so/spice/idl/quicklook', $
-        params:'' $
-      }
-
-      version_and_params_2 = { $
-        step:'LINE-FITTING', $
-        proc:'spice_data::create_l3_file', $
-        version:fix(version, type=3), $
-        lib:'solarsoft/so/spice/idl/quicklook', $
-        params: $
-        string('LINE_LIST = '+strtrim(string(fix(~keyword_set(no_line_list))), 2)+',', format='(A-67)') + $
-        string('MASKING   = '+strtrim(string(fix(~keyword_set(no_masking))), 2)+',', format='(A-67)') + $
-        string('FITTING   = '+strtrim(string(fix(~keyword_set(no_fitting))), 2)+',', format='(A-67)') + $
-        string('POSITION  = '+strtrim(string(fix(keyword_set(position))), 2)+',', format='(A-67)') + $
-        string('VELOCITY  = '+strtrim(string(vel), 2)+',', format='(A-67)') + $
-        'POSSIBLE_MANUAL_EDITING = '+strtrim(string(fix(~keyword_set(no_widget) && ~keyword_set(no_xcfit_block))), 2) $
-      }
-
-      version_and_params = [version_and_params_1, version_and_params_2]
-      
-      file = (keyword_set(pipeline_dir)) ? pipeline_dir+'/'+filename_l3 : filepath(filename_l3, /tmp)
-
-    endelse
-
-    headers = ana2fitshdr(ana, header_l2=self->get_header(window_index[iwindow]), data_id=data_id, $
-      extension=extension, filename_out=filename_l3, n_windows=N_ELEMENTS(window_index), winno=iwindow, $
-      HISTORY=HISTORY, LAMBDA=LAMBDA, INPUT_DATA=INPUT_DATA, WEIGHTS=WEIGHTS, $
-      FIT=FIT, RESULT=RESULT, RESIDUAL=RESIDUAL, INCLUDE=INCLUDE, $
-      CONST=CONST, FILENAME_ANA=FILENAME_ANA, DATASOURCE=DATASOURCE, $
-      DEFINITION=DEFINITION, MISSING=MISSING, LABEL=LABEL, $
-      original_data=original_data, spice=version_and_params)
-    
-    delete_analysis, ana
-        
-    IF ~keyword_set(save_not) THEN BEGIN
-      writefits, file, RESULT, *headers[0], append=extension
-      writefits, file, original_data, *headers[1], /append
-      writefits, file, LAMBDA, *headers[2], /append
-      writefits, file, RESIDUAL, *headers[3], /append
-      writefits, file, WEIGHTS, *headers[4], /append
-      writefits, file, INCLUDE, *headers[5], /append
-      writefits, file, CONST, *headers[6], /append
-    ENDIF
-
-    IF collect_hdr THEN all_result_headers[iwindow] = ptr_new(*headers[0])
-    IF collect_hdr_data THEN all_data_headers[iwindow] = ptr_new(*headers[1])
-    IF collect_proc_steps THEN all_proc_steps[iwindow] = ptr_new(version_and_params)
-
-  endfor ; iwindow=0,N_ELEMENTS(window_index)-1
-=======
   for iwindow=0,N_ELEMENTS(window_index)-1 do BEGIN
      dumbbell = self->get_header_keyword('DUMBBELL', iwindow) NE 0
      intensity_window = self->get_header_keyword('WIN_TYPE', iwindow) EQ 'Intensity-window'
@@ -617,8 +513,7 @@
         IF collect_proc_steps THEN all_proc_steps[iwindow] = ptr_new(version_and_params)
      endif
   endfor                        ; iwindow=0,N_ELEMENTS(window_index)-1
->>>>>>> d58ced16
-  
+
   IF keyword_set(pipeline_dir) THEN destination = file ELSE BEGIN 
      spice_ingest, file, destination=destination, file_moved=file_moved, files_found=files_found, $
                    /user_dir, top_dir=top_dir, path_index=path_index, /force, $
