--- conflicted
+++ resolved
@@ -41,11 +41,7 @@
 ;     26-Apr-2023: Terje Fredvik: add keyword no_line in call of ::xcfit_block
 ;                                 and ::mk_analysis
 ;-
-<<<<<<< HEAD
-; $Id: 2023-06-16 13:48 CEST $
-=======
 ; $Id: 2023-06-21 13:02 CEST $
->>>>>>> 410a2ec9
 
 
 ;+
@@ -229,11 +225,7 @@
   l3_dir = file_dirname(destination, /mark_directory)
   spiobsid_rasterno = filename_l3.extract('[0-9]+-[0-9]{3}')
   existing_l3_files = file_search(l3_dir, '*'+spiobsid_rasterno+'*', count=n_l3_files)
-<<<<<<< HEAD
   existing_l3_files = file_basename(existing_l3_files)
-=======
-
->>>>>>> 410a2ec9
   IF keyword_set(force_version) THEN this_version = 'V'+fns('##',force_version) $
   ELSE IF n_l3_files EQ 0 THEN this_version = 'V01' ELSE BEGIN 
      versions = existing_l3_files.extract('V[0-9]{2}')
