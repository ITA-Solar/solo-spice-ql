--- conflicted
+++ resolved
@@ -52,11 +52,7 @@
 ;     03-Nov-2023: Terje Fredvik: ::create_l3_file: do not attempt line
 ;                                 fitting for Dumbbells or Intensity-windows
 ;-
-<<<<<<< HEAD
-; $Id: 2024-01-30 11:22 CET $
-=======
-; $Id: 2024-01-31 14:33 CET $
->>>>>>> 91fea1d8
+; $Id: 2024-01-31 14:35 CET $
 
 
 ;+
@@ -523,15 +519,12 @@
            file = (keyword_set(pipeline_dir)) ? pipeline_dir+'/'+filename_l3 : filepath(filename_l3, /tmp)
            
         endelse ; iwindow gt 0
-
-        CREATOR = keyword_set(pipeline_dir) ? self.get_header_keyword('CREATOR', window_index[iwindow], '') : getenv("USER")
-        print,creator
         
         ana2fits, ANA, FILEPATH_OUT=file, $
           N_WINDOWS=N_ELEMENTS(window_index), WINNO=iwindow, $
           DATA_ID=DATA_ID, TYPE_XDIM1='WAVE', $
           EXT_DATA_PATH=filename_l2, $
-          IS_EXTENSION=IS_EXTENSION, LEVEL='L3', VERSION=number_version_l3, CREATOR=CREATOR, $
+          IS_EXTENSION=IS_EXTENSION, LEVEL='L3', VERSION=number_version_l3, $
           PROC_STEPS=PROC_STEPS, PROJ_KEYWORDS=PROJ_KEYWORDS, $
           PROGENITOR_DATA=original_data, HEADER_INPUT_DATA=self->get_header(window_index[iwindow]), $
           SAVE_XDIM1=SAVE_XDIM1, NO_SAVE_DATA=NO_SAVE_DATA, PRINT_HEADERS=PRINT_HEADERS, $
