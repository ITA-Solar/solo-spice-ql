--- conflicted
+++ resolved
@@ -52,12 +52,7 @@
 ;     03-Nov-2023: Terje Fredvik: ::create_l3_file: do not attempt line
 ;                                 fitting for Dumbbells or Intensity-windows
 ;-
-<<<<<<< HEAD
-; $Id: 2024-04-30 14:45 CEST $
-=======
-
-; $Id: 2024-04-30 15:17 CEST $
->>>>>>> 70e50688
+; $Id: 2024-05-02 13:45 CEST $
 
 
 ;+
