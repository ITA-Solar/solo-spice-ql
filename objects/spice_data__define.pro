;+
; NAME:
;     SPICE_DATA__DEFINE
;
; PURPOSE:
;     spice_data__define defines the class structure 'spice_data'.
;
; CATEGORY:
;     Solar Orbiter - SPICE.
;
; CALLING SEQUENCE:
;     The SPICE_DATA__DEFINE procedure is not called directly. An
;     object of class SPICE_DATA is created with the following
;     statement:
;                 spice_data = obj_new('spice_data', file)
;
; INPUTS:
;     file : path of a SPICE FITS file.
;
; OUTPUT:
;     Object of type SPICE_DATA which describes and contains a SPICE raster
;
; CALLS:
;
; COMMON BLOCKS:
;
; PROCEDURE:
;     The procedure opens an object of class SPICE_DATA.
;     This procedure includes various functions/methods of
;     class  'spice_data' whose purpose is to get and/or manipulate
;     the different fields of the object.
;
; RESTRICTIONS:
;
; HISTORY:
;     26-Nov-2019: Martin Wiesmann (based on IRIS_DATA__DEFINE)
;-
<<<<<<< HEAD
; $Id: 2022-01-21 10:02 CET $
=======
; $Id: 2022-01-19 22:10 CET $
>>>>>>> 420beae4


;+
; Description:
;     Class initialisation function
;
; INPUTS:
;     file : path of a SPICE FITS file.
;
; OUTPUT:
;     1 (True) if initialization succeeded, 0 (False) otherwise (not implemented)
;-
FUNCTION spice_data::init, file
  COMPILE_OPT IDL2

  self.title = 'SPICE'
  self.ccd_size = [1024, 1024]
  IF n_elements(file) EQ 1 THEN BEGIN
    self->read_file, file
  ENDIF
  return, 1
END


;+
; Description:
;     frees pointer to main data array "window_data" and closes all associated files.
;     used by cleanup and when object should be populated with new data
;-
pro spice_data::close
  COMPILE_OPT IDL2

  FOR i=0,self.nwin-1 DO BEGIN
    ptr_free, (*self.window_assoc)[i]
    ptr_free, (*self.window_headers)[i]
    ptr_free, (*self.window_headers_string)[i]
    ptr_free, (*self.window_wcs)[i]
    IF ptr_valid((*self.window_data)[i]) THEN ptr_free, (*self.window_data)[i]
  ENDFOR
  ptr_free, self.window_assoc
  ptr_free, self.window_headers
  ptr_free, self.window_headers_string
  ptr_free, self.window_wcs
  ptr_free, self.window_descaled
  ptr_free, self.window_data
  IF self.file_lun GE 100 && self.file_lun LE 128 THEN free_lun, self.file_lun
  self.dumbbells = [-1, -1]
  self.nwin = 0
END


;+
; Description:
;     called by obj_destroy, frees all pointers and closes all associated files
;-
pro spice_data::cleanup
  COMPILE_OPT IDL2

  self->close
END


;+
; Description:
;     prints out information about the class, such as name, location of definition file
;     and version if there is a line in the header comment beginning with '$ID: ' (comes from CVS).
;     then prints out each procedure and function that have a comment line right after the definition.
;
; KEYWORD PARAMETERS:
;     description : if set, the header info of the class will also be printed.
;
;-
pro spice_data::help, description=description, _extra=_extra
  ;Prints out this help, setting the 'description' keyword will also print the header info
  COMPILE_OPT IDL2

  IF arg_present(description) || keyword_set(description) THEN $
    obj_help, self, description=description, _extra=_extra $
  ELSE $
    obj_help, self, _extra=_extra
END

FUNCTION spice_data::get_slit_y_range
;;
;;+
;;  The length of the 2",4" and 6" slits are 600 pixels. At both ends of the slits
;;  there is a ~48 y-pixel gap with no throughput, then a dumbbell region of
;;  ~32 y-pixels.
;;     Some times a readout window contains only the pixels (or a  range) of
;;  600 pixel slit region, and if one or both dumbbells are downlinked they
;;  are read out separately.
;;     However, quite often the detectors are read out in full 1024 pixel
;;  height. Such a readout window therefore contains both the spectral
;;  information from the slit, dumbbell information, and several regions with
;;  no signal (both between the slit region and the dumbbell regions, and
;;  between the dumbbell and the detector edges). 
;;     In theory it should be simple to pick out the spectral region, but the solar
;;  spectrum does not fall on the same y-pixels (nor x-pixels for that matter)
;;  from one observation to the next. There's of course also the issue with
;;  slanted and skewed L2 spectrum due to geometrical correction.
;;      We therefore need to find a clever way to identify the spectral region, since
;;  we should use this and only this region for 
;;  A) extracting a mean line profile to be used as the basis for the initial
;;     values of the fit
;;  B) line fitting 
;;  It doesn't make much sense to do a gaussian line fit to dumbbell data or to non-illuminated pixels.
;;
;;  For the time being we skip the "clever" part and just extract a
;;  representative region that should always contain only spectral region
;;  pixels. 
  
  
END

;+
; Description:
;     Calls xcfit_block with the data of the chosen window(s)
;
; KEYWORD PARAMETERS:
;     window_index : the index of the desired window
;
;-
function spice_data::xcfit_block, window_index
  ;Calls xcfit_block with the data of the chosen window(s)
  COMPILE_OPT IDL2

  if N_ELEMENTS(window_index) eq 0 then window_index = 0

  if ~self->get_number_exposures(window_index) then begin
    print, 'single exposure data, do not start xcfit_block'
    return, -1
  endif

  data = self->get_window_data(window_index, /load)
  ;; Only do fit on the spectral part of the window!
  lambda = self->get_wcs_coord(window_index, /lambda)

  size_data = size(data)
  if self->get_sit_and_stare() then begin
    print, 'sit_and_stare'
    lambda = transpose(lambda, [2, 0, 1, 3])
    data = transpose(data, [2, 0, 1, 3])
    weights = make_array(size_data[3], size_data[1], size_data[2], size_data[4], value=1.0)
  endif else begin
    print, 'not sit_and_stare'
    lambda = reform(lambda)
    lambda = transpose(lambda, [2, 0, 1])
    data = transpose(data, [2, 0, 1])
    weights = make_array(size_data[3], size_data[1], size_data[2], value=1.0)
  endelse
  type_data = size(data, /type)
  lambda = fix(lambda, type=type_data)
  miss = self->get_missing_value()
  miss = -1000.0d

  print, 'before'
  help, LAMbda, DAta, WeighTS, FIT, MISS, RESULT, RESIDual, INCLUDE, CONST
  
  detector = self->get_header_info('DETECTOR', window_index)
  widmin_pixels = (detector EQ 'SW') ? 7.8 : 9.4 ;; Fludra et al., A&A Volume 656, 2021
  widmin = widmin_pixels * self->get_header_info('CDELT3', window_index)
  
 
  
  adef = generate_adef(data, LAMbda, widmin=widmin)
  badix = where(data ne data, n_bad)
  IF n_bad GT 0 THEN data[badix] = miss
  print,''
  print,'adef'
  help,adef

  ;ana = mk_analysis(LAMbda, DAta, WeighTS, FIT, MISS, RESULT, RESIDual, INCLUDE, CONST)
  ana = mk_analysis(LAMbda, DAta, WeighTS, adef, MISS, RESULT, RESIDual, INCLUDE, CONST)

  help,ana
  handle_value,ana.fit_h,fit
  help,fit
  ;stop

  print, ' ==========='
  print,'fitting data'
  print, 'this may take a while'
  print, ' ==========='
  cfit_block, analysis=ana, quiet=quiet, /double, /x_face, smart=1


  ;SPICE_XCFIT_BLOCK, LAMbda, DAta, WeighTS, FIT, MISS, RESULT, RESIDual, INCLUDE, CONST, ana=ana
  SPICE_XCFIT_BLOCK, ana=ana

  print, 'after'
  help,ana

  handle_value, ana.result_h, result
  help,result
  handle_value,ana.fit_h,fit
  help,fit
  ;stop

  ;ana = {history: '', $
  ;  lambda:lambda, $
  ;  data:data, $
  ;  weights:weights, $
  ;  fit:fit, $
  ;  result:result, $
  ;  residual:residual, $
  ;  include:include, $
  ;  const:const, $
  ;  filename:'', $
  ;  datasource:'', $
  ;  definition:'', $
  ;  missing:miss, $
  ;  label:''}

  return, ana
END


;+
; Description:
;     Creates a level 3 file from the level 2
;
; KEYWORD PARAMETERS:
;     window_index : the index of the desired window
;
;-
pro spice_data::create_l3, window_index
  ;Creates level 3 SPICE files with the data of the chosen window(s)
  COMPILE_OPT IDL2

  spice_create_l3, self, window_index
END


;---------------------------------------------------------
; window data and information
;---------------------------------------------------------


;+
; Description:
;     Returns the data of the specified window. If 'load' keyword is set,
;     the function returns a copy of the array, otherwise a link to the
;     array in the file.
;
; INPUTS:
;     window_index : the index of the desired window
;
; KEYWORD PARAMETERS:
;     load : if set, the data is read from the file and returned as an array
;     nodescale : if set, does not call descale_array, ignored if 'load' is not set
;     spectral: if set, only return spectral data, i.e. ignore parts of the
;               detector that lies above/below the dumbbells, between the slit
;               and the dumbbells, and the dumbbell regions
;               themselves. Keyword is ignored if window_index is not a
;               narrow-slit spectral window (2", 4", og 6").
;
; OUTPUT:
;     returns either a link to the data, or the array itself
;-
FUNCTION spice_data::get_window_data, window_index, load=load, nodescale=nodescale, spectral=spectral
  ;Returns a link to the data of window, or the data itself if keyword load is set
  COMPILE_OPT IDL2

  IF N_PARAMS() LT 1 THEN BEGIN
    message, 'missing input, usage: get_window_data, window_index [, load=load, nodescale=nodescale]', /info
    return, !NULL
  ENDIF ELSE IF ~self.check_window_index(window_index) THEN return, !NULL

  IF keyword_set(load) THEN BEGIN
    IF keyword_set(nodescale) THEN descaled=2 ELSE descaled=1
    IF (*self.window_descaled)[window_index] EQ descaled THEN BEGIN
      data = *(*self.window_data)[window_index]
    ENDIF ELSE BEGIN
      data = (*(*self.window_assoc)[window_index])[0]
      IF keywords_set(spectral) THEN BEGIN 
         
      ENDIF
       
      IF ~keyword_set(nodescale) THEN data = self.descale_array(data, window_index)
      (*self.window_descaled)[window_index] = descaled
      IF ptr_valid((*self.window_data)[window_index]) THEN ptr_free, (*self.window_data)[window_index]
      (*self.window_data)[window_index] = ptr_new(data)
    ENDELSE
  ENDIF ELSE BEGIN
    data = *(*self.window_assoc)[window_index]
  ENDELSE
  return, data
END


;+
; Description:
;     Returns the data of the specified window and exposure index. If 'nodescale' keyword is set,
;     the function returns the data without applying 'descale_array' function.
;     The exposure index is in the first dimension of the 4D cube in case the study type is 'Raster',
;     and in the fourth dimension if study type is 'Sit-and-stare'.
;     The array is also transposed, so that it can be directly plotted, i.e.
;     array = [lambda, instrument-Y]
;
; INPUTS:
;     window_index : the index of the desired window
;     exposure_index : the index of the desired exposure
;
; KEYWORD PARAMETERS:
;     nodescale : if set, does not call descale_array
;     debin : if set, the image will be expanded if binning is GT 1, and data values
;             will be divided by the binning value
;
; OUTPUT:
;     returns the desired 2-dimensional image, as an array
;-
FUNCTION spice_data::get_one_image, window_index, exposure_index, debin=debin, nodescale=nodescale
  ;Returns a transposed 2D subset of the data from the specified window and exposure (array = [lambda, instrument-Y])
  COMPILE_OPT IDL2

  IF N_PARAMS() LT 2 THEN BEGIN
    message, 'missing input, usage: get_one_image, window_index, exposure_index [, nodescale=nodescale]', /info
    return, !NULL
  ENDIF ELSE IF ~self.check_window_index(window_index) THEN return, !NULL
  IF self.get_sit_and_stare() THEN naxis = self.get_header_info('NAXIS4', window_index) $
  ELSE naxis = self.get_header_info('NAXIS1', window_index)
  IF exposure_index LT 0 || exposure_index GE naxis  THEN BEGIN
    print, 'exposure_index needs to be a scalar number between 0 and '+strtrim(string(naxis-1),2)
    return, !NULL
  ENDIF

  data = self.get_window_data(window_index, /load, nodescale=nodescale)
  IF self.get_sit_and_stare() THEN BEGIN
    data = reform(data[0,*,*,exposure_index])
  ENDIF ELSE BEGIN
    data = reform(data[exposure_index,*,*])
  ENDELSE
  data = transpose(data)
  IF keyword_set(debin) THEN BEGIN
    size_data = size(data)
    bin_y = (self.get_spatial_binning(window_index))[0]
    IF bin_y GT 1 THEN BEGIN
      new_data = rebin(data,size_data[1],size_data[2]*bin_y)
      FOR i=0,size_data[2]-1 DO BEGIN
        one_line = data[*,i]/bin_y
        FOR j=0,bin_y-1 DO BEGIN
          index = i*bin_y+j
          new_data[*,index] = one_line
        ENDFOR
      ENDFOR
      data = new_data
      size_data = size(data)
    ENDIF

    bin_l = (self.get_spectral_binning(window_index))[0]
    IF bin_l GT 1 THEN BEGIN
      new_data = rebin(data,size_data[1]*bin_l,size_data[2])
      FOR i=0,size_data[1]-1 DO BEGIN
        one_line = data[i,*]/bin_l
        FOR j=0,bin_l-1 DO BEGIN
          index = i*bin_l+j
          new_data[index,*] = one_line
        ENDFOR
      ENDFOR
      data = new_data
    ENDIF
  ENDIF
  return, data
END


;+
; Description:
;     Descales the array, using BSCALE and BZERO keywords in the header.
;     If you get the data from this object via get_window_data() without
;     setting the keyword 'load', you will have to call this method yourself.
;
; INPUTS:
;     array : a numeric array
;     window_index : the index of the window this array belongs to
;
; OUTPUT:
;     returns the descaled array (=array * bscale + bzero)
;-
FUNCTION spice_data::descale_array, array, window_index
  ;Descales the array, using BSCALE and BZERO keywords in the header
  COMPILE_OPT IDL2

  IF N_PARAMS() LT 2 THEN BEGIN
    message, 'missing input, usage: descale_array, array, window_index', /info
    return, !NULL
  ENDIF

  bscale = self.get_header_info('BSCALE', window_index, 1)
  bzero = self.get_header_info('BZERO', window_index, 0)
  return, array * bscale + bzero
END


;+
; Description:
;     Returns window index of a given wavelength or window name
;
; INPUTS:
;     input : scalar or array of numbers or string
;             if input is one or more numbers, it is interpreted as wavelengths
;             and indices of windows including those wavelengths are returned
;             if input is one or more string, it is interpreted as the window ID
;             and indices of the corresponding windows are returned
;
; OUTPUT:
;     int array, with as many elements as input
;-
FUNCTION spice_data::get_window_index, input
  ;Returns window index of a given wavelength or window name
  COMPILE_OPT IDL2

  IF n_params() EQ 0 THEN BEGIN
    message,'getwindx,input',/info
    return,-1
  ENDIF
  iwin=intarr(n_elements(input))
  FOR iw=0,n_elements(input)-1 DO BEGIN
    IF datatype(input[iw]) EQ 'STR' THEN BEGIN
      iwin[iw]=(where((strupcase(self->get_window_id())) EQ $
        strupcase(input[iw]),c))[0]
      IF c EQ 0 THEN BEGIN
        message,'Line_id not found : '+input[iw],/info
        iwin[iw]=-1
      ENDIF
    ENDIF ELSE BEGIN
      IF input[iw] GE 0 && input[iw] LE (self->get_number_windows())-1 THEN BEGIN
        iwin[iw]=input[iw]
      ENDIF ELSE BEGIN
        ;   else e.g. input=1334.
        nwin=self->getnwin()
        winmax=fltarr(nwin)
        winmin=fltarr(nwin)
        FOR i=0,nwin-1 DO BEGIN
          winmax[i]=max(self->get_lambda_vector(i), min=mintemp)
          winmin[i]=mintemp
        ENDFOR
        prod=(winmax-input[iw])*(input[iw]-winmin)
        iwin[iw]=(where(prod gt 0,c))[0]
        IF c EQ 0 THEN BEGIN
          message,'wavelength not found '+trim(input[iw],'(f10.2)'),/info
          iwin[iw]=-1
        ENDIF
      ENDELSE
    ENDELSE
  ENDFOR
  return,iwin
END


;+
; Description:
;     Returns the position of the window on the CCD, starting with 0 if idl_coord is set, 1 otherwise
;     position is given as a 4-element vector, with [lambda0, lambda1, y0, y1].
;     Note: y0 > y1, but lambda0 < lambda1
;
; INPUTS:
;     window_index : the index of the window
;
; KEYWORD PARAMETERS:
;     idl_coord : if set, the coordinates start with zero, instead of with 1
;     reverse_y : y-coordinates are given as (CCD-size +1 - (original y-coords))
;     reverse_x : for dumbbells x-coordinates are flipped, if this keyword is set, the coordinates will
;                 be flipped again, i.e. values of PXBEG3 and PXEND3 will be swapped
;     no_warning: if set, warnings about x-flipping will be suppressed
;
; OUTPUT:
;     int array
;
; OPTIONAL OUTPUT:
;     detector : int, 1 or 2 to indicate on which detector the winodow is
;-
FUNCTION spice_data::get_window_position, window_index, detector=detector, $
  idl_coord=idl_coord, reverse_y=reverse_y, reverse_x=reverse_x, no_warning=no_warning
  ;Returns the position of the window on the CCD, starting with 0 if idl_coord is set, 1 otherwise
  COMPILE_OPT IDL2

  ccd_size = self.get_ccd_size()

  PXBEG3 = self.get_header_info('PXBEG3', window_index)
  IF PXBEG3 LT 0 THEN BEGIN
    message, 'PXBEG3 < 0: '+strtrim(string(PXBEG3))+' < 0', /info
    detector = 1
  ENDIF ELSE IF PXBEG3 GT 2*ccd_size[0] THEN BEGIN
    message, 'PXBEG3 > 2 * CCD-size: '+strtrim(string(PXBEG3))+' > '+strtrim(string(2*ccd_size[0])), /info
    detector = 2
  ENDIF ELSE IF PXBEG3 GT ccd_size[0] THEN BEGIN
    detector = 2
  ENDIF ELSE BEGIN
    detector = 1
  ENDELSE

  PXEND3 = self.get_header_info('PXEND3', window_index)
  IF PXEND3 LT 0 THEN message, 'PXEND3 < 0: '+strtrim(string(PXEND3))+' < 0', /info
  IF PXEND3 LT PXBEG3 THEN BEGIN
    IF self.has_dumbbells(window_index) && keyword_set(reverse_x) THEN BEGIN
      beg_temp = PXEND3
      PXEND3 = PXBEG3
      PXBEG3 = beg_temp
    ENDIF ELSE BEGIN
      IF ~keyword_set(no_warning) THEN message, 'PXEND3 < PXBEG3: '+strtrim(string(PXEND3))+' < '+strtrim(string(PXBEG3)), /info
    ENDELSE
  ENDIF
  IF PXEND3 GT 2*ccd_size[0] THEN $
    message, 'PXEND3 > 2 * CCD-size: '+strtrim(string(PXEND3))+' > '+strtrim(string(2*ccd_size[0])), /info

  PXBEG2 = self.get_header_info('PXBEG2', window_index)
  IF PXBEG2 LT 0 THEN message, 'PXBEG2 < 0: '+strtrim(string(PXBEG2))+' < 0', /info
  IF PXBEG2 GT ccd_size[1] THEN $
    message, 'PXBEG2 > CCD-size: '+strtrim(string(PXBEG2))+' > '+strtrim(string(ccd_size[1])), /info

  PXEND2 = self.get_header_info('PXEND2', window_index)
  IF PXEND2 LT 0 THEN message, 'PXEND2 < 0: '+strtrim(string(PXEND2))+' < 0', /info
  IF PXEND2 GT PXBEG2 THEN message, 'PXEND2 > PXBEG2: '+strtrim(string(PXEND2))+' > '+strtrim(string(PXBEG2)), /info
  IF PXEND2 GT ccd_size[1] THEN $
    message, 'PXEND2 > CCD-size: '+strtrim(string(PXEND2))+' > '+strtrim(string(ccd_size[1])), /info

  position = [PXBEG3, PXEND3, PXBEG2, PXEND2]
  IF keyword_set(reverse_y) THEN position[2:3] = ccd_size[1] + 1 - position[2:3]
  IF keyword_set(idl_coord) THEN position = position - 1
  return, position
END


;+
; Description:
;     Returns the specified keyword from the given window, if the keyword
;     does not exist 'missing_value' is returned if it is provided, !NULL otherwise.
;
; INPUTS:
;     keyword : string, the header keyword to be returned
;     window_index : the index of the window this keyword belongs to
;
; OPTIONAL INPUTS:
;     missing_value : the value that should be returned, if the keyword does not exist
;                     if this is not provided !NULL is returned
;
; OPTIONAL OUTPUT:
;     exists : boolean, True if keyword exists
;
; OUTPUT:
;     returns the keyword value, 'missing_value' or !NULL
;-
FUNCTION spice_data::get_header_info, keyword, window_index, missing_value, exists=exists
  ;Returns the specified keyword from the window, or 'missing_value' if provided, !NULL otherwise
  COMPILE_OPT IDL2

  IF N_PARAMS() LT 2 THEN BEGIN
    message, 'missing input, usage: get_header_info, keyword, window_index [, missing_value, exists=exists]', /info
    return, !NULL
  ENDIF ELSE IF N_ELEMENTS(keyword) NE 1 || SIZE(keyword, /TYPE) NE 7 THEN BEGIN
    message, 'keyword needs to be a scalar string', /info
    return, !NULL
  ENDIF ELSE IF ~self.check_window_index(window_index) THEN return, !NULL

  ; keywords with a '-' in the name, will be renamed when they are transformed into structures (in fitshead2struct),
  ; '-' becomes '_D$'
  temp = strsplit(keyword, '-', count=count, /extract)
  IF count GT 1 THEN keyword = strjoin(temp, '_D$')

  exists = TAG_EXIST(*(*self.window_headers)[window_index], keyword, index=index)
  IF exists THEN BEGIN
    return, (*(*self.window_headers)[window_index]).(index)
  ENDIF ELSE BEGIN
    IF N_ELEMENTS(missing_value) EQ 0 THEN return, !NULL $
    ELSE return, missing_value
  ENDELSE

END


;+
; Description:
;     Returns the header of the given window
;
; INPUTS:
;     window_index : the index of the window this keyword belongs to
;
; KEYWORD PARAMETERS:
;     lower_dumbbell : if set, the header of the lower dumbbell will be returned
;     upper_dumbbell : if set, the header of the upper dumbbell will be returned
;     string : if set, the header will be returned as a string array instead of a structure
;
; OUTPUT:
;     returns the header as a structure or a string array
;-
FUNCTION spice_data::get_header, window_index, lower_dumbbell=lower_dumbbell, upper_dumbbell=upper_dumbbell, $
  string=string
  ;Returns the header of the given window as a structure or a string array
  COMPILE_OPT IDL2

  IF keyword_set(lower_dumbbell) THEN window_index=self.get_dumbbells_index(/lower)
  IF keyword_set(upper_dumbbell) THEN window_index=self.get_dumbbells_index(/upper)
  IF ~self.check_window_index(window_index) THEN return, !NULL
  IF keyword_set(string) then return, *(*self.window_headers_string)[window_index] $
  ELSE return, *(*self.window_headers)[window_index]
END


;+
; Description:
;     returns the number of windows this file/object contains
;
; OUTPUT:
;     int: number of windows
;-
FUNCTION spice_data::get_number_windows
  ;returns the number of windows this file contains
  COMPILE_OPT IDL2

  return, self.nwin
END


;+
; Description:
;     returns the title
;
; OUTPUT:
;     string
;-
FUNCTION spice_data::get_title
  ;returns the title, i.e. 'SPICE'
  COMPILE_OPT IDL2

  return, self.title
END


;+
; Description:
;     returns SPICE OBS ID
;
; OUTPUT:
;     string
;-
FUNCTION spice_data::get_obs_id
  ;returns SPICE OBS ID
  COMPILE_OPT IDL2

  obs_id = self.get_header_info('SPIOBSID', 0, -1)
  IF size(obs_id, /TYPE) NE 7 THEN obs_id = string(obs_id)
  return, strtrim(obs_id,2)
END


;+
; Description:
;     returns start date and time of observation in UTC format
;
; OUTPUT:
;     int: number of windows
;-
FUNCTION spice_data::get_start_time
  ;returns start date and time of observation in UTC format
  COMPILE_OPT IDL2

  start_time = self.get_header_info('DATE-BEG', 0, '')
  return, start_time
END


;+
; Description:
;     returns end date and time of observation in UTC format
;
; OUTPUT:
;     string
;-
FUNCTION spice_data::get_end_time
  ;returns end date and time of observation in UTC format
  COMPILE_OPT IDL2

  end_time = self.get_header_info('DATE-END', 0, '')
  return, end_time
END


;+
; Description:
;     returns 1 if raster is a sit-and-stare, 0 otherwise
;
; OUTPUT:
;     boolean
;-
FUNCTION spice_data::get_sit_and_stare
  ;returns 1 if raster is a sit-and-stare, 0 otherwise
  COMPILE_OPT IDL2

  sit_and_stare = self.get_header_info('STUDYTYP', 0) EQ 'Sit-and-stare'
  return, sit_and_stare
END


;+
; Description:
;     returns the level of the file
;
; OUTPUT:
;     int: level number (0, 1 or 2)
;
; OPTIONAL OUTPUT:
;     low_latency: boolean, 1 if this file is a low latency file (i.e. LL0x)
;-
FUNCTION spice_data::get_level, low_latency=low_latency
  ;returns the level of the file
  COMPILE_OPT IDL2

  level_string = self.get_header_info('LEVEL', 0)
      low_latency = 0
  CASE level_string OF
    'LL01': BEGIN
      low_latency = 1
      level = 1
    END
    'LL02': BEGIN
      low_latency = 1
      level = 2
    END
    'L0': level = 0
    'L1': level = 1
    'L2': level = 2
    'L3': level = 3
    else: level = -1
    ENDCASE
  return, level
END


;+
; Description:
;     returns BUNIT, physical units of the data
;
; OUTPUT:
;     string
;-
FUNCTION spice_data::get_variable_unit
  ;returns BUNIT, physical units of the data
  COMPILE_OPT IDL2

  bunit = self.get_header_info('BUNIT', 0, '')
  return, bunit
END


;+
; Description:
;     returns BTYPE, type of data in images
;
; OUTPUT:
;     string
;-
FUNCTION spice_data::get_variable_type
  ;returns BTYPE, type of data in images
  COMPILE_OPT IDL2

  btype = self.get_header_info('BTYPE', 0, '')
  return, btype
END


;+
; Description:
;     returns S/C CCW roll relative to Solar north in degrees
;
; OUTPUT:
;     float
;-
FUNCTION spice_data::get_satellite_rotation
  ;returns S/C CCW roll relative to Solar north in degrees
  COMPILE_OPT IDL2

  crota = self.get_header_info('CROTA', 0)
  return, crota
END


;+
; Description:
;     returns the value for missing pixels
;
; OUTPUT:
;     float
;-
FUNCTION spice_data::get_missing_value
  ;returns the value for missing pixels
  COMPILE_OPT IDL2

  missing = self.get_header_info('BLANK', 0)
  if N_ELEMENTS(missing) EQ 0 && self->get_level() EQ 2 THEN missing = !values.f_nan
  return, missing
END


;+
; Description:
;     returns the 2-element vector containing the CCD size
;
; OUTPUT:
;     int array
;-
FUNCTION spice_data::get_ccd_size
  ;returns the 2-element vector containing the CCD size
  COMPILE_OPT IDL2

  return, self.ccd_size
END


;+
; Description:
;     returns the window ID of one or more windows. window_index is optional
;     if not provided, window IDs of all windows are returned, if it is
;     scalar, the result will be a scalar string, and if window_index is
;     an array, the result will be a string array of same size.
;
; INPUTS:
;     window_index : the index of the window the ID is asked for
;                    scalar or 1D-int-array
;
; OUTPUT:
;     string or string array
;-
FUNCTION spice_data::get_window_id, window_index
  ;returns the window ID, as string or string array
  COMPILE_OPT IDL2

  IF n_params() EQ 0 THEN BEGIN
    window_id = strarr(self.get_number_windows())
    FOR i = 0, self.get_number_windows()-1 DO BEGIN
      window_id[i] = self.get_header_info('EXTNAME', i)
    ENDFOR
  ENDIF ELSE BEGIN
    IF N_ELEMENTS(window_index) eq 1 THEN BEGIN
      window_id = self.get_header_info('EXTNAME', window_index[0])
    ENDIF ELSE BEGIN
      window_id = strarr(N_ELEMENTS(window_index))
      FOR i = 0,N_ELEMENTS(window_index)-1 DO BEGIN
        window_id[i] = self.get_header_info('EXTNAME', window_index[i])
      ENDFOR
    ENDELSE
  ENDELSE

  return, window_id
END


;+
; Description:
;     returns the window ID
;
; INPUTS:
;     window_index : the index of the window the ID is asked for
;
; OUTPUT:
;     string
;-
PRO spice_data::show_lines
  ;returns the window ID
  COMPILE_OPT IDL2

  window_id = self.get_window_id()
  FOR i=0,self.get_number_windows()-1 DO BEGIN
    print, i, ': ' + window_id[i]
  ENDFOR
END


;+
; Description:
;     returns the number of exposures in the window, or if window_index
;     is not provided, a vector containing the numbers of exposures
;     for each window
;
; OPTIONAL INPUTS:
;     window_index : the index of the window
;
; OUTPUT:
;     int or int-array
;-
FUNCTION spice_data::get_number_exposures, window_index
  ;returns the number of exposures in the window
  COMPILE_OPT IDL2

  IF N_ELEMENTS(window_index) EQ 0 THEN BEGIN
    n_exp = intarr(self.get_number_windows())
    FOR iwin=0,self.get_number_windows()-1 DO BEGIN
      IF self.get_sit_and_stare() THEN n_exp[iwin] = self.get_header_info('NAXIS4', iwin) $
      ELSE n_exp[iwin] = self.get_header_info('NAXIS1', iwin)
    ENDFOR
  ENDIF ELSE BEGIN
    IF self.get_sit_and_stare() THEN n_exp = self.get_header_info('NAXIS4', window_index) $
    ELSE n_exp = self.get_header_info('NAXIS1', window_index)
  ENDELSE
  return, n_exp
END


;+
; Description:
;     returns the number of pixels in y in the window, or if window_index
;     is not provided, a vector containing the numbers of pixels in y
;     for each window
;
; OPTIONAL INPUTS:
;     window_index : the index of the window
;
; OUTPUT:
;     int or int-array
;-
FUNCTION spice_data::get_number_y_pixels, window_index
  ;returns the number of pixels in y in the window
  COMPILE_OPT IDL2

  IF N_ELEMENTS(window_index) EQ 0 THEN BEGIN
    n_slit = intarr(self.get_number_windows)
    FOR iwin=0,self.get_number_windows-1 DO BEGIN
      n_slit[iwin] = self.get_header_info('NAXIS2', iwin)
    ENDFOR
  ENDIF ELSE BEGIN
    n_slit = self.get_header_info('NAXIS2', window_index)
  ENDELSE
  return, n_slit
END


;+
; Description:
;     returns the exposure time of the given window per exposure
;
; INPUTS:
;     window_index : the index of the window
;
; OUTPUT:
;     float
;-
FUNCTION spice_data::get_exposure_time, window_index
  ;returns the exposure time of the given window per exposure
  COMPILE_OPT IDL2

  exptime = self.get_header_info('XPOSURE', window_index)
  return, exptime
END


;+
; Description:
;     returns name of axis, if axis is not provided a string vector
;     will be returned that contains the names of all axes.
;     The name of the axis includes its unit in square brackets,
;     except if the pixels keyword is set, then it says pixels instead
;     of units, or if no_unit keyword is set.
;
; OPTIONAL INPUTS:
;     axis : the index of the axis, may be a vector
;
; KEYWORD PARAMETERS:
;     pixels : return 'pixels' as unit
;     no_unit : do not include units in axis name
;
; OUTPUT:
;     string or string array
;-
FUNCTION spice_data::get_axis_title, axis, pixels=pixels, no_unit=no_unit
  ;returns name of axis, if axis is not provided a string vector will be returned
  COMPILE_OPT IDL2

  axes = ['Solar X', 'Solar Y', 'Wavelength', 'Time']
  IF ~keyword_set(no_unit) THEN BEGIN
    IF keyword_set(pixels) THEN BEGIN
      axes = axes + ' [pixels]'
    ENDIF ELSE BEGIN
      axes[0] = axes[0] + ' [' + strtrim(self.get_header_info('CUNIT1', 0),2) + ']'
      axes[1] = axes[1] + ' [' + strtrim(self.get_header_info('CUNIT2', 0),2) + ']'
      axes[2] = axes[2] + ' [' + strtrim(self.get_header_info('CUNIT3', 0),2) + ']'
      axes[3] = axes[3] + ' [' + strtrim(self.get_header_info('CUNIT4', 0),2) + ']'
    ENDELSE
  ENDIF
  IF N_ELEMENTS(axis) eq 0 THEN return, axes
  return, axes[axis]
END


;+
; Description:
;     returns a vector containting the coordinate for each pixel in first dimension, instrument x-direction
;
; INPUTS:
;     window_index : the index of the window
;
; OUTPUT:
;     float array, coordinate in arcsec
;-
FUNCTION spice_data::get_instr_x_vector, window_index
  ;returns a vector containing the coordinate for each pixel in instrument x-direction
  COMPILE_OPT IDL2

  crval = self.get_header_info('crval1', window_index)
  naxis = self.get_header_info('naxis1', window_index)
  crpix = self.get_header_info('crpix1', window_index)
  cdelt = self.get_header_info('cdelt1', window_index)
  pc1_1 = self.get_header_info('PC1_1', window_index)
  x_vector = crval + cdelt * pc1_1 * (findgen(naxis)+1.0-crpix)
  IF naxis EQ 1 THEN BEGIN
    naxis = self.get_header_info('naxis4', window_index)
    x_vector = replicate(x_vector, naxis)
  ENDIF
  return, x_vector
END


;+
; Description:
;     returns a vector containting the coordinate for each pixel in second dimension, instrument y-direction
;     for the selected window, or the full CCD this window belongs to
;
; INPUTS:
;     window_index : the index of the window
;
; OPTIONAL KEYWORDS:
;     full_ccd : if set, a vector of size CCD-size[1] is returned with coordinate values
;                for the whole detector
;
; OUTPUT:
;     float array, coordinate in arcsec
;-
FUNCTION spice_data::get_instr_y_vector, window_index, full_ccd=full_ccd
  ;returns a vector containing the coordinate for each pixel in instrument y-direction
  COMPILE_OPT IDL2

  crval = self.get_header_info('crval2', window_index)
  crpix = self.get_header_info('crpix2', window_index)
  cdelt = self.get_header_info('cdelt2', window_index)
  pc2_2 = self.get_header_info('PC2_2', window_index)
  IF keyword_set(full_ccd) THEN BEGIN
    PXBEG3 = (self.get_window_position(window_index, /reverse_y, /no_warning))[2]
    cripx = crpix + PXBEG3
    naxis = (self.get_ccd_size())[1]
  ENDIF ELSE BEGIN
    naxis = self.get_header_info('naxis2', window_index)
  ENDELSE
  y_vector = crval + cdelt * pc2_2 * (findgen(naxis)+1.0-crpix)
  return, y_vector
END


;+
; Description:
;     returns a vector containting the wavelength for each pixel in third dimension for
;     the selected window, or the full CCD this window belongs to
;
; INPUTS:
;     window_index : the index of the window
;
; OPTIONAL KEYWORDS:
;     full_ccd : if set, a vector of size CCD-size[0] is returned with lamda values
;                for the whole detector
;
; OUTPUT:
;     float array, wavelength in nm
;-
FUNCTION spice_data::get_lambda_vector, window_index, full_ccd=full_ccd
  ;returns a vector containing the wavelength for each pixel in third dimension for window or full CCD
  COMPILE_OPT IDL2

  crval = self.get_header_info('crval3', window_index)
  cdelt = self.get_header_info('cdelt3', window_index)
  crpix = self.get_header_info('crpix3', window_index)
  IF keyword_set(full_ccd) THEN BEGIN
    PXBEG3 = self.get_header_info('PXBEG3', window_index)
    cripx = crpix + PXBEG3
    naxis = (self.get_ccd_size())[0]
  ENDIF ELSE BEGIN
    naxis = self.get_header_info('naxis3', window_index)
  ENDELSE
  lambda_vector = crval + (findgen(naxis)+1.0-crpix) * cdelt
  return, lambda_vector
END


;+
; Description:
;     returns a vector containing the time for each pixel in fourth dimension
;
; INPUTS:
;     window_index : the index of the window
;
; OUTPUT:
;     float array, time in seconds
;-
FUNCTION spice_data::get_time_vector, window_index
  ;returns a vector containing the time for each pixel in fourth dimension
  COMPILE_OPT IDL2

  crval = self.get_header_info('crval4', window_index)
  naxis = self.get_header_info('naxis4', window_index)
  IF naxis EQ 1  THEN BEGIN
    naxis = self.get_header_info('naxis1', window_index)
    crpix = self.get_header_info('crpix1', window_index)
    factor = self.get_header_info('PC4_1', window_index, 1)
  ENDIF ELSE BEGIN
    crpix = self.get_header_info('crpix4', window_index)
    factor = 1
  ENDELSE
  cdelt = self.get_header_info('cdelt4', window_index)
  time_vector = crval + factor * (findgen(naxis)+1.0-crpix) * cdelt
  return, time_vector
END


;+
; Description:
;     returns XCEN in archsec
;
; OPTONAL INPUTS:
;     window_index : the index of the window
;
; OUTPUT:
;     float : xcen in arcseconds
;-
FUNCTION spice_data::get_xcen, window_index
  ;returns XCEN in archsec
  COMPILE_OPT IDL2
  
  if N_ELEMENTS(window_index) eq 0 then begin
    window_index = 0
  endif else begin
    IF ~self.check_window_index(window_index) THEN return, !NULL
  endelse
  crval = self.get_header_info('crval1', window_index)
  return, crval
END


;+
; Description:
;     returns YCEN in archsec
;
; OPTONAL INPUTS:
;     window_index : the index of the window
;
; OUTPUT:
;     float : ycen in arcseconds
;-
FUNCTION spice_data::get_ycen, window_index
  ;returns YCEN in archsec
  COMPILE_OPT IDL2

  if N_ELEMENTS(window_index) eq 0 then begin
    window_index = 0
  endif else begin
    IF ~self.check_window_index(window_index) THEN return, !NULL
  endelse
  crval = self.get_header_info('crval2', window_index)
  return, crval
END


;+
; Description:
;     returns FOV in solar x direction, in arcsec
;
; OPTONAL INPUTS:
;     window_index : the index of the window
;
; OUTPUT:
;     float : fovx in arcseconds
;-
FUNCTION spice_data::get_fovx, window_index
  ;returns FOV in solar x direction, in arcsec
  COMPILE_OPT IDL2

  if N_ELEMENTS(window_index) eq 0 then begin
    window_index = 0
  endif else begin
    IF ~self.check_window_index(window_index) THEN return, !NULL
  endelse
  x_coords = self.get_wcs_coord(window_index, /x)
  minx = min(x_coords, max=maxx)
  return, maxx-minx
END


;+
; Description:
;     returns FOV in solar y direction, in arcsec
;
; OPTONAL INPUTS:
;     window_index : the index of the window
;
; OUTPUT:
;     float : fovy in arcseconds
;-
FUNCTION spice_data::get_fovy, window_index
  ;returns FOV in solar y direction, in arcsec
  COMPILE_OPT IDL2

  if N_ELEMENTS(window_index) eq 0 then begin
    window_index = 0
  endif else begin
    IF ~self.check_window_index(window_index) THEN return, !NULL
  endelse
  x_coords = self.get_wcs_coord(window_index, /y)
  minx = min(x_coords, max=maxx)
  return, maxx-minx
END


;+
; Description:
;     returns the coordinate(s) of one or more specified pixels, or if
;     pixels is not provided, for all pixels. returns coordinate(s) either
;     for all dimensions or just the one specified.
;
; INPUTS:
;     window_index : the index of the window
;
; OPTIONAL INPUTS:
;     pixels : the pixel for which the coordinates should be returned. Values can be
;              outside of the actual data volume and can be floating point numbers.
;              Must be either a 4-element vector, or a 2D array of the form (4,n)
;              where n is the number of desired pixels.
;
; OPTIONAL KEYWORDS:
;     x : if set, only coordinates of first dimension (x-direction) or returned
;     y : if set, only coordinates of second dimension (y-direction) or returned
;     lambda : if set, only coordinates of third dimension (wavelength) or returned
;     time : if set, only coordinates of fourth dimension (time) or returned
;
; OUTPUT:
;     float array,
;         scalar: if one pixel is provided and one of the keywords is set
;         1D: - 1 pixel provided, no keywords set (4-element vector)
;             - several (n) pixels provided, one of the keywords set (n-element vector)
;         2D: several (n) pixels provided, no keywords set (4 x n array)
;         4D: no pixels provided, one of the keywords set (NAXIS1 x NAXIS2 x NAXIS3 x NAZIS4 array)
;         5D: no pixels provided, no keywords set (4 x NAXIS1 x NAXIS2 x NAXIS3 x NAZIS4 array)
;-
FUNCTION spice_data::get_wcs_coord, window_index, pixels, x=x, y=y, lambda=lambda, time=time
  ;returns the coordinate(s) of one or more specified pixels, or all if pixels not provided
  COMPILE_OPT IDL2

  IF ~self.check_window_index(window_index) THEN return, !NULL
  size_pixels = size(pixels)
  IF (size_pixels[0] GT 0 && size_pixels[1] NE 4) || size_pixels[0] GT 2 THEN BEGIN
    message, 'pixels must have size (4,x) where x=any natural number', /info
    return, !NULL
  ENDIF

  coords = wcs_get_coord(*(*self.window_wcs)[window_index], pixels)
  CASE 1 OF
    keyword_set(x): axis_ind = 0
    keyword_set(y): axis_ind = 1
    keyword_set(lambda): axis_ind = 2
    keyword_set(time): axis_ind = 3
    ELSE: axis_ind = indgen(4)
  ENDCASE

  IF size_pixels[0] EQ 0 THEN BEGIN
    IF N_ELEMENTS(axis_ind) EQ 1 THEN BEGIN
      naxis1 = self.get_header_info('naxis1', window_index)
      naxis2 = self.get_header_info('naxis2', window_index)
      naxis3 = self.get_header_info('naxis3', window_index)
      naxis4 = self.get_header_info('naxis4', window_index)
      return, reform(coords[axis_ind,*,*,*,*], [naxis1, naxis2, naxis3, naxis4])
    ENDIF
    return, coords

  ENDIF ELSE IF size_pixels[0] EQ 1 THEN BEGIN
    return, coords[axis_ind]
  ENDIF ELSE BEGIN
    return, reform(coords[axis_ind, *])
  ENDELSE
END


;+
; Description:
;     returns a vector containing the resolution of each dimension, or a
;     scalar number representing the resolution of one dimension.
;
; INPUTS:
;     window_index : the index of the window
;
; KEYWORD PARAMETERS:
;     x : only resolution in x-direction is returned (i.e. 'YLIF-TAN')
;     y : only resolution in y-direction is returned (i.e. 'ZLIF-TAN')
;     lambda : only spectral resolution is returned (i.e. 'WAVE')
;     time : only temporal resolution is returned (i.e. 'TIME')
;   these keyword parameters are exclusive, and if more than one is set, then the first one
;   in the list above is returned
;
; OUTPUT:
;     float array or float
;-
FUNCTION spice_data::get_resolution, window_index, x=x, y=y, lambda=lambda, time=time
  ;returns a vector containing the resolution of each dimension, or a scalar if a keyword is set
  COMPILE_OPT IDL2

  cdelt1 = self.get_header_info('cdelt1', window_index)
  IF keyword_set(x) then return, cdelt1
  cdelt2 = self.get_header_info('cdelt2', window_index)
  IF keyword_set(y) then return, cdelt2
  cdelt3 = self.get_header_info('cdelt3', window_index)
  IF keyword_set(lambda) then return, cdelt3
  cdelt4 = self.get_header_info('cdelt4', window_index)
  IF keyword_set(time) then return, cdelt4
  return, [cdelt1, cdelt2, cdelt3, cdelt4]
END


;+
; Description:
;     returns the binning factor in spatial y-direction.
;     If window_index is not provided a vector with binning factors for all
;     windows is returned.
;
; OPTIONAL INPUTS:
;     window_index : the index of the window (can be a list of indices)
;
; OUTPUT:
;     int array
;-
FUNCTION spice_data::get_spatial_binning, window_index
  ;returns the binning factor in spatial y-direction (vector if window_index not provided)
  COMPILE_OPT IDL2

  IF N_ELEMENTS(window_index) eq 0 THEN window_index = indgen(self.get_number_windows())
  bin2 = intarr(N_ELEMENTS(window_index))
  FOR i=0,N_ELEMENTS(window_index)-1 DO BEGIN
    bin2[i] = self.get_header_info('NBIN2', window_index[i])
  ENDFOR
  return, bin2
END


;+
; Description:
;     returns the binning factor in spectral direction.
;     If window_index is not provided a vector with binning factors for all
;     windows is returned.
;
; OPTIONAL INPUTS:
;     window_index : the index of the window (can be a list of indices)
;
; OUTPUT:
;     int array
;-
FUNCTION spice_data::get_spectral_binning, window_index
  ;returns the binning factor in the spectral direction (vector if window_index not provided)
  COMPILE_OPT IDL2

  IF N_ELEMENTS(window_index) eq 0 THEN window_index = indgen(self.get_number_windows())
  bin3 = intarr(N_ELEMENTS(window_index))
  FOR i=0,N_ELEMENTS(window_index)-1 DO BEGIN
    bin3[i] = self.get_header_info('NBIN3', window_index[i])
  ENDFOR
  return, bin3
END


;+
; Description:
;     Checks whether a given window index is valid
;
; INPUTS:
;     window_index : the index of the window to be checked
;
; OUTPUT:
;     boolean, True if input is a valid window index
;-
FUNCTION spice_data::check_window_index, window_index
  COMPILE_OPT IDL2

  input_type = size(window_index, /type)
  input_index = where([1, 2, 3, 12, 13, 14, 15] EQ input_type)
  IF N_ELEMENTS(window_index) NE 1 || input_index EQ -1 || $
    window_index LT 0 || window_index GE self.nwin THEN BEGIN
    message, 'window_index needs to be a scalar number between 0 and ' + strtrim(string(self.nwin-1),2), /info
    return, 0
  ENDIF ELSE return, 1

END



;---------------------------------------------------------
; dumbbell info
;---------------------------------------------------------


;+
; Description:
;     Returns 1 if data object contains one or two dumbbells.
;     If window_index is provided, 1 is returned if the given
;     given window contains a dumbbell
;
; OPTIONAL INPUT:
;     window_index : if provided, the method checks whether
;                    this specific window or these specific
;                    windows contain a dumbbell
;
; OUTPUT:
;     boolean
;-
FUNCTION spice_data::has_dumbbells, window_index
  ;returns 1 if data object contains one or two dumbbells, or if window_index is dumbbell
  COMPILE_OPT IDL2

  FOR i=0,N_ELEMENTS(window_index)-1 DO BEGIN
    IF self.dumbbells[0] EQ window_index[i] || self.dumbbells[1] EQ window_index[i] THEN BEGIN
      return, 1
    ENDIF
  ENDFOR
  return, self.dumbbells[0] GE 0 || self.dumbbells[1] GE 0
END


;+
; Description:
;     Returns the indices of the windows that contain the dumbbells
;     2-element vector, or scalar if /lower or /upper is set.
;
; KEYWORD PARAMETERS:
;     lower : If set, only returns the index of the lower dumbbell
;     upper : If set, only returns the index of the upper dumbbell
;
; OUTPUT:
;     boolean, True if input is a valid window index
;-
FUNCTION spice_data::get_dumbbells_index, lower=lower, upper=upper
  ;returns the indices of the windows that contain the dumbbells
  COMPILE_OPT IDL2

  if keyword_set(lower) then return, self.dumbbells[0]
  if keyword_set(upper) then return, self.dumbbells[1]
  return, self.dumbbells
END



;---------------------------------------------------------
; I/O and related methods for loading data
;---------------------------------------------------------


;+
; Description:
;     Reads a file and sets some variables of this instant of the object.
;     If another file was read before, this link and its settings will be overwritten.
;
; INPUTS:
;     file : path of a SPICE FITS file.
;-
PRO spice_data::read_file, file
  ;Reads a file, overwrites any existing data in this object.
  COMPILE_OPT IDL2

  IF n_elements(file) NE 1 || size(file, /TYPE) NE 7 THEN BEGIN
    message, 'spice_data->read_file, file', /info
    return
  ENDIF
  self.close
  message, 'reading file: ' + file, /info
  self.file = file
  mreadfits_header, file, hdr, extension=0, only_tags='NWIN'
  self.nwin = hdr.nwin

  ; find location of line windows in fits file
  openr, file_lun, file, /swap_if_little_endian, /get_lun
  self.file_lun = file_lun
  position = iris_find_winpos(file_lun, self.nwin-1)
  assocs = ptrarr(self.nwin)
  headers = ptrarr(self.nwin)
  headers_string = ptrarr(self.nwin)
  wcs = ptrarr(self.nwin)
  dumbbells = bytarr(self.nwin)
  FOR iwin = 0, self.nwin-1 DO BEGIN
    hdr = headfits(file, exten=iwin)
    headers_string[iwin] = ptr_new(hdr)
    hdr = fitshead2struct(hdr)
    headers[iwin] = ptr_new(hdr)
    wcs[iwin] = ptr_new(fitshead2wcs(hdr))
    IF hdr.DUMBBELL EQ 1 THEN self.dumbbells[0] = iwin $
    ELSE IF hdr.DUMBBELL EQ 2 THEN self.dumbbells[1] = iwin

    CASE hdr.BITPIX OF
      16: assocs[iwin] = ptr_new(assoc(file_lun, intarr(hdr.NAXIS1, hdr.NAXIS2, hdr.NAXIS3, hdr.NAXIS4, /NOZERO), position[iwin]))
      -32: assocs[iwin] = ptr_new(assoc(file_lun, fltarr(hdr.NAXIS1, hdr.NAXIS2, hdr.NAXIS3, hdr.NAXIS4, /NOZERO), position[iwin]))
      ELSE: message,'unsupported datatype ' + strtrim(string(hdr.BITPIX), 2)
    ENDCASE

  ENDFOR ; iwin = 0, self.nwin-1
  self.window_assoc = ptr_new(assocs)
  self.window_data = ptr_new(ptrarr(self.nwin))
  self.window_descaled = ptr_new(bytarr(self.nwin))
  self.window_headers = ptr_new(headers)
  self.window_headers_string = ptr_new(headers_string)
  self.window_wcs = ptr_new(wcs)
END


;+
; Description:
;     Returns the input filename
;
; OUTPUT:
;     string
;-
FUNCTION spice_data::get_filename
  ;returns the input filename
  COMPILE_OPT IDL2

  return, self.file
END


;+
; Description:
;     Class definition procedure
;-
PRO spice_data__define
  COMPILE_OPT IDL2

  struct = {spice_data, $
    file: '', $                 ; input filename
    title: '', $                ; instrument name
    ccd_size: [0,0], $          ; size of the detector, set in init
    nwin: 0, $                  ; number of windows
    window_assoc: ptr_new(), $  ; pointers to window data in the file using assoc (ptrarr)
    window_data: ptr_new(), $   ; loaded window data (ptrarr)
    window_descaled: ptr_new(), $; indicates for each window, whether data was loaded, 0:no, 1:yes, descaled, 2: yes, not descaled (bytarr)
    window_headers: ptr_new(), $; a pointer array, each pointing to a header structure of one window
    window_headers_string: ptr_new(), $; a pointer array, each pointing to a header string array of one window
    window_wcs: ptr_new(), $    ; pointers to wcs structure for each window
    dumbbells: [-1, -1], $      ; contains the index of the window with [lower, upper] dumbbell
    file_lun: 0}                ; Logical Unit Number of the file
END<|MERGE_RESOLUTION|>--- conflicted
+++ resolved
@@ -35,11 +35,7 @@
 ; HISTORY:
 ;     26-Nov-2019: Martin Wiesmann (based on IRIS_DATA__DEFINE)
 ;-
-<<<<<<< HEAD
-; $Id: 2022-01-21 10:02 CET $
-=======
-; $Id: 2022-01-19 22:10 CET $
->>>>>>> 420beae4
+; $Id: 2022-01-21 12:59 CET $
 
 
 ;+
