;+
; NAME:
;     SPICE_DATA__DEFINE
;
; PURPOSE:
;     spice_data__define defines the class structure 'spice_data'.
;
; CATEGORY:
;     Solar Orbiter - SPICE.
;
; CALLING SEQUENCE:
;     The SPICE_DATA__DEFINE procedure is not called directly. An
;     object of class SPICE_DATA is created with the following
;     statement:
;                 spice_data = obj_new('spice_data', file)
;
; INPUTS:
;     file : path of a SPICE FITS file.
;
; OUTPUT:
;     Object of type SPICE_DATA which describes and contains a SPICE raster
;
; CALLS:
;
; COMMON BLOCKS:
;
; PROCEDURE:
;     The procedure opens an object of class SPICE_DATA.
;     This procedure includes various functions/methods of
;     class  'spice_data' whose purpose is to get and/or manipulate
;     the different fields of the object.
;
; RESTRICTIONS:
;
; HISTORY:
;     26-Nov-2019: Martin Wiesmann (based on IRIS_DATA__DEFINE)
;     31-Jan-2022: Terje Fredvik - New method ::mask_region_outside_slit with
;                  a little army of help methods is now called when the
;                  SLIT_ONLY keyword is set when calling ::get_window_data.
;                  * The SLIT_ONLY keyword is set when xcfit_block is called.
;     26-Apr-2023: Terje Fredvik: add keyword no_line in call of ::xcfit_block
;                                 and ::mk_analysis
;     25-Sep-2023: Terje Fredvik: ::create_l3_file: call delete_analysis when
;                                 line fitting is done to prevent memory leak
;     13-Oct-2023: Terje Fredvik: ::read_file: if the number of observational
;                                 HDUs in the L2 file is less than the the
;                                 NWIN keyword: set self.nwin to the number of 
;                                 observational HDUs in L2 instead of
;                                 hdr.nwin, to prevent crash when
;                                 processing L2 file with missing HDUs due to 
;                                 incomplete telemetry 
;     03-Nov-2023: Terje Fredvik: ::create_l3_file: do not attempt line
;                                 fitting for Dumbbells or Intensity-windows
;-
<<<<<<< HEAD
; $Id: 2024-04-30 14:33 CEST $
=======
; $Id: 2024-04-30 14:40 CEST $
>>>>>>> 473c590c


;+
; Description:
;     Class initialisation function
;
; INPUTS:
;     file : path of a SPICE FITS file.
;
; OUTPUT:
;     1 (True) if initialization succeeded, 0 (False) otherwise
;-
FUNCTION spice_data::init, file
  COMPILE_OPT IDL2

  prits_tools.parcheck, file, 1, "file", 'string', 0
  file_info = spice_file2info(file)
  if ~file_info.is_spice_file then begin
    print, 'File is not a SPICE file: '+file
    return, 0
  endif
  if file_info.level ne 2 then begin
    print, 'This is not a SPICE level 2 file: '+file
    return, 0
  endif
  self.title = 'SPICE'
  self.ccd_size = [1024, 1024]
  self->read_file, file
  return, 1
END


;+
; Description:
;     frees pointer to main data array "window_data" and closes all associated files.
;     used by cleanup and when object should be populated with new data
;-
pro spice_data::close
  COMPILE_OPT IDL2

  FOR i=0,self.nwin-1 DO BEGIN
    ptr_free, (*self.window_headers)[i]
    ptr_free, (*self.window_headers_string)[i]
    ptr_free, (*self.window_wcs)[i]
    IF ptr_valid((*self.window_data)[i]) THEN ptr_free, (*self.window_data)[i]
  ENDFOR
  ptr_free, self.window_headers
  ptr_free, self.window_headers_string
  ptr_free, self.window_wcs
  ptr_free, self.window_descaled
  ptr_free, self.window_data
  ptr_free, self.slit_y_range
  for i=0,self.n_bintable_columns-1 do begin
    if ptr_valid((*self.bintable_columns)[i].values) then ptr_free, (*self.bintable_columns)[i].values
  endfor
  ptr_free, self.bintable_columns
  self.dumbbells = [-1, -1]
  self.nwin = 0
END


;+
; Description:
;     called by obj_destroy, frees all pointers and closes all associated files
;-
pro spice_data::cleanup
  COMPILE_OPT IDL2

  self->close
END


;+
; Description:
;     This routine prints out information about the class, such as name, location of definition file
;     and version if there is a line in the header comment beginning with '$ID: ' (comes from CVS).
;     Then it prints out each procedure and function that has a comment line right after the definition.
;
; KEYWORD PARAMETERS:
;     description : If set, the header info of the class will also be printed.
;
;-
pro spice_data::help, description=description, _extra=_extra
  ;Prints out this help, setting the 'description' keyword will also print the header info
  COMPILE_OPT IDL2

  IF arg_present(description) || keyword_set(description) THEN $
    obj_help, self, description=description, _extra=_extra $
  ELSE $
    obj_help, self, _extra=_extra
END


;+
; Description:
;     This routine calls xcfit_block with the data of the chosen window. The data is arranged
;     so that xcfit_block can read it. The routine also estimates the positions of the main peaks
;     and adds fit components to the analysis structure. After exiting xcfit_block
;     by using the 'Exit' button, the routine returns the analysis structure.
;
; OPTIONAL INPUTS:
;     window_index : The index of the desired window, default is 0.
;     VELOCITY : Set this equal to the initial velocity if you want
;                 the line position represented by the velocity
;                 relative to a lab wavelength - the lab wavelength
;                 is taken from the supplied POSITION, i.e., INT_POS_FWHM(1), which is
;                 calculated/estimated within the procedure 'generate_adef'.
;                 This input is ignored if /POSITION is set.
;                 Default is zero.
;
; KEYWORD PARAMETERS:
;     no_masking: If set, then SPICE_DATA::mask_regions_outside_slit will NOT be called on the data.
;                 This procedure masks any y regions in a narrow slit data cube that don't contain
;                 slit data, i.e. pixels with contributions from parts of the
;                 detector that lie above/below the dumbbells,
;                 in the gap between the slit ends and the dumbbells, and the
;                 dumbbell regions themselves. The masking procedure is not called for wide-slit
;                 observations or if window_index corresponds to a regular
;                 dumbbell extension.
;     approximated_slit: If set, routine uses a fixed (conservative) value for the slit
;                 range, i.e. does not estimate the slit length based on the position of the dumbbells.
;                 The keyword is ignored if NO_MASKING is set.
;     position: If set, then the line position is NOT represented by the velocity
;                 relative to a lab wavelength, but as the wavelength.
;
;-
function spice_data::xcfit_block, window_index, no_masking=no_masking, approximated_slit=approximated_slit, $
  position=position, velocity=velocity, no_line_list=no_line_list
  ;Calls xcfit_block with the data of the chosen window(s)
  COMPILE_OPT IDL2

  if N_ELEMENTS(window_index) eq 0 then window_index = 0
  ana = self->mk_analysis(window_index, no_masking=no_masking, approximated_slit=approximated_slit, position=position, velocity=velocity, no_line_list=no_line_list)
  if size(ana, /type) EQ 8 then begin
    origin = [ (self->get_lambda_vector(window_index))[0], (self->get_instr_x_vector(window_index))[0], (self->get_instr_y_vector(window_index))[0] ]
    scale = [ self->get_resolution(/lambda), self->get_resolution(/x), self->get_resolution(/y) ]
    SPICE_XCFIT_BLOCK, ana=ana, origin=origin, scale=scale, phys_scale = [0,1,1]
  endif else begin
    print, 'Something went wrong when trying to produce an ANA structure.'
  endelse

  return, ana
END


;+
; Description:
;   Finds all existing L3 files with the same SPIOBSID and RASTERNO as
;   filename_l3, then returns the highest existing version number incremented
;   by 1. If no L3 files exist the version number is set to 'V01' 
;
; INPUTS:
;     filename_l3 : The name of the level 3 file, with or without the path, version number can be anything.
;
; OPTIONAL INPUTS:
;     force_version : The version number (integer) the level 3 file must have.
;     TOP_DIR : A path to a directory in which the file should be saved. The necessary subdirectories
;                 will be created (e.g. level3/2020/06/21).
;     PATH_INDEX: If $SPICE_DATA contains multiple paths, then this
;                 keyword allows you to specify to which path you send
;                 the file. Default is 0.
;
; KEYWORD PARAMETERS:
;
; OPTIONAL OUTPUTS:
;     existing_l3_files: A list of filenames with the same SPIOBSID and RASTERNO but different version number
;                        that already exist
;     l3_dir: The directory in which the level 3 file will be saved.
;     number_version_l3: The version of the new level 3 file, as a number.
;
; OUTPUT:
;     The version of the new level 3 file, as a string in the format 'V##'.
;-
FUNCTION spice_data::get_version_l3, filename_l3, force_version=force_version, number_version_l3=number_version_l3, $
  existing_l3_files=existing_l3_files, top_dir=top_dir, path_index=path_index, l3_dir=l3_dir
  ; Returns the version for a new level 3
  compile_opt idl2, static

  spice_ingest,filename_l3, /dry_run,/force, /user_dir, destination=destination, $
               top_dir=top_dir, path_index=path_index
  l3_dir = file_dirname(destination, /mark_directory)
  
  spiobsid_rasterno = filename_l3.extract('[0-9]+-[0-9]{3}')
  existing_l3_files = file_search(l3_dir, '*'+spiobsid_rasterno+'*', count=n_l3_files)
  existing_l3_files = file_basename(existing_l3_files)
  
  IF keyword_set(force_version) THEN BEGIN
    number_version_l3 = force_version
  ENDIF ELSE IF n_l3_files EQ 0 THEN BEGIN
    number_version_l3 = 1
  ENDIF ELSE BEGIN
     versions = existing_l3_files.extract('V[0-9]{2}')
     versions = fix(versions.substring(1,2))
     number_version_l3 = max(versions)+1
  ENDELSE 
  this_version = 'V'+fns('##', number_version_l3)

  return, this_version
END


;+
; Description:
;   Returns L3 filename based on L2 filename, with version number being the
;   highest version number of any existing L3 files incremented by 1.
;
; INPUTS:
;     filename_l2 : The name of the level 2 file, with or without the path.
;
; OPTIONAL INPUTS:
;     force_version : The version number (integer) the level 3 file must have.
;     TOP_DIR : A path to a directory in which the file should be saved. The necessary subdirectories
;                 will be created (e.g. level3/2020/06/21).
;     PATH_INDEX: If $SPICE_DATA contains multiple paths, then this
;                 keyword allows you to specify to which path you send
;                 the file. Default is 0.
;
; KEYWORD PARAMETERS:
;
; OPTIONAL OUTPUTS:
;     version_l3: The version of the new level 3 file, as a string in the format 'V##'.
;     number_version_l3: The version of the new level 3 file, as a number.
;     existing_l3_files: A list of filenames with the saem SPIOBSID and RASTERNO but different version number
;                        that already exist
;     l3_dir: The directory in which the level 3 file will be saved.
;
; OUTPUT:
;     The new filename of the level 3 file.
;-
FUNCTION spice_data::get_filename_l3, filename_l2, force_version=force_version, number_version_l3=number_version_l3, $
  version_l3=version_l3, existing_l3_files=existing_l3_files, top_dir=top_dir, path_index=path_index, l3_dir=l3_dir
  ; Returns L3 filename based on L2 filename, with version number being the highest version number of any existing L3 files incremented by 1.
  compile_opt idl2, static

  version_l2 = filename_l2.extract('V[0-9]{2}')
  filename_l3 = file_basename(filename_l2)
  filename_l3 = filename_l3.replace('_L2_', '_L3_')
  version_l3 = spice_data.get_version_l3(filename_l3, force_version=force_version, number_version_l3=number_version_l3, $
                                         existing_l3_files=existing_l3_files, top_dir=top_dir, path_index=path_index, l3_dir=l3_dir)
  
  filename_l3 = filename_l3.replace(version_l2, version_l3)
  return, filename_l3
END


;+
; Description:
;     This routine creates a level 3 FITS file for the chosen window(s). If
;     the window is a Dumbbell or an Intensity-window no fits are made.
;     The data is arranged so that cfit_block can read it. The routine either estimates
;     the positions of the main peaks or uses a line list to define the peaks and fits those 
;     to the data by calling cfit_block.
;     This may take a while. After that, the xcfit_block routine is called with
;     the data and the fit, where one can view the result and make adjustments to the fit.
;     After exiting xcfit_block by using the 'Exit' button, the routine saves the fits
;     into a level 3 FITS file and moves this file into the $SPICE_DATA/user/ directory.
;     The resulting file will by default contain only one extension per window, the RESULTS extension.
;     The DATA is linked to the level 2 file as an external extension. RESIDUALS and LAMBDA can be
;     reconstructed when reading the file, and WEIGHTS, INCLUDE and CONSTANT are only saved
;     if they contain non-default values.
;
; OPTIONAL INPUTS:
;     window_index : The index of the desired window(s), default is all windows.
;     VELOCITY : Set this equal to the initial velocity if you want
;                 the line position represented by the velocity
;                 relative to a lab wavelength - the lab wavelength
;                 is taken from the supplied POSITION, i.e., INT_POS_FWHM(1), which is
;                 calculated/estimated within the procedure 'generate_adef'.
;                 This input is ignored if /POSITION is set.
;                 Default is zero.
;     TOP_DIR : A path to a directory in which the file should be saved. The necessary subdirectories
;                 will be created (e.g. level2/2020/06/21).
;     PATH_INDEX: If $SPICE_DATA contains multiple paths, then this
;                 keyword allows you to specify to which path you send
;                 the file. Default is 0.
;     progress_widget: An object of type SPICE_CREATE_L3_PROGRESS, to display the progress of the creation.
;     group_leader: Widget ID of parent widget.
;     force_version : The version number (integer) the level 3 file must have.
;     pipeline_dir: path to output directory used by the pipeline where L3 file is saved
;
; KEYWORD PARAMETERS:
;     no_masking: If set, then SPICE_DATA::mask_regions_outside_slit will NOT be called on the data.
;                 This procedure masks any y regions in a narrow slit data cube that don't contain
;                 slit data, i.e. pixels with contributions from parts of the
;                 detector that lie above/below the dumbbells,
;                 in the gap between the slit ends and the dumbbells, and the
;                 dumbbell regions themselves. The masking procedure is not called for wide-slit
;                 observations or if window_index corresponds to a regular
;                 dumbbell extension.
;     approximated_slit: If set, routine uses a fixed (conservative) value for the slit
;                 range, i.e. does not estimate the slit length based on the position of the dumbbells.
;     no_fitting: If set, fitting won't be computed. This can still be done manually in xcfit_block.
;     no_widget:  If set, xcfit_block and small window to stopp fitting will not be called.
;     no_xcfit_block: If set, xcfit_block will not be called, but small window to stopp fitting will
;                 appear.
;     position: If set, then the line position is NOT represented by the velocity
;                 relative to a lab wavelength, but as the wavelength.
;     no_line_list: If set, then no predefined line list will be used to define gaussian fit components.
;                 By default, the list returned by the function spice_line_list() will be used.
;
;                 IMPORTANT NOTE: For now, this keyword is set by default. One has to set it explicitly to zero
;                 if one wants to use the predefined line list. This implementation may change in the future.
;
;                 Due to instrument temperature variations the wavelength scale changes significantly during
;                 the Solar Orbiter orbit, and this variation is not accounted for in L2 files. The wavelength shift is so large
;                 that using the line list when fitting fails in many cases.
;
;     SAVE_XDIM1: If set, then the XDIM1 cube will be saved into the FITS file. Default is
;                 not to save it. This cube can be recalculated using the WCS parameters given either
;                 in HEADER_INPUT_DATA.
;                 This keyword can also be an array of zeros and ones,
;                 setting/unsetting this feature separately for each window.
;     PRINT_HEADERS: If set, then all headers created will be printed to the terminal.
;     save_not:   If set, then the FITS file will not be saved. The output is the path and name of the
;                 level 3 FITS file, if it would have been saved.
;     quiet:      If set, print messages will be suppressed.
;
; OPTIONAL OUTPUTS:
;     all_ana:    Array of ana structure, number of elements is the same as number of windows in the FITS file.
;     all_result_headers: A pointer array, containing the headers of the results extensions as string arrays.
;     all_data_headers: A pointer array, containing the headers of the data extensions as string arrays.
;     all_proc_steps_user: A pointer array, containing the structures of the processing steps.
;
; OUTPUT:
;     The path and name of the Level 3 FITS file.
;     Level 3 FITS file saved to directory $SPICE_DATA/user/level3, or to pipeline_dir if that keyword is set.
;-

FUNCTION spice_data::create_l3_file, window_index, no_masking=no_masking, approximated_slit=approximated_slit, $
  no_fitting=no_fitting, no_widget=no_widget, no_xcfit_block=no_xcfit_block, position=position, velocity=velocity, $
  force_version=force_version, top_dir=top_dir, path_index=path_index, save_not=save_not, $
  all_ana=all_ana, all_result_headers=all_result_headers, all_data_headers=all_data_headers, all_proc_steps=all_proc_steps, $
  no_line_list=no_line_list, $
  SAVE_XDIM1=SAVE_XDIM1, PRINT_HEADERS=PRINT_HEADERS, $
  progress_widget=progress_widget, group_leader=group_leader, pipeline_dir=pipeline_dir, quiet=quiet
  ; Creates a level 3 file from the level 2
  COMPILE_OPT IDL2

  version = 5 ; PLEASE increase this number when editing the code

  prits_tools.parcheck, progress_widget, 0, "progress_widget", 11, 0, object_name='spice_create_l3_progress', /optional
  IF N_ELEMENTS(progress_widget) EQ 0 && ~keyword_set(no_widget) THEN progress_widget=spice_create_l3_progress(1, group_leader=group_leader)
  prits_tools.parcheck, force_version, 0, "force_version", 'integers', 0, minval=0, maxval=99, /optional

  IF N_ELEMENTS(no_line_list) EQ 0 THEN no_line_list=1 ; See note for this keyword in documentation
  
  if N_ELEMENTS(window_index) eq 0 then window_index = indgen(self->get_number_windows())
  IF ARG_PRESENT(all_ana) THEN collect_ana=1 ELSE collect_ana=0
  IF ARG_PRESENT(all_result_headers) THEN BEGIN
    all_result_headers = ptrarr(N_ELEMENTS(window_index))
    collect_hdr=1
  ENDIF ELSE collect_hdr=0
  IF ARG_PRESENT(all_data_headers) THEN BEGIN
    all_data_headers = ptrarr(N_ELEMENTS(window_index))
    collect_hdr_data=1
  ENDIF ELSE collect_hdr_data=0
  IF ARG_PRESENT(all_proc_steps) THEN BEGIN
    all_proc_steps = ptrarr(N_ELEMENTS(window_index))
    collect_proc_steps=1
  ENDIF ELSE collect_proc_steps=0
  
  win_type = self.get_header_keyword('WINTYPE', w, '')
  IF ~keyword_set(top_dir) THEN BEGIN 
     spice_data_dir = getenv('SPICE_DATA')
     top_dir = (keyword_set(pipeline_dir)) ? spice_data_dir : spice_data_dir+'/user/'
  ENDIF
     
  filename_l2 = self.get_header_keyword('FILENAME', 0, '')

  filename_l3 = spice_data.get_filename_l3(filename_l2, force_version=force_version, version_l3=version_l3, $
    number_version_l3=number_version_l3, top_dir=top_dir, path_index=path_index)

  file_info_l2 = spice_file2info(filename_l2)
   
  file_id = fns('V##_',file_info_l2.version) + $
    strtrim(string(file_info_l2.spiobsid), 2) + $
    fns('-###', file_info_l2.rasterno)

  IF ~keyword_set(no_widget) THEN $
    progress_widget->next_file, N_ELEMENTS(window_index), filename=filename_l2, halt=halt

  for iwindow=0,N_ELEMENTS(window_index)-1 do BEGIN
     dumbbell = self->get_header_keyword('DUMBBELL', iwindow) NE 0
     intensity_window = self->get_header_keyword('WIN_TYPE', iwindow) EQ 'Intensity-window'
     IF ~dumbbell AND ~intensity_window THEN BEGIN 
        IF ~keyword_set(no_widget) THEN BEGIN
           progress_widget->next_window, window_name=self.get_header_keyword('EXTNAME', window_index[iwindow], fns('Window ##', iwindow)), halt=halt
           if halt then begin
              print,'Calculation stopped'
              return, 'Cancelled'
           endif
        ENDIF
        print,trim(n_elements(window_index)-window_index[iwindow])+' windows remaining...'
        ana = self->mk_analysis(window_index[iwindow], no_masking=no_masking, approximated_slit=approximated_slit, $
                                position=position, velocity=velocity, /init_all_cubes, no_line_list=no_line_list, version=version_add, proc_find_line=proc_find_line)
        IF iwindow EQ 0 THEN version += version_add
        if size(ana, /type) NE 8 then continue

        history = ['']
        help,calls=calls
        hind = 0
        hlen = strlen(history[hind])
        for i=N_ELEMENTS(calls)-1,0,-1 do begin
          caller = strtrim(strsplit(calls[i], '<', /extract), 2)
          caller = caller[0]
          if caller eq '$MAIN$' then continue
          new_hlen = strlen(caller) + 3
          if hlen+new_hlen gt 63 then begin
            history = [history, '']
            hind += 1
          endif
          history[hind] = history[hind] + ' > ' + caller
          hlen = strlen(history[hind])
        endfor
        handle_value, ana.history_h,history, /set, /no_copy
        
        if ~keyword_set(no_fitting) then begin
           if ~keyword_set(quiet) then begin
              print, '====================='
              print, 'fitting data'
              print, 'this may take a while'
              print, '====================='
           endif
           spice_cfit_block, analysis=ana, /quiet, /double, x_face=~keyword_set(no_widget), smart=1
        endif
        
        if ~keyword_set(no_widget) && ~keyword_set(no_xcfit_block) then begin
           origin = [ (self->get_lambda_vector(window_index[iwindow]))[0], (self->get_instr_x_vector(window_index[iwindow]))[0], (self->get_instr_y_vector(window_index[iwindow]))[0] ]
           scale = [ self->get_resolution(/lambda), self->get_resolution(/x), self->get_resolution(/y) ]
           SPICE_XCFIT_BLOCK, ana=ana, origin=origin, scale=scale, phys_scale = [0,1,1], group_leader=group_leader
        endif
        
        ;data_id = file_id + fns(' ext##', self.get_header_keyword('WINNO', window_index[iwindow], 99))
        original_data = self->get_window_data(window_index[iwindow], no_masking=no_masking, approximated_slit=approximated_slit)
        if iwindow gt 0 then IS_EXTENSION=1 else begin
           IS_EXTENSION=0
           IF N_ELEMENTS(velocity) EQ 0 THEN vel=-999 ELSE vel=velocity
           
           proc_step_1 =  [ $
                          HASH('name','PRSTEP', 'value','PEAK-FINDING', 'comment','Processing step type, step '), $
                          HASH('name','PRPROC', 'value',proc_find_line.proc, 'comment','Name of procedure performing PRSTEP'), $
                          HASH('name','PRPVER', 'value',fix(proc_find_line.version, type=3), 'comment','Version of procedure PRPROC'), $
                          HASH('name','PRLIB' , 'value','solarsoft/so/spice/idl/quicklook', 'comment','Software library containing PRPROC') $
                          ]

           proc_step_2 =  [ $
                          HASH('name','PRSTEP', 'value','LINE-FITTING', 'comment','Processing step type, step '), $
                          HASH('name','PRPROC', 'value','spice_data::create_l3_file', 'comment','Name of procedure performing PRSTEP'), $
                          HASH('name','PRPVER', 'value',fix(version, type=3), 'comment','Version of procedure PRPROC'), $
                          HASH('name','PRLIB' , 'value','solarsoft/so/spice/idl/quicklook', 'comment','Software library containing PRPROC'), $
                          HASH('name','PRPARA', 'value',$
                                  string('LINE_LIST = '+strtrim(fix(~keyword_set(no_line_list)), 2)+',', format='(A-67)') + $
                                  string('MASKING   = '+strtrim(fix(~keyword_set(no_masking)), 2)+',', format='(A-67)') + $
                                  string('FITTING   = '+strtrim(fix(~keyword_set(no_fitting)), 2)+',', format='(A-67)') + $
                                  string('POSITION  = '+strtrim(fix(keyword_set(position)), 2)+',', format='(A-67)') + $
                                  string('VELOCITY  = '+strtrim(vel, 2)+',', format='(A-67)') + $
                                  'POSSIBLE_MANUAL_EDITING = '+strtrim(string(fix(~keyword_set(no_widget) && ~keyword_set(no_xcfit_block))), 2), $
                                      'comment','Parameters for PRPROC') $
                          ]
           
           PROC_STEPS = LIST(proc_step_1, proc_step_2, /no_copy)
           
           file = (keyword_set(pipeline_dir)) ? pipeline_dir+'/'+filename_l3 : filepath(filename_l3, /tmp)
           
        endelse ; iwindow gt 0

        CREATOR = keyword_set(pipeline_dir) ? self.get_header_keyword('CREATOR', window_index[iwindow], '') : getenv("USER")

        ana2fits, ANA, FILEPATH_OUT=file, $
          N_WINDOWS=N_ELEMENTS(window_index), WINNO=iwindow, $
          DATA_ID=DATA_ID, TYPE_XDIM1='WAVE', $
          EXT_DATA_PATH=filename_l2, $
          IS_EXTENSION=IS_EXTENSION, LEVEL='L3', VERSION=number_version_l3, $
          PROC_STEPS=PROC_STEPS, PROJ_KEYWORDS=PROJ_KEYWORDS, $
          PROGENITOR_DATA=original_data, HEADER_INPUT_DATA=self->get_header(window_index[iwindow]), $
          SAVE_XDIM1=SAVE_XDIM1, PRINT_HEADERS=PRINT_HEADERS, $
          SAVE_NOT=SAVE_NOT, $
          headers_results=headers_results, headers_data=headers_data
          
        IF collect_ana THEN BEGIN
          if iwindow eq 0 then all_ana = ana $
          else all_ana = [all_ana, ana]
        ENDIF

        delete_analysis, ana

        IF collect_hdr THEN all_result_headers[iwindow] = ptr_new(*headers_results[0])
        IF collect_hdr_data THEN all_data_headers[iwindow] = ptr_new(*headers_data[0])
        IF collect_proc_steps THEN all_proc_steps[iwindow] = ptr_new(PROC_STEPS)
     endif ;  ~dumbbell AND ~intensity_window
  endfor                        ; iwindow=0,N_ELEMENTS(window_index)-1

  IF keyword_set(pipeline_dir) THEN destination = file ELSE BEGIN 
     spice_ingest, file, destination=destination, file_moved=file_moved, files_found=files_found, $
                   /user_dir, top_dir=top_dir, path_index=path_index, /force, $
                   dry_run=keyword_set(save_not)
     IF ~keyword_set(save_not) THEN print, 'Level 3 file saved to: ', destination
  ENDELSE 
  
  return, destination
END

  
;+
; Description:
;     This procedure transforms the data of a chosen window, so that it can be used
;     in CFIT_BLOCK and XCFIT_BLOCK.
;
; OPTIONAL INPUTS:
;     window_index : The index of the desired window, default is 0.
;
; KEYWORD PARAMETERS:
;     no_masking: If set, then SPICE_DATA::mask_regions_outside_slit will NOT be called on the data.
;                 This procedure masks any y regions in a narrow slit data cube that don't contain
;                 slit data, i.e. pixels with contributions from parts of the
;                 detector that lie above/below the dumbbells,
;                 in the gap between the slit ends and the dumbbells, and the
;                 dumbbell regions themselves. The masking procedure is not called for wide-slit
;                 observations or if window_index corresponds to a regular
;                 dumbbell extension.
;     approximated_slit: If set, routine uses a fixed (conservative) value for the slit
;                 range, i.e. does not estimate the slit length based on the position of the dumbbells.
;                 The keyword is ignored if NO_MASKING is set.
;     debug_plot: If set, make plots to illustrate which part of the window is being masked.
;                 This keyword is ignored if NO_MASKING is set.
;
; OPTIONAL OUTPUTS:
;      DATA: Data Array. Rearranged so that the spectra is on the first dimension.
;      LAMBDA: An array of wavelength values. One value for every point in the data array.
;      WEIGHTS: Weights to use in the fitting process. Same dimensions as DATA.
;               All pixels are set to 1.0.
;      MISSING: The MISSING value, used to flag missing data points,
;               and parameter values at points where the fit has been declared as "FAILED".
;     version :   Returns the version number of this software.
;
;-
PRO spice_data::transform_data_for_ana, window_index, no_masking=no_masking, approximated_slit=approximated_slit, $
  debug_plot=debug_plot, $
  DATA=DATA, LAMBDA=LAMBDA, WEIGHTS=WEIGHTS, MISSING=MISSING, version=version
  ;Transforms data so that it can be used with cfit_block and xcfit_block.
  COMPILE_OPT IDL2

  version = 1 ; PLEASE increase this number when editing the code

  if N_ELEMENTS(window_index) eq 0 then window_index = 0

  data = self->get_window_data(window_index, no_masking=no_masking, approximated_slit=approximated_slit, debug_plot=debug_plot)
  ;; Only do fit on the spectral part of the window!
  lambda = self->get_wcs_coord(window_index, /lambda)

  size_data = size(data)
  if self->get_sit_and_stare() then begin
    lambda = transpose(lambda, [2, 0, 1, 3])
    data = transpose(data, [2, 0, 1, 3])
    weights = make_array(size_data[3], size_data[1], size_data[2], size_data[4], value=1.0)
  endif else begin
    naxis1 = self.get_header_keyword('naxis1', window_index)
    naxis2 = self.get_header_keyword('naxis2', window_index)
    naxis3 = self.get_header_keyword('naxis3', window_index)
    lambda = reform(lambda, [naxis1, naxis2, naxis3])
    lambda = transpose(lambda, [2, 0, 1])
    data = transpose(data, [2, 0, 1])
    weights = make_array(size_data[3], size_data[1], size_data[2], value=1.0)
  endelse
  type_data = size(data, /type)
  lambda = fix(lambda, type=type_data)
  missing = self->get_missing_value()
END


;+
; Description:
;     This procedure creates an ANA (analysis structure) with the data of a chosen window, so that it can be used
;     in CFIT_BLOCK and XCFIT_BLOCK. Fit components are estimated and added to ANA.
;     Calls TRANSFORM_DATA_FOR_ANA.
;
; OPTIONAL INPUTS:
;     window_index : The index of the desired window, default is 0.
;     VELOCITY : Set this equal to the initial velocity if you want
;                 the line position represented by the velocity
;                 relative to a lab wavelength - the lab wavelength
;                 is taken from the supplied POSITION, i.e., INT_POS_FWHM(1), which is
;                 calculated/estimated within the procedure 'generate_adef'.
;                 This input is ignored if /POSITION is set.
;                 Default is zero.
;
; OPTIONAL OUTPUTS:
;     version :   Returns the version number of this software.
;     proc_find_line: Returns the procedure that was used to find the lines to fit, and its version number as a structure.
;
; KEYWORD PARAMETERS:
;     no_masking: If set, then SPICE_DATA::mask_regions_outside_slit will NOT be called on the data.
;                 This procedure masks any y regions in a narrow slit data cube that don't contain
;                 slit data, i.e. pixels with contributions from parts of the
;                 detector that lie above/below the dumbbells,
;                 in the gap between the slit ends and the dumbbells, and the
;                 dumbbell regions themselves. The masking procedure is not called for wide-slit
;                 observations or if window_index corresponds to a regular
;                 dumbbell extension.
;     approximated_slit: If set, routine uses a fixed (conservative) value for the slit
;                 range, i.e. does not estimate the slit length based on the position of the dumbbells.
;                 The keyword is ignored if NO_MASKING is set.
;     init_all_cubes: If set, then all cubes within the ANA will be initialised,
;                 otherwise, the cubes RESULT, RESIDUALS, INCLUDE and CONSTANT will
;                 be undefined.
;     position: If set, then the line position is NOT represented by the velocity
;                 relative to a lab wavelength, but as the wavelength.
;     no_line_list: If set, then no predefined line list will be used to define gaussian fit components.
;                 By default, the list returned by the function spice_line_list() will be used.
;     debug_plot: If set, make plots to illustrate which part of the window is being masked.
;                 This keyword is ignored if NO_MASKING is set.
;
; OUTPUT:
;     Returns an ANA structure.
;
;-
FUNCTION spice_data::mk_analysis, window_index, no_masking=no_masking, approximated_slit=approximated_slit, $
  init_all_cubes=init_all_cubes, debug_plot=debug_plot, position=position, velocity=velocity, $
  no_line_list=no_line_list, version=version, proc_find_line=proc_find_line
  ;Creates an ANA (analysis structure) to be used with cfit_block and xcfit_block.
  COMPILE_OPT IDL2
  
  version = 1 ; PLEASE increase this number when editing the code

  if N_ELEMENTS(window_index) eq 0 then window_index = 0

  self->transform_data_for_ana, window_index, no_masking=no_masking, approximated_slit=approximated_slit, $
    debug_plot=debug_plot, $
    DATA=DATA, LAMBDA=LAMBDA, WEIGHTS=WEIGHTS, MISSING=MISSING, version=version_add
  version += version_add

  detector = self->get_header_keyword('DETECTOR', window_index)
  widmin_pixels_2_arcsec_slit = (detector EQ 'SW') ? 7.8 : 9.4 ;; Fludra et al., A&A Volume 656, 2021
  slitwid_factor = 2./self->get_header_keyword('SLIT_WID', window_index)
  widmin_pixels = widmin_pixels_2_arcsec_slit * slitwid_factor
  widmin = widmin_pixels * self->get_header_keyword('CDELT3', window_index)

  IF ~keyword_set(no_line_list) THEN BEGIN
    line_list=spice_line_list(version=version_line_list)
    proc_find_line = {proc:'spice_line_list', version:version_line_list}
  ENDIF
  adef = generate_adef(data, LAMbda, widmin=widmin, position=position, velocity=velocity, line_list=line_list, $
    version=version_add, gt_peaks_version=version_gt_peaks)
  version += version_add
  IF keyword_set(no_line_list) THEN proc_find_line = {proc:'spice_gt_peaks', version:version_gt_peaks}
  badix = where(data ne data, n_bad)
  IF n_bad GT 0 THEN data[badix] = missing

  ana = mk_analysis(LAMbda, DAta, WeighTS, adef, MISSing)

  if keyword_set(init_all_cubes) then begin
    handle_value, ana.fit_h, fit
    n_components = N_TAGS(fit)
    n_params = 0
    init_values = dblarr(1)
    for itag=0,n_components-1 do begin
      fit_cur = fit.(itag)
      n_params = n_params + N_ELEMENTS(fit_cur.param)
      for iparam=0,N_ELEMENTS(fit_cur.param)-1 do begin
        init_values = [init_values, fit_cur.param[iparam].initial]
      endfor
    endfor
    init_values = [init_values, missing]
    init_values = init_values[1:*]

    handle_value, ana.data_h, data
    sdata = size(data)
    if sdata[0] eq 3 then begin
      result = dblarr(n_params+1, sdata[2], sdata[3])
      for i=0,n_params do result[i,*,*] = init_values[i]
      residual = fltarr(sdata[1], sdata[2], sdata[3])
      include = bytarr(n_components, sdata[2], sdata[3])
      include[*] = 1
      const = bytarr(n_params, sdata[2], sdata[3])
    endif else if sdata[0] eq 4 then begin
      result = dblarr(n_params+1, sdata[2], sdata[3], sdata[4])
      for i=0,n_params do result[i,*,*,*] = init_values[i]
      residual = fltarr(sdata[1], sdata[2], sdata[3], sdata[4])
      include = bytarr(n_components, sdata[2], sdata[3], sdata[4])
      include[*] = 1
      const = bytarr(n_params, sdata[2], sdata[3], sdata[4])
    endif else begin
      print, 'data cube has wrong number of dimensions.'
      stop
    endelse
    handle_value, ana.result_h, result, /no_copy, /set
    handle_value, ana.residual_h, residual, /no_copy, /set
    handle_value, ana.include_h, include, /no_copy, /set
    handle_value, ana.const_h, const, /no_copy, /set
  endif
  return, ana
END



;---------------------------------------------------------
; window data and information
;---------------------------------------------------------




;------------------------------------------------
; ::mask_region_outside_slit and its help methods
;------------------------------------------------

; First a few help methods that are only used for making plots for debugging purposes:
PRO spice_data::debug_plot_dumbbell_range, window_index, lower_dumbbell_range, upper_dumbbell_range
  loadct,12,/silent
  naxis3 = self->get_header_keyword('NAXIS3',window_index)
  plots,[0,naxis3],[upper_dumbbell_range[0],upper_dumbbell_range[0]],color=150,line=2
  plots,[0,naxis3],[upper_dumbbell_range[1],upper_dumbbell_range[1]],color=150,line=2

  plots,[0,naxis3],[lower_dumbbell_range[0],lower_dumbbell_range[0]],color=150,line=2
  plots,[0,naxis3],[lower_dumbbell_range[1],lower_dumbbell_range[1]],color=150,line=2
  loadct,3,/silent
END


PRO spice_data::debug_put_unmasked_and_masked_data_both_detectors, window_index
  window,1, xp=4200
  loadct,3,/silent

  data = self->get_window_data(window_index, /no_masking)
  !p.multi = [0,2,1]

  plot_image,transpose(sigrange(reform(data[0,*,*]),fraction=0.9)),title='Unmasked',ytitle='Y pixel index',xtitle='Lambda pixel index'
  lower_dumbbell_range = self->get_dumbbell_range(window_index)
  upper_dumbbell_range = self->get_dumbbell_range(window_index, /upper)

  nbin2 = self->get_header_keyword('NBIN2',window_index)
  IF nbin2 NE 1 THEN BEGIN
    lower_dumbbell_range = self->get_rebinned_indices(lower_dumbbell_range, nbin2)
    upper_dumbbell_range = self->get_rebinned_indices(upper_dumbbell_range, nbin2)
  ENDIF

  self->debug_plot_dumbbell_range, window_index, lower_dumbbell_range, upper_dumbbell_range

  masked_data = self->get_window_data(window_index)
  plot_image,transpose(sigrange(reform(masked_data[0,*,*]),fraction=0.9)),title='Masked',ytitle='Y pixel index',xtitle='Lambda pixel index'

  loadct,12,/silent

  naxis3 = self->get_header_keyword('NAXIS3',window_index)
  nbin2 = self->get_header_keyword('NBIN2',window_index)
  slit_y_range = self->get_rebinned_indices(*self.slit_y_range, nbin2)
  plots,[-4000,naxis3],[slit_y_range[0],slit_y_range[0]],/data,color=50
  plots,[-4000,naxis3],[slit_y_range[1],slit_y_range[1]],/data,color=50

END


PRO spice_data::debug_plot_intensity, slit_y_range, y_intensity, dumbbell_max_ix, upper=upper
  loadct,12,/silent
  default, upper, keyword_set(upper)

  slit_y_range = slit_y_range
  smooth_factor = 32

  detector = (upper) ? ' SW' : ' LW'
  title = file_basename(self.file)+detector
  plot,y_intensity, ytitle='Intensity', xtitle='Y pixel index',title=title,yr=[0,max(y_intensity)],/yst,psym=-2,xr=[0,n_elements(y_intensity)],/xst
  y_intensity_smooth = smooth(y_intensity,smooth_factor)
  oplot,y_intensity_smooth,color=150
  xyouts, n_elements(y_intensity)*0.9, max(y_intensity)*0.9, detector,color=255,charsize=4

  plots,[slit_y_range[0], slit_y_range[0]], [0,max(y_intensity)], thick=2,color=50, line=(upper) ? 2 : 0
  plots,[slit_y_range[1], slit_y_range[1]], [0,max(y_intensity)], thick=2,color=50, line=(upper) ? 0 : 2

  xyouts, dumbbell_max_ix, max(y_intensity)*0.1,trim(dumbbell_max_ix),color=150

  ix = (upper) ? slit_y_range[1] : slit_y_range[0]
  xyouts, ix, max(y_intensity)*0.85,trim(ix),charsize=2,color=50
  xyouts, ix, max(y_intensity)*0.80,((upper)?'Upper':'Lower')+' slit edge',charsize=1.5,color=50

  xyouts, n_elements(y_intensity)/2.5, max(y_intensity)*0.9, 'Estimated slit length: '+trim(slit_y_range[1]-slit_y_range[0]+1)+' pixels',charsize=1.5,color=50
END


PRO spice_data::debug_plot_slit_y_range, window_index, slit_y_range, $
  y_intensity_SW, upper_dumbbell_max_ix, $
  y_intensity_LW, lower_dumbbell_max_ix

  window,0,xp=2570,xs=1450,yp=-70,ys=1140
  !p.multi = [0, 1, 2]

  self->debug_plot_intensity, slit_y_range, y_intensity_SW, upper_dumbbell_max_ix, /upper
  self->debug_plot_intensity, slit_y_range, y_intensity_LW, lower_dumbbell_max_ix

  !p.multi = 0

  self->debug_put_unmasked_and_masked_data_both_detectors, window_index
END

; End of help debug plot help methods


FUNCTION spice_data::get_slit_edge, dumbbell_max_ix, upper=upper
  ;;
  ;; +
  ;;  Description:
  ;;      Returns the index of the end pixel closest to the dumbbell_max_ix
  ;;      index, i.e. the upper slit end if upper keyword is set.
  ;;
  ;;      (See ::mask_region_outside_slit for full description of the masking
  ;;      code!)
  ;;
  ;;      The half width of the dumbbell and width of the gap between the slit
  ;;      edges and the dumbbell as seen in a geometrically corrected L2 file
  ;;      are nothing but conservative estimations. It's better to
  ;;      overestimate the length of the slit region, and thereby ending up
  ;;      with a few unusable pixels at both ends, instead of throwing away
  ;;      perfectly good pixels.
  ;;
  ;;      The hardcoded numbers below are not set in stone and may be
  ;       changed after more testing.
  ;; -
  dumbbell_half_width = floor(32./2)
  gap_width = floor(46.)
  dumbbell_max_displacement = dumbbell_half_width+gap_width

  sign = (keyword_set(upper)) ? -1 : 1
  dumbbell_max_displacement *= sign

  return, dumbbell_max_ix+dumbbell_max_displacement
END


FUNCTION spice_data::data_includes_dumbbell, window_index, upper=upper
  ;;
  ;; Description:
  ;; 1) The same y range is downlinked for all windows on both detectors.
  ;; Due to the tilt of the spectrum on the detector most observations are
  ;; downlinked in 768 y pixels high windows in order to ensure that the slit
  ;; data is complete for all windows on both detectors. This means that
  ;; normally the
  ;;   - SW detector windows contain data from the upper dumbbell region, the
  ;;   - LW detector windows contain data from the lower dumbbell region.
  ;; 2) The spectrum is not always placed at the same y pixels on the detector, i.e. the
  ;; dumbbells do not cover the same y pixels from one observation to the
  ;; next.
  ;; As a result, when checking that dumbbell data is indeed included in the
  ;; data cube, we look at a L1 file where the spectrum's placement on the
  ;; detector is
  ;;     - Low:  to find the upper edge of the lower LW dumbbell (the low  file will give a  lower limit)
  ;;     - High: to find the lower edge of the upper SW dumbbell (the high file will give an upper limit)
  ;; -
  ;;

  upper_edge_of_lower_dumbbell_in_L1_full_detector_LW = 160 ;; From L1 67109112-000, spectrum is low on the detector
  lower_edge_of_upper_dumbbell_in_L1_full_detector_SW = 810 ;; From L1 50331769-000, spectrum is high on the detector


  pxbeg2 = self->get_header_keyword('PXBEG2', window_index)
  pxend2 = self->get_header_keyword('PXEND2', window_index)

  data_includes_dumbbell = (keyword_set(upper)) ? pxend2 GT lower_edge_of_upper_dumbbell_in_L1_full_detector_SW : $
    pxbeg2 LT upper_edge_of_lower_dumbbell_in_L1_full_detector_LW

  return, data_includes_dumbbell
END


FUNCTION spice_data::get_dumbbell_range, window_index, upper=upper
  ;;
  ;;+
  ;; Description:
  ;;    Returns the approximate y range of the dumbbell in the datacube, given
  ;;    in debinned indices.
  ;;
  ;;    Hard coded numbers giving the approximate y range of the dumbbells were
  ;;    found by going through hundreds of L2 files. The range should be wide
  ;;    enough to cover the dumbbells both for files where the spectrum is
  ;;    placed high and files where the placement is low.
  ;;-
  nbin2 = self->get_header_keyword('NBIN2',window_index)
  n_y = self->get_header_keyword('NAXIS2', window_index)*nbin2
  n_y_full_detector = 1024

  half_diff = (n_y_full_detector-n_y)/2.

  dumbbell_range = (keyword_set(upper)) ? [840, 915] - half_diff : [105,180] - half_diff

  return, dumbbell_range
END


FUNCTION spice_data::get_approximated_dumbbell_max_ix, window_index, upper=upper
  dumbbell_range = self->get_dumbbell_range(window_index, upper = upper)
  just_to_be_on_the_safe_side = (keyword_set(upper)) ? 10 : -10
  return, round(dumbbell_range[0]+ (dumbbell_range[1]-dumbbell_range[0])/2.) + just_to_be_on_the_safe_side
END


FUNCTION spice_data::get_dumbbell_max_ix, y_intensity, window_index, upper=upper, approximated_slit=approximated_slit

  IF ~self->data_includes_dumbbell(window_index, upper=upper) THEN $
    return, (keyword_set(upper)) ? self->get_header_keyword('NAXIS2',window_index)-1 : 0

  IF keyword_set(approximated_slit) THEN return, self->get_approximated_dumbbell_max_ix(window_index, upper=upper)

  smooth_factor = 32 ;; This seems to be enough to smooth out any structures in the dumbbells
  y_intensity_smooth = smooth(y_intensity,smooth_factor)

  dumbbell_range = self->get_dumbbell_range(window_index, upper=upper)

  dumbbell_max_intensity = max(y_intensity_smooth[dumbbell_range[0]:dumbbell_range[1]], max_ix)
  mean_intensity = mean(y_intensity_smooth)

  dumbbell_probably_off_disc = dumbbell_max_intensity LT mean_intensity
  IF dumbbell_probably_off_disc THEN return, self->get_approximated_dumbbell_max_ix(window_index, upper = upper)

  dumbbell_max_ix =  max_ix + dumbbell_range[0]

  return, dumbbell_max_ix
END


FUNCTION spice_data::get_y_intensity, all_data
  all_data[where(all_data ne all_data)]=median(all_data)
  sz = size(all_data)
  y_intensity = reform(rebin(all_data,1,sz[2],1)) > 0

  return, y_intensity
END

FUNCTION spice_data::check_if_already_included, window_index, included_winnos
  already_included = 0

  header = self->get_header(window_index)
  prsteps =  fxpar(header,'PRSTEP*')        ;; MARTIN: the get_header_keyword method doesn't support wildcards, so I have to use fxpar!
  IF prsteps[-1] NE 'WINDOW-CONCATENATION' THEN return,0

  prrefn = self->get_header_keyword('PRREF'+trim(n_elements(prsteps)),window_index)
   concatenated_winnos = prrefn.extract('([0-9],*)+')
  FOR included_ct=0,n_elements(included_winnos)-1 DO IF concatenated_winnos.contains(trim(included_winnos[included_ct])) THEN already_included =  1

  return, already_included
END


PRO spice_data::add_window, all_data, data, window_index, included_winnos
  IF all_data EQ !NULL THEN BEGIN
    data_has_been_debinned_in_y = (self->get_header_keyword('NBIN2',window_index) NE 0)
    naxis1 =  self->get_header_keyword('NAXIS1',window_index)
    naxis3 =  self->get_header_keyword('NAXIS3',window_index)
    naxis4 =  self->get_header_keyword('NAXIS4',window_index)

    size_y = (data_has_been_debinned_in_y) ? (size(data))[2] : naxis2
    all_data = reform(data, naxis1, size_y, naxis3, naxis4)
    included_winnos = 0
  ENDIF ELSE BEGIN
    this_window_has_already_been_included_as_a_part_of_a_concatenated_window = self->check_if_already_included(window_index,included_winnos)
    IF NOT this_window_has_already_been_included_as_a_part_of_a_concatenated_window THEN BEGIN
      size_all_data = size(all_data)
      width_all_windows_including_this =  size_all_data[3] + self->get_header_keyword('NAXIS3',window_index)

      all_data_new = make_array(size_all_data[1], size_all_data[2], width_all_windows_including_this, size_all_data[4])

      all_data_new[*, *, 0:size_all_data[3]-1,*] = all_data

      completeness = self->get_header_keyword('COMPLETE',window_index)
      incomplete = completeness.contains('I')
      last_x_ix = (incomplete) ? (size(data))[1]-1 : size_all_data[1]-1

      all_data_new[0:last_x_ix, *, size_all_data[3]:*, *] = data

      all_data = reform(all_data_new, size_all_data[1], size_all_data[2], width_all_windows_including_this, size_all_data[4])
      included_winnos = [included_winnos, self->get_header_keyword('WINNO',window_index)]
    ENDIF

  ENDELSE
END


PRO spice_data::debin_y_dimension, data, nbin2
  sz = size(data)
  sit_and_stare = sz[0] EQ 4
  sz4 = (sit_and_stare) ? sz[4] : 1

  data = rebin(data, sz[1], sz[2]*nbin2, sz[3], sz4)
END


PRO spice_data::get_all_data_both_detectors, all_data_SW, all_data_LW
  ;;
  ;;+
  ;; Description:
  ;;     Create one data array per detector, each containing all data cubes
  ;;     of all the detector's windows, i.e.
  ;;     (NAXIS1, NAXIS2, total(NAXIS3),NAXIS4). If windows have been concatenated
  ;;     include the data from a concatenated window only once. Any windows that are binned
  ;;     in the y dimension are debinned to ensure that all windows have the
  ;;     same NAXIS2.
  ;;-
  n_windows = self->get_number_windows()
  FOR window_index = 0,n_windows-1 DO BEGIN
    data = self->get_window_data(window_index, /no_masking)

    dumbbell = self->get_header_keyword('DUMBBELL', window_index) NE 0
    intensity_window = self->get_header_keyword('WIN_TYPE', window_index) EQ 'Intensity-window'
    IF ~dumbbell AND ~intensity_window THEN BEGIN
      nbin2 = self->get_header_keyword('NBIN2', window_index)

      IF nbin2 NE 1 THEN self->debin_y_dimension, data, nbin2

      CASE trim(self->get_header_keyword('DETECTOR', window_index)) OF
        'SW': self->add_window, all_data_SW, data, window_index, included_winnos
        'LW': self->add_window, all_data_LW, data, window_index, included_winnos
      ENDCASE

    ENDIF

  ENDFOR
END


PRO spice_data::get_y_intensity_both_detectors, y_intensity_SW, y_intensity_LW
  self->get_all_data_both_detectors, all_data_SW, all_data_LW

  IF all_data_SW EQ !NULL OR all_data_LW EQ !NULL THEN BEGIN
    message, (all_data_SW EQ !NULL) ? 'SW':'LW' + ' detector contains no data - using approximated slit range',/info
    y_intensity_sw = !NULL
    y_intensity_lw = !NULL
    return
  ENDIF

  y_intensity_SW = self->get_y_intensity(all_data_SW)
  y_intensity_LW = self->get_y_intensity(all_data_LW)
END


FUNCTION spice_data::get_rebinned_indices, indices, nbin2
  binned_indices = (indices-1)/nbin2+1
  return, binned_indices
END



FUNCTION spice_data::get_slit_y_range, data, window_index, approximated_slit=approximated_slit, debug_plot=debug_plot

  nbin2 = self->get_header_keyword('NBIN2', window_index)

  IF *self.slit_y_range NE !NULL THEN return, (nbin2 EQ 1) ? *self.slit_y_range : self->get_rebinned_indices(*self.slit_y_range, nbin2)

  IF ~keyword_set(approximated_slit) THEN BEGIN
    self->get_y_intensity_both_detectors, y_intensity_SW, y_intensity_LW
    approximated_slit = (y_intensity_SW EQ !NULL OR y_intensity_LW EQ !NULL)
    IF approximated_slit THEN message,'No windows on the ' + ((y_intensity_sw EQ !NULL) ? 'SW':'LW')+' detector, using approximated slit y range',/info
  ENDIF

  lower_dumbbell_max_ix = self->get_dumbbell_max_ix(y_intensity_LW, window_index, approximated_slit = approximated_slit)
  lower_slit_edge_ix = self->get_slit_edge(lower_dumbbell_max_ix)

  upper_dumbbell_max_ix = self->get_dumbbell_max_ix(y_intensity_SW, window_index, approximated_slit = approximated_slit, /upper)
  upper_slit_edge_ix = self->get_slit_edge(upper_dumbbell_max_ix,/upper)

  slit_y_range = [lower_slit_edge_ix, upper_slit_edge_ix]

  *self.slit_y_range = slit_y_range

  IF keyword_set(debug_plot) THEN BEGIN
    IF keyword_set(approximated_slit) THEN self->get_y_intensity_both_detectors, y_intensity_SW, y_intensity_LW
    self->debug_plot_slit_y_range, window_index, slit_y_range, $
      y_intensity_SW, upper_dumbbell_max_ix,  $
      y_intensity_LW, lower_dumbbell_max_ix
  ENDIF

  return, (nbin2 EQ 1) ? *self.slit_y_range : self->get_rebinned_indices(*self.slit_y_range, nbin2)
END


FUNCTION spice_data::check_if_data_may_be_masked, window_index
  level = self->get_level()
  IF level NE 2 THEN BEGIN
    message,'MASK_REGIONS_OUTSIDE_SLIT applies to L2 files only, returning unmodified data array',/info
    return, 0
  ENDIF

  dumbbell  = self->get_header_keyword('DUMBBELL', window_index) NE 0
  wide_slit = self->get_header_keyword('SLIT_WID', window_index) EQ 30
  IF dumbbell OR wide_slit THEN BEGIN
    message,'MASK_REGIONS_OUTSIDE_SLIT applies to narrow slit observations only, returning unmodified data array',/info
    return, 0
  ENDIF

  return,1
END

FUNCTION spice_data::mask_regions_outside_slit, data, window_index, approximated_slit=approximated_slit, debug_plot=debug_plot
  ;;
  ;;+
  ;; Description:
  ;;     Returns the input data array with any pixels that are above or
  ;;     below the narrow slit region set to NaN. This method is called when
  ;;     ::get_window_data is called if the no_masking keyword is NOT set.
  ;;
  ;;     And now a little background story:
  ;;     The height of the 2",4" and 6" slits is 600 pixels. At both ends of the slits
  ;;     there is a ~48 y-pixel gap with no throughput, then a dumbbell region of
  ;;     ~32 y-pixels.
  ;;
  ;;     A standard readout window was originally planned to include only
  ;;     the 600 pixels of the slit region (or a sub-range of pixels in this
  ;;     region), and optionally one or both dumbbells for a single of these
  ;;     windows.
  ;;
  ;;     However, the spectra turned out to be tilted on the detectors, the
  ;;     tilt angles are not the same on the detetors, and the spectra of the
  ;;     two detetors are displaced in the y direction relative to one another.
  ;;     In order to ensure that the windows contain the full slit on both
  ;;     detectors the new default window height is therefore 768 pixels. The
  ;;     result is that all narrow slit windows on the SW detector will contain the
  ;;     full upper dumbbell and the LW windows will contain the full lower
  ;;     dumbbell.
  ;;
  ;;     The L1 to L2 calibration includes a geometrical correction
  ;;     of tilts, slants, rotations and displacements. In theory the
  ;;     dumbbells should fall on the same pixels in every observation and it
  ;;     should be easy to mask them. However, the spectra for a given
  ;;     detector may be shifted +/- 10 pixels or so from one observation to
  ;;     another. The shift probably happens when the slit is changed but it's
  ;;     not fully understood.
  ;;
  ;;     Therefore, we need to determine where the y slit range based on the
  ;;     observational data. It's hard to set up fool proof criteria for
  ;;     determining the slit edges based on the signal from the slit
  ;;     itself, since the signal often is very weak. The dumbbell signal on the
  ;;     other hand is normally much stronger. Therefore, the help methods of
  ;;     this method determine the slit y range by first estimating the
  ;;     locations of the dumbbell regions:
  ;;
  ;;         1: For each detector, make a 1D array containg the intensity
  ;;            along the y direction [::get_y_intensity_both_detectors]
  ;;         2: Smooth the y intensity arrays heavily in order to estimate the
  ;;            midpoint of the dumbbell (i.e. the upper dumbbell for the SW y
  ;;            intensity array, the lower dummbell for the LW y array). Special
  ;;            care is taken if the dumbbells are not present in the data
  ;;            cube due to a non-standard window height, or if one (or both) of the
  ;;            dumbbells can't be identified (typically if a dumbbell falls
  ;;            off-limb). [::get_dumbbell_max_ix]
  ;;         3: Take the approximate number of pixels between the dumbbell
  ;;            midpoints and slit edges into account when estimating the slit
  ;;            y range [::get_slit_edge]
  ;;         5: Set all pixels in the data cube that are below or above the slit y
  ;;            range to NaN
  ;;
  ;; INPUTS:
  ;;     data:         a 4D data cube returned by ::get_window_data
  ;;     window_index: the index of the desired window
  ;;
  ;; KEYWORD PARAMETERS:
  ;;     approximated_slit: if set, a default value of the dumbbell midpoint
  ;;                        is used instead of trying to estimating the
  ;;                        midpoint. To be on the safe side a few pixels are
  ;;                        added (upper dumbbell) or subtracted (lower
  ;;                        dumbbell) from the estimated midpoint to make sure
  ;;                        that no slit data is masked in the case of an
  ;;                        unusually low or high placement of the spectra.
  ;;
  ;; OUTPUT:
  ;;     Returns the data cube that was given as input, but with any pixels
  ;;     below or above the narrow slit set to NaN.
  ;;
  ;; SIDE EFFECTS:
  ;;     If approximated_slit is not set, then ::get_window_data() will be called
  ;;     for all windows in the file once. The structure tag self.slit_y_range
  ;;     will be set the first time this method is called. A later call of
  ;;     this method will use the value of self.slit_y_range.
  ;;-
  ;;

  data_may_be_masked = self->check_if_data_may_be_masked(window_index)
  IF ~data_may_be_masked THEN return, data

  slit_y_range = self->get_slit_y_range(data, window_index, approximated_slit = approximated_slit, debug_plot=debug_plot)

  data[*,0:slit_y_range[0],*,*] = !values.f_nan
  data[*,slit_y_range[1]:*,*,*] = !values.f_nan

  return, data
END


;+
; Description:
;     Returns the data of the specified window.
;     Pixels below and above the slit are set to NaN in the returned array, except if
;     'no_masking' is set.
;
; INPUTS:
;     window_index : The index of the desired window
;
; KEYWORD PARAMETERS:
;     noscale : If present and non-zero, then the output data will not be
;                 scaled using the optional BSCALE and BZERO keywords in the
;                 FITS header.   Default is to scale.
;     no_masking: If set, then SPICE_DATA::mask_regions_outside_slit will NOT be called on the data.
;                 This procedure masks any y regions in a narrow slit data cube that don't contain
;                 slit data, i.e. pixels with contributions from parts of the
;                 detector that lie above/below the dumbbells,
;                 in the gap between the slit ends and the dumbbells, and the
;                 dumbbell regions themselves. The masking procedure is not called for wide-slit
;                 observations or if window_index corresponds to a regular
;                 dumbbell extension.
;     approximated_slit: If set, routine uses a fixed (conservative) value for the slit
;                 range, i.e. does not estimate the slit length based on the position of the dumbbells.
;                 The keyword is ignored if NO_MASKING is set.
;     debug_plot: If set, make plots to illustrate which part of the window is being masked.
;                 This keyword is ignored if NO_MASKING is set.
;     load : Obsolete and ignored. This is here for backwards-compatibility.
;     slit_only : Obsolete and ignored. This is here for backwards-compatibility.
;     nodescale : Obsolete. If set, then NOSCALE is set. This is here for backwards-compatibility.
;
; OUTPUT:
;     Returns either the data of the window as an array or a link to the data.
;-
FUNCTION spice_data::get_window_data, window_index, noscale=noscale, $
  no_masking=no_masking, approximated_slit=approximated_slit, debug_plot=debug_plot, $
  load=load, slit_only=slit_only, nodescale=nodescale
  ;Returns the data of a window
  COMPILE_OPT IDL2

  IF N_PARAMS() LT 1 THEN BEGIN
    message, 'missing input, usage: get_window_data, window_index [, load=load, noscale=noscale]', /info
    return, !NULL
  ENDIF ELSE IF ~self.check_window_index(window_index) THEN return, !NULL

  IF keyword_set(noscale) || keyword_set(nodescale) THEN descaled=2 ELSE descaled=1
  IF keyword_set(no_masking) THEN masked=0 ELSE $
    IF keyword_set(approximated_slit) THEN masked=2 ELSE masked=1
  IF (*self.window_descaled)[window_index] EQ descaled && $
    (*self.window_masked)[window_index] EQ masked THEN BEGIN
    data = *(*self.window_data)[window_index]
  ENDIF ELSE BEGIN
    data = readfits(self.get_filename(), hdr, noscale=noscale, ext=window_index)
    IF ~keyword_set(no_masking) THEN BEGIN
      data = self.mask_regions_outside_slit(data, window_index, approximated_slit = approximated_slit, debug_plot = debug_plot)
    ENDIF
    IF ptr_valid((*self.window_data)[window_index]) THEN ptr_free, (*self.window_data)[window_index]
    (*self.window_data)[window_index] = ptr_new(data)
    (*self.window_descaled)[window_index] = descaled
    (*self.window_masked)[window_index] = masked
  ENDELSE
  return, data
END


;+
; Description:
;     Returns the data of the specified window and exposure index. If 'noscale' keyword is set,
;     the output data will not be scaled using the optional BSCALE and BZERO keywords in the
;     FITS header.
;     The exposure index is in the first dimension of the 4D cube in case the study type is 'Raster',
;     and in the fourth dimension if study type is 'Sit-and-stare'.
;     The array is also transposed, so that it can be directly plotted, i.e.
;     array = [lambda, instrument-Y].
;
; INPUTS:
;     window_index : The index of the desired window.
;     exposure_index : The index of the desired exposure.
;
; KEYWORD PARAMETERS:
;     noscale : If present and non-zero, then the output data will not be
;                 scaled using the optional BSCALE and BZERO keywords in the
;                 FITS header.   Default is to scale.
;     debin : If set, the image will be expanded if binning is GT 1, and data values
;             will be divided by the binning value.
;     no_masking: If set, then SPICE_DATA::mask_regions_outside_slit will NOT be called on the data.
;                 This procedure masks any y regions in a narrow slit data cube that don't contain
;                 slit data, i.e. pixels with contributions from parts of the
;                 detector that lie above/below the dumbbells,
;                 in the gap between the slit ends and the dumbbells, and the
;                 dumbbell regions themselves. The masking procedure is not called for wide-slit
;                 observations or if window_index corresponds to a regular
;                 dumbbell extension.
;     approximated_slit: If set, routine uses a fixed (conservative) value for the slit
;                 range, i.e. does not estimate the slit length based on the position of the dumbbells.
;                 The keyword is ignored if NO_MASKING is set.
;     nodescale : Obsolete. If set, then NOSCALE is set. This is here for backwards-compatibility.
;
; OUTPUT:
;     Returns a transposed 2D subset of the data from the specified window and exposure (array = [lambda, instrument-Y]).
;-
FUNCTION spice_data::get_one_image, window_index, exposure_index, debin=debin, noscale=noscale, $
  no_masking=no_masking, approximated_slit=approximated_slit, $
  nodescale=nodescale
  ;Returns a transposed 2D subset of the data from the specified window and exposure (array = [lambda, instrument-Y])
  COMPILE_OPT IDL2

  IF N_PARAMS() LT 2 THEN BEGIN
    message, 'missing input, usage: get_one_image, window_index, exposure_index [, noscale=noscale]', /info
    return, !NULL
  ENDIF ELSE IF ~self.check_window_index(window_index) THEN return, !NULL
  IF self.get_sit_and_stare() THEN naxis = self.get_header_keyword('NAXIS4', window_index) $
  ELSE naxis = self.get_header_keyword('NAXIS1', window_index)
  IF exposure_index LT 0 || exposure_index GE naxis  THEN BEGIN
    print, 'exposure_index needs to be a scalar number between 0 and '+strtrim(string(naxis-1),2)
    return, !NULL
  ENDIF
  IF keyword_set(nodescale) then noscale=1

  data = self.get_window_data(window_index, noscale=noscale, no_masking=no_masking, approximated_slit=approximated_slit)
  IF self.get_sit_and_stare() THEN BEGIN
    data = reform(data[0,*,*,exposure_index])
  ENDIF ELSE BEGIN
    data = reform(data[exposure_index,*,*])
  ENDELSE
  data = transpose(data)
  IF keyword_set(debin) THEN BEGIN
    size_data = size(data)
    bin_y = (self.get_spatial_binning(window_index))[0]
    IF bin_y GT 1 THEN BEGIN
      new_data = rebin(data,size_data[1],size_data[2]*bin_y)
      FOR i=0,size_data[2]-1 DO BEGIN
        one_line = data[*,i]/bin_y
        FOR j=0,bin_y-1 DO BEGIN
          index = i*bin_y+j
          new_data[*,index] = one_line
        ENDFOR
      ENDFOR
      data = new_data
      size_data = size(data)
    ENDIF

    bin_l = (self.get_spectral_binning(window_index))[0]
    IF bin_l GT 1 THEN BEGIN
      new_data = rebin(data,size_data[1]*bin_l,size_data[2])
      FOR i=0,size_data[1]-1 DO BEGIN
        one_line = data[i,*]/bin_l
        FOR j=0,bin_l-1 DO BEGIN
          index = i*bin_l+j
          new_data[index,*] = one_line
        ENDFOR
      ENDFOR
      data = new_data
    ENDIF
  ENDIF
  return, data
END


;+
; Description:
;     Descales the array, using BSCALE and BZERO keywords in the header.
;     If you get the data from this object via get_window_data() while
;     setting the keyword 'noscale', you will have to call this method yourself.
;
; INPUTS:
;     array : A numeric array, which is returned by SPICE_DATA::get_window_data.
;     window_index : The index of the window this array belongs to.
;
; OUTPUT:
;     Returns the descaled array (=array * bscale + bzero)
;-
FUNCTION spice_data::descale_array, array, window_index
  ;Descales the array, using BSCALE and BZERO keywords in the header
  COMPILE_OPT IDL2

  IF N_PARAMS() LT 2 THEN BEGIN
    message, 'missing input, usage: descale_array, array, window_index', /info
    return, !NULL
  ENDIF

  bscale = self.get_header_keyword('BSCALE', window_index, 1)
  bzero = self.get_header_keyword('BZERO', window_index, 0)
  return, array * bscale + bzero
END


;+
; Description:
;     Returns the window index/indices which contain a given wavelength or window name.
;
; INPUTS:
;     input : Scalar or array of numbers or string.
;             Ff input is one or more numbers, it is interpreted as wavelengths
;             and indices of windows including those wavelengths are returned.
;             If input is one or more strings, it is interpreted as the window ID
;             and indices of the corresponding windows are returned.
;
; OUTPUT:
;     Integer array, with as many elements as input.
;-
FUNCTION spice_data::get_window_index, input
  ;Returns window index of a given wavelength or window name
  COMPILE_OPT IDL2

  IF n_params() EQ 0 THEN BEGIN
    message,'getwindx,input',/info
    return,-1
  ENDIF
  iwin=intarr(n_elements(input))
  FOR iw=0,n_elements(input)-1 DO BEGIN
    IF datatype(input[iw]) EQ 'STR' THEN BEGIN
      iwin[iw]=(where((strupcase(self->get_window_id())) EQ $
        strupcase(input[iw]),c))[0]
      IF c EQ 0 THEN BEGIN
        message,'Line_id not found : '+input[iw],/info
        iwin[iw]=-1
      ENDIF
    ENDIF ELSE BEGIN
      IF input[iw] GE 0 && input[iw] LE (self->get_number_windows())-1 THEN BEGIN
        iwin[iw]=input[iw]
      ENDIF ELSE BEGIN
        ;   else e.g. input=1334.
        nwin=self->get_number_windows()
        winmax=fltarr(nwin)
        winmin=fltarr(nwin)
        FOR i=0,nwin-1 DO BEGIN
          winmax[i]=max(self->get_lambda_vector(i), min=mintemp)
          winmin[i]=mintemp
        ENDFOR
        prod=(winmax-input[iw])*(input[iw]-winmin)
        iwin[iw]=(where(prod gt 0,c))[0]
        IF c EQ 0 THEN BEGIN
          message,'wavelength not found '+trim(input[iw],'(f10.2)'),/info
          iwin[iw]=-1
        ENDIF
      ENDELSE
    ENDELSE
  ENDFOR
  return,iwin
END


;+
; Description:
;     This function returns the position of the window on the CCD, starting with 0 if idl_coord is set, 1 otherwise.
;     The position is given as a 4-element vector, with [lambda0, lambda1, y0, y1].
;     Note: y0 > y1, but lambda0 < lambda1.
;
; INPUTS:
;     window_index : The index of the window.
;
; KEYWORD PARAMETERS:
;     idl_coord : If set, the coordinates start with zero, instead of with 1.
;     reverse_y : Y-coordinates are given as (CCD-size +1 - (original y-coords)).
;     reverse_x : For dumbbells x-coordinates are flipped. If this keyword is set, the coordinates will
;                 be flipped again, i.e. values of PXBEG3 and PXEND3 will be swapped.
;     loud      : If set, warnings will be printed.
;
; OUTPUT:
;     Integer array with 4 elements [lambda0, lambda1, y0, y1].
;
; OPTIONAL OUTPUT:
;     detector : int, 1 or 2 to indicate on which detector the window is.
;-
FUNCTION spice_data::get_window_position, window_index, detector=detector, $
  idl_coord=idl_coord, reverse_y=reverse_y, reverse_x=reverse_x, loud=loud
  ;Returns the position of the window on the CCD, starting with 0 if idl_coord is set, 1 otherwise
  COMPILE_OPT IDL2

  ccd_size = self.get_ccd_size()

  PXBEG3 = self.get_header_keyword('PXBEG3', window_index)
  IF PXBEG3 LT 0 THEN BEGIN
    message, 'PXBEG3 < 0: '+strtrim(string(PXBEG3))+' < 0', /info
    detector = 1
  ENDIF ELSE IF PXBEG3 GT 2*ccd_size[0] THEN BEGIN
    message, 'PXBEG3 > 2 * CCD-size: '+strtrim(string(PXBEG3))+' > '+strtrim(string(2*ccd_size[0])), /info
    detector = 2
  ENDIF ELSE IF PXBEG3 GT ccd_size[0] THEN BEGIN
    detector = 2
  ENDIF ELSE BEGIN
    detector = 1
  ENDELSE

  PXEND3 = self.get_header_keyword('PXEND3', window_index)
  IF PXEND3 LT 0 THEN message, 'PXEND3 < 0: '+strtrim(string(PXEND3))+' < 0', /info
  IF PXEND3 LT PXBEG3 THEN BEGIN
    IF self.has_dumbbells(window_index) && keyword_set(reverse_x) THEN BEGIN
      beg_temp = PXEND3
      PXEND3 = PXBEG3
      PXBEG3 = beg_temp
    ENDIF ELSE BEGIN
      IF keyword_set(loud) THEN message, 'PXEND3 < PXBEG3: '+strtrim(string(PXEND3))+' < '+strtrim(string(PXBEG3)), /info
    ENDELSE
  ENDIF
  IF PXEND3 GT 2*ccd_size[0] THEN $
    message, 'PXEND3 > 2 * CCD-size: '+strtrim(string(PXEND3))+' > '+strtrim(string(2*ccd_size[0])), /info

  PXBEG2 = self.get_header_keyword('PXBEG2', window_index)
  IF PXBEG2 LT 0 THEN message, 'PXBEG2 < 0: '+strtrim(string(PXBEG2))+' < 0', /info
  IF PXBEG2 GT ccd_size[1] THEN $
    message, 'PXBEG2 > CCD-size: '+strtrim(string(PXBEG2))+' > '+strtrim(string(ccd_size[1])), /info

  PXEND2 = self.get_header_keyword('PXEND2', window_index)
  IF PXEND2 LT 0 THEN message, 'PXEND2 < 0: '+strtrim(string(PXEND2))+' < 0', /info
  IF keyword_set(loud) && PXEND2 GT PXBEG2 THEN $
    message, 'PXEND2 > PXBEG2: '+strtrim(string(PXEND2))+' > '+strtrim(string(PXBEG2)), /info
  IF PXEND2 GT ccd_size[1] THEN $
    message, 'PXEND2 > CCD-size: '+strtrim(string(PXEND2))+' > '+strtrim(string(ccd_size[1])), /info

  position = [PXBEG3, PXEND3, PXBEG2, PXEND2]
  IF keyword_set(reverse_y) THEN position[2:3] = ccd_size[1] + 1 - position[2:3]
  IF keyword_set(idl_coord) THEN position = position - 1
  return, position
END


;+
; Description:
;     This method returns the specified keyword from the given extension, if the keyword does not exist
;     'missing_value' is returned if it is provided, !NULL otherwise. This method can also return
;     the variable values of a keyword, if it is available in the binary table extension.
;     See keyword VARIABLE_VALUES.
;
; INPUTS:
;     keyword : string, The header keyword for which the value should be returned.
;     extension_index : The index of the extension this keyword belongs to.
;
; OPTIONAL INPUTS:
;     missing_value : the value that should be returned, if the keyword does not exist
;                     if this is not provided !NULL is returned
;
; OPTIONAL OUTPUT:
;     exists : boolean, Set this to a named variable. This variable will be set to 1, if the keyword exists, 0 otherwise.
;     variable_values : array, contains the variable values for this keyword, if this keyword is present
;                       in the binary table extension 'VARIABLE-KEYWORDS', otherwise !NULL.
;                       Calls the method spice_data::get_bintable_data with the VALUES_ONLY keyword.
;
; KEYWORDS:
;     values_only: If set then only the values in the binary table extension are returned to VARIABLE_VALUES as an array,
;                  instead of the default output structure with metadata.
;
; OUTPUT:
;     Returns either the keyword value, the MISSING_VALUE or !NULL.
;-
FUNCTION spice_data::get_header_keyword, keyword, extension_index, missing_value, exists=exists, $
  variable_values=variable_values, values_only=values_only
  ;Returns the specified keyword from the extension, or 'missing_value' if provided, !NULL otherwise
  COMPILE_OPT IDL2

  IF N_PARAMS() LT 2 THEN BEGIN
    message, 'missing input, usage: get_header_keyword, keyword, extension_index [, missing_value, exists=exists, variable_values=variable_values, values_only=values_only]', /info
    return, !NULL
  ENDIF ELSE IF N_ELEMENTS(keyword) NE 1 || SIZE(keyword, /TYPE) NE 7 THEN BEGIN
    message, 'keyword needs to be a scalar string', /info
    return, !NULL
  ENDIF ELSE IF ~self.check_extension_index(extension_index) THEN return, !NULL

  ; keywords with a '-' in the name, will be renamed when they are transformed into structures (in fitshead2struct),
  ; '-' becomes '_D$'
  ;temp = strsplit(keyword, '-', count=count, /extract)
  ;IF count GT 1 THEN keyword = strjoin(temp, '_D$')

  IF ARG_PRESENT(variable_values) THEN BEGIN
    variable_values = self.get_bintable_data(keyword, values_only=values_only)
  ENDIF

  result = fxpar(*(*self.window_headers_string)[extension_index], keyword, missing=missing_value, count=count)
  if size(result, /type) eq 7 then result = result.trim()

  exists = count gt 0
  IF exists THEN BEGIN
    return, result
  ENDIF ELSE BEGIN
    IF N_ELEMENTS(missing_value) EQ 0 THEN return, !NULL $
    ELSE return, missing_value
  ENDELSE

END


;+
; Description:
;     This method is deprecated, but still available for compatibility reasons.
;     get_header_keyword instead replaces this method. See there for documentation
;-
FUNCTION spice_data::get_header_info, keyword, extension_index, missing_value, exists=exists
  message, 'This function is deprecated. Use SPICE_DATA::get_header_keyword instead', /informational
  return, self.get_header_keyword(keyword, extension_index, missing_value, exists=exists)
END


;+
; Description:
;     Returns the header of the given extension, either as a string array or as a structure.
;
; INPUTS:
;     extension_index : The index of the extension for which the header should be returned.
;                    This index will be ignored if either LOWER_DUMBBELL or UPPER_DUMBBELL is set.
;
; KEYWORD PARAMETERS:
;     lower_dumbbell : If set, the header of the lower dumbbell will be returned.
;     upper_dumbbell : If set, the header of the upper dumbbell will be returned.
;     structure : If set, the header will be returned as a structure instead of a string array.
;
; OUTPUT:
;     Returns the header as a string array or a structure.
;-
FUNCTION spice_data::get_header, extension_index, lower_dumbbell=lower_dumbbell, upper_dumbbell=upper_dumbbell, $
  structure=structure
  ;Returns the header of the given extension as a string array or a structure
  COMPILE_OPT IDL2

  IF keyword_set(lower_dumbbell) THEN extension_index=self.get_dumbbells_index(/lower)
  IF keyword_set(upper_dumbbell) THEN extension_index=self.get_dumbbells_index(/upper)
  IF ~self.check_extension_index(extension_index) THEN return, !NULL
  IF keyword_set(structure) then return, *(*self.window_headers)[extension_index] $
  ELSE return, *(*self.window_headers_string)[extension_index]
END


;+
; Description:
;     Returns the number of windows this file/object contains.
;
; OUTPUT:
;     int: number of windows
;-
FUNCTION spice_data::get_number_windows
  ;Returns the number of windows this file contains
  COMPILE_OPT IDL2

  return, self.nwin
END


;+
; Description:
;     Returns the number of extensions this file/object contains.
;
; OUTPUT:
;     int: number of extensions
;-
FUNCTION spice_data::get_number_extensions
  ;Returns the number of extensions this file contains
  COMPILE_OPT IDL2

  return, self.next
END


;+
; Description:
;     Returns the title.
;
; OUTPUT:
;     string
;-
FUNCTION spice_data::get_title
  ;Returns the title, i.e. 'SPICE'
  COMPILE_OPT IDL2

  return, self.title
END


;+
; Description:
;     Returns SPICE OBS ID.
;
; OUTPUT:
;     string
;-
FUNCTION spice_data::get_obs_id
  ;Returns SPICE OBS ID
  COMPILE_OPT IDL2

  obs_id = self.get_header_keyword('SPIOBSID', 0, -1)
  IF size(obs_id, /TYPE) NE 7 THEN obs_id = string(obs_id)
  return, strtrim(obs_id,2)
END


;+
; Description:
;     Returns start date and time of observation in UTC format.
;
; OUTPUT:
;     int: number of windows
;-
FUNCTION spice_data::get_start_time
  ;Returns start date and time of observation in UTC format
  COMPILE_OPT IDL2

  start_time = self.get_header_keyword('DATE-BEG', 0, '')
  return, start_time
END


;+
; Description:
;     Returns end date and time of observation in UTC format.
;
; OUTPUT:
;     string
;-
FUNCTION spice_data::get_end_time
  ;Returns end date and time of observation in UTC format
  COMPILE_OPT IDL2

  end_time = self.get_header_keyword('DATE-END', 0, '')
  return, end_time
END


;+
; Description:
;     Returns 1 if the raster is a sit-and-stare, 0 otherwise.
;
; OUTPUT:
;     boolean
;-
FUNCTION spice_data::get_sit_and_stare
  ;Returns 1 if raster is a sit-and-stare, 0 otherwise
  COMPILE_OPT IDL2

  sit_and_stare = self.get_header_keyword('STUDYTYP', 0) EQ 'Sit-and-stare'
  return, sit_and_stare
END


;+
; Description:
;     Returns the level of the file.
;
; OUTPUT:
;     int: level number (0, 1 or 2)
;
; OPTIONAL OUTPUT:
;     low_latency: boolean, 1 if this file is a low latency file (i.e. LL0x)
;-
FUNCTION spice_data::get_level, low_latency=low_latency
  ;Returns the level of the file
  COMPILE_OPT IDL2

  level_string = self.get_header_keyword('LEVEL', 0)
  low_latency = 0
  CASE level_string OF
    'LL01': BEGIN
      low_latency = 1
      level = 1
    END
    'LL02': BEGIN
      low_latency = 1
      level = 2
    END
    'L0': level = 0
    'L1': level = 1
    'L2': level = 2
    'L3': level = 3
    else: level = -1
  ENDCASE
  return, level
END


;+
; Description:
;     Returns BUNIT, physical units of the data.
;
; OUTPUT:
;     string
;-
FUNCTION spice_data::get_variable_unit
  ;Returns BUNIT, physical units of the data
  COMPILE_OPT IDL2

  bunit = self.get_header_keyword('BUNIT', 0, '')
  return, bunit
END


;+
; Description:
;     Returns BTYPE, type of data in images.
;
; OUTPUT:
;     string
;-
FUNCTION spice_data::get_variable_type
  ;Returns BTYPE, type of data in images
  COMPILE_OPT IDL2

  btype = self.get_header_keyword('BTYPE', 0, '')
  return, btype
END


;+
; Description:
;     Returns S/C CCW roll relative to Solar north in degrees.
;
; OUTPUT:
;     float
;-
FUNCTION spice_data::get_satellite_rotation
  ;Returns S/C CCW roll relative to Solar north in degrees
  COMPILE_OPT IDL2

  crota = self.get_header_keyword('CROTA', 0)
  return, crota
END


;+
; Description:
;     Returns the value for missing pixels.
;
; OUTPUT:
;     float
;-
FUNCTION spice_data::get_missing_value
  ;Returns the value for missing pixels
  COMPILE_OPT IDL2

  missing = self.get_header_keyword('BLANK', 0)
  if N_ELEMENTS(missing) EQ 0 && self->get_level() EQ 2 THEN missing = !values.f_nan
  return, missing
END


;+
; Description:
;     Returns the 2-element vector containing the CCD size.
;
; OUTPUT:
;     int array
;-
FUNCTION spice_data::get_ccd_size
  ;Returns the 2-element vector containing the CCD size
  COMPILE_OPT IDL2

  return, self.ccd_size
END


;+
; Description:
;     Returns the window ID of one or more windows. window_index is optional
;     if not provided, window IDs of all windows are returned, if it is
;     scalar, the result will be a scalar string, and if window_index is
;     an array, the result will be a string array of same size.
;
; INPUTS:
;     window_index : the index of the window the ID is asked for
;                    scalar or 1D-int-array. Default is all windows.
;
; OUTPUT:
;     string or string array
;-
FUNCTION spice_data::get_window_id, window_index
  ;Returns the window ID, as string or string array
  COMPILE_OPT IDL2

  IF n_params() EQ 0 THEN BEGIN
    window_id = strarr(self.get_number_windows())
    FOR i = 0, self.get_number_windows()-1 DO BEGIN
      window_id[i] = self.get_header_keyword('EXTNAME', i)
    ENDFOR
  ENDIF ELSE BEGIN
    IF N_ELEMENTS(window_index) eq 1 THEN BEGIN
      window_id = self.get_header_keyword('EXTNAME', window_index[0])
    ENDIF ELSE BEGIN
      window_id = strarr(N_ELEMENTS(window_index))
      FOR i = 0,N_ELEMENTS(window_index)-1 DO BEGIN
        window_id[i] = self.get_header_keyword('EXTNAME', window_index[i])
      ENDFOR
    ENDELSE
  ENDELSE

  return, window_id
END


;+
; Description:
;     Prints all window indices and their IDs to the command line.
;-
PRO spice_data::show_lines
  ;Prints all window indices and their IDs to the command line.
  COMPILE_OPT IDL2

  window_id = self.get_window_id()
  FOR i=0,self.get_number_windows()-1 DO BEGIN
    print, i, ': ' + window_id[i]
  ENDFOR
END


;+
; Description:
;     Returns the number of exposures in the window, or if window_index
;     is not provided, a vector containing the numbers of exposures
;     for each window
;
; OPTIONAL INPUTS:
;     window_index : the index of the window(s). Default all windows.
;
; OUTPUT:
;     int or int-array
;-
FUNCTION spice_data::get_number_exposures, window_index
  ;Returns the number of exposures in the window
  COMPILE_OPT IDL2

  IF N_ELEMENTS(window_index) EQ 0 THEN BEGIN
    n_exp = intarr(self.get_number_windows())
    FOR iwin=0,self.get_number_windows()-1 DO BEGIN
      IF self.get_sit_and_stare() THEN n_exp[iwin] = self.get_header_keyword('NAXIS4', iwin) $
      ELSE n_exp[iwin] = self.get_header_keyword('NAXIS1', iwin)
    ENDFOR
  ENDIF ELSE BEGIN
    IF self.get_sit_and_stare() THEN n_exp = self.get_header_keyword('NAXIS4', window_index) $
    ELSE n_exp = self.get_header_keyword('NAXIS1', window_index)
  ENDELSE
  return, n_exp
END


;+
; Description:
;     Returns the number of pixels in y in the window, or if window_index
;     is not provided, a vector containing the numbers of pixels in y
;     for each window
;
; OPTIONAL INPUTS:
;     window_index : the index of the window
;
; OUTPUT:
;     int or int-array
;-
FUNCTION spice_data::get_number_y_pixels, window_index
  ;Returns the number of pixels in y in the window
  COMPILE_OPT IDL2

  IF N_ELEMENTS(window_index) EQ 0 THEN BEGIN
    n_slit = intarr(self.get_number_windows)
    FOR iwin=0,self.get_number_windows-1 DO BEGIN
      n_slit[iwin] = self.get_header_keyword('NAXIS2', iwin)
    ENDFOR
  ENDIF ELSE BEGIN
    n_slit = self.get_header_keyword('NAXIS2', window_index)
  ENDELSE
  return, n_slit
END


;+
; Description:
;     Returns the exposure time of the given window per exposure.
;
; INPUTS:
;     window_index : The index of the window.
;
; OUTPUT:
;     float
;-
FUNCTION spice_data::get_exposure_time, window_index
  ;Returns the exposure time of the given window per exposure
  COMPILE_OPT IDL2

  exptime = self.get_header_keyword('XPOSURE', window_index)
  return, exptime
END


;+
; Description:
;     Returns name of axis, if axis is not provided a string vector
;     will be returned that contains the names of all axes.
;     The name of the axis includes its unit in square brackets,
;     except if the pixels keyword is set, then it says pixels instead
;     of units, or if no_unit keyword is set.
;
; OPTIONAL INPUTS:
;     axis : the index of the axis, may be a vector
;
; KEYWORD PARAMETERS:
;     pixels : Return 'pixels' as unit
;     no_unit : Do not include units in axis name
;
; OUTPUT:
;     string or string array
;-
FUNCTION spice_data::get_axis_title, axis, pixels=pixels, no_unit=no_unit
  ;Returns name of axis, if axis is not provided a string vector will be returned
  COMPILE_OPT IDL2

  axes = ['Solar X', 'Solar Y', 'Wavelength', 'Time']
  IF ~keyword_set(no_unit) THEN BEGIN
    IF keyword_set(pixels) THEN BEGIN
      axes = axes + ' [pixels]'
    ENDIF ELSE BEGIN
      axes[0] = axes[0] + ' [' + strtrim(self.get_header_keyword('CUNIT1', 0),2) + ']'
      axes[1] = axes[1] + ' [' + strtrim(self.get_header_keyword('CUNIT2', 0),2) + ']'
      axes[2] = axes[2] + ' [' + strtrim(self.get_header_keyword('CUNIT3', 0),2) + ']'
      axes[3] = axes[3] + ' [' + strtrim(self.get_header_keyword('CUNIT4', 0),2) + ']'
    ENDELSE
  ENDIF
  IF N_ELEMENTS(axis) eq 0 THEN return, axes
  return, axes[axis]
END


;+
; Description:
;     Returns a vector containing the coordinate (instrument x-direction) for each pixel in the first dimension.
;
; INPUTS:
;     window_index : The index of the window.
;
; OUTPUT:
;     float array, coordinate in arcsec
;-
FUNCTION spice_data::get_instr_x_vector, window_index
  ;Returns a vector containing the coordinate for each pixel in instrument x-direction
  COMPILE_OPT IDL2

  crval = self.get_header_keyword('crval1', window_index)
  naxis = self.get_header_keyword('naxis1', window_index)
  crpix = self.get_header_keyword('crpix1', window_index)
  cdelt = self.get_header_keyword('cdelt1', window_index)
  pc1_1 = self.get_header_keyword('PC1_1', window_index)
  x_vector = crval + cdelt * pc1_1 * (findgen(naxis)+1.0-crpix)
  IF naxis EQ 1 THEN BEGIN
    naxis = self.get_header_keyword('naxis4', window_index)
    x_vector = replicate(x_vector, naxis)
  ENDIF
  return, x_vector
END


;+
; Description:
;     Returns a vector containing the coordinate for each pixel in the second dimension, instrument y-direction
;     for the selected window, or the full CCD this window belongs to
;
; INPUTS:
;     window_index : the index of the window
;
; OPTIONAL KEYWORDS:
;     full_ccd : If set, a vector of size CCD-size[1] is returned with coordinate values
;                for the whole detector
;
; OUTPUT:
;     float array, coordinate in arcsec
;-
FUNCTION spice_data::get_instr_y_vector, window_index, full_ccd=full_ccd
  ;Returns a vector containing the coordinate for each pixel in instrument y-direction
  COMPILE_OPT IDL2

  crval = self.get_header_keyword('crval2', window_index)
  crpix = self.get_header_keyword('crpix2', window_index)
  cdelt = self.get_header_keyword('cdelt2', window_index)
  pc2_2 = self.get_header_keyword('PC2_2', window_index)
  IF keyword_set(full_ccd) THEN BEGIN
    PXBEG3 = (self.get_window_position(window_index, /reverse_y))[2]
    cripx = crpix + PXBEG3
    naxis = (self.get_ccd_size())[1]
  ENDIF ELSE BEGIN
    naxis = self.get_header_keyword('naxis2', window_index)
  ENDELSE
  y_vector = crval + cdelt * pc2_2 * (findgen(naxis)+1.0-crpix)
  return, y_vector
END


;+
; Description:
;     Returns a vector containing the wavelength for each pixel in third dimension for
;     the selected window, or the full CCD this window belongs to
;
; INPUTS:
;     window_index : the index of the window
;
; OPTIONAL KEYWORDS:
;     full_ccd : if set, a vector of size CCD-size[0] is returned with lamda values
;                for the whole detector
;
; OUTPUT:
;     float array, wavelength in nm
;-
FUNCTION spice_data::get_lambda_vector, window_index, full_ccd=full_ccd
  ;Returns a vector containing the wavelength for each pixel in third dimension for window or full CCD
  COMPILE_OPT IDL2

  crval = self.get_header_keyword('crval3', window_index)
  cdelt = self.get_header_keyword('cdelt3', window_index)
  crpix = self.get_header_keyword('crpix3', window_index)
  IF keyword_set(full_ccd) THEN BEGIN
    PXBEG3 = self.get_header_keyword('PXBEG3', window_index)
    crpix = crpix + PXBEG3
    naxis = (self.get_ccd_size())[0]
  ENDIF ELSE BEGIN
    naxis = self.get_header_keyword('naxis3', window_index)
  ENDELSE
  lambda_vector = crval + (findgen(naxis)+1.0-crpix) * cdelt
  return, lambda_vector
END


;+
; Description:
;     Returns a vector containing the time for each pixel in fourth dimension
;
; INPUTS:
;     window_index : the index of the window
;
; OUTPUT:
;     float array, time in seconds
;-
FUNCTION spice_data::get_time_vector, window_index
  ;Returns a vector containing the time for each pixel in fourth dimension
  COMPILE_OPT IDL2

  crval = self.get_header_keyword('crval4', window_index)
  naxis = self.get_header_keyword('naxis4', window_index)
  IF naxis EQ 1  THEN BEGIN
    naxis = self.get_header_keyword('naxis1', window_index)
    crpix = self.get_header_keyword('crpix1', window_index)
    factor = self.get_header_keyword('PC4_1', window_index, 1)
  ENDIF ELSE BEGIN
    crpix = self.get_header_keyword('crpix4', window_index)
    factor = 1
  ENDELSE
  cdelt = self.get_header_keyword('cdelt4', window_index)
  time_vector = crval + factor * (findgen(naxis)+1.0-crpix) * cdelt
  return, time_vector
END


;+
; Description:
;     Returns XCEN in arcsec.
;
; OPTONAL INPUTS:
;     window_index : the index of the window
;
; OUTPUT:
;     float : xcen in arcseconds
;-
FUNCTION spice_data::get_xcen, window_index
  ;Returns XCEN in archsec
  COMPILE_OPT IDL2

  if N_ELEMENTS(window_index) eq 0 then begin
    window_index = 0
  endif else begin
    IF ~self.check_window_index(window_index) THEN return, !NULL
  endelse
  crval = self.get_header_keyword('crval1', window_index)
  return, crval
END


;+
; Description:
;     Returns YCEN in archsec
;
; OPTONAL INPUTS:
;     window_index : the index of the window
;
; OUTPUT:
;     float : ycen in arcseconds
;-
FUNCTION spice_data::get_ycen, window_index
  ;Returns YCEN in archsec
  COMPILE_OPT IDL2

  if N_ELEMENTS(window_index) eq 0 then begin
    window_index = 0
  endif else begin
    IF ~self.check_window_index(window_index) THEN return, !NULL
  endelse
  crval = self.get_header_keyword('crval2', window_index)
  return, crval
END


;+
; Description:
;     Returns FOV in solar x direction, in arcsec
;
; OPTONAL INPUTS:
;     window_index : the index of the window
;
; OUTPUT:
;     float : fovx in arcseconds
;-
FUNCTION spice_data::get_fovx, window_index
  ;Returns FOV in solar x direction, in arcsec
  COMPILE_OPT IDL2

  if N_ELEMENTS(window_index) eq 0 then begin
    window_index = 0
  endif else begin
    IF ~self.check_window_index(window_index) THEN return, !NULL
  endelse
  x_coords = self.get_wcs_coord(window_index, /x)
  minx = min(x_coords, max=maxx)
  return, maxx-minx
END


;+
; Description:
;     Returns FOV in solar y direction, in arcsec
;
; OPTONAL INPUTS:
;     window_index : the index of the window
;
; OUTPUT:
;     float : fovy in arcseconds
;-
FUNCTION spice_data::get_fovy, window_index
  ;Returns FOV in solar y direction, in arcsec
  COMPILE_OPT IDL2

  if N_ELEMENTS(window_index) eq 0 then begin
    window_index = 0
  endif else begin
    IF ~self.check_window_index(window_index) THEN return, !NULL
  endelse
  x_coords = self.get_wcs_coord(window_index, /y)
  minx = min(x_coords, max=maxx)
  return, maxx-minx
END


;+
; Description:
;     Returns the coordinate(s) of one or more specified pixels, or if
;     pixels is not provided, for all pixels. returns coordinate(s) either
;     for all dimensions or just the one specified.
;
; INPUTS:
;     window_index : The index of the window.
;
; OPTIONAL INPUTS:
;     pixels : The pixel for which the coordinates should be returned. Values can be
;              outside of the actual data volume and can be floating point numbers.
;              Must be either a 4-element vector, or a 2D array of the form (4,n)
;              where n is the number of desired pixels.
;
; OPTIONAL KEYWORDS:
;     x : If set, only coordinates of the first dimension (x-direction) are returned.
;     y : If set, only coordinates of the second dimension (y-direction) are returned.
;     lambda : If set, only coordinates of the third dimension (wavelength) are returned.
;     time : If set, only coordinates of the fourth dimension (time) are returned.
;
; OUTPUT:
;     float array,
;         scalar: If one pixel is provided and one of the keywords is set
;         1D: - 1 pixel provided, no keywords set (4-element vector)
;             - Several (n) pixels provided, one of the keywords set (n-element vector)
;         2D: Several (n) pixels provided, no keywords set (4 x n array)
;         4D: No pixels provided, one of the keywords set (NAXIS1 x NAXIS2 x NAXIS3 x NAZIS4 array)
;         5D: No pixels provided, no keywords set (4 x NAXIS1 x NAXIS2 x NAXIS3 x NAZIS4 array)
;-
FUNCTION spice_data::get_wcs_coord, window_index, pixels, x=x, y=y, lambda=lambda, time=time
  ;Returns the coordinate(s) of one or more specified pixels, or all if pixels not provided
  COMPILE_OPT IDL2

  IF ~self.check_window_index(window_index) THEN return, !NULL
  size_pixels = size(pixels)
  IF (size_pixels[0] GT 0 && size_pixels[1] NE 4) || size_pixels[0] GT 2 THEN BEGIN
    message, 'pixels must have size (4,x) where x=any natural number', /info
    return, !NULL
  ENDIF

  coords = wcs_get_coord(*(*self.window_wcs)[window_index], pixels)
  CASE 1 OF
    keyword_set(x): axis_ind = 0
    keyword_set(y): axis_ind = 1
    keyword_set(lambda): axis_ind = 2
    keyword_set(time): axis_ind = 3
    ELSE: axis_ind = indgen(4)
  ENDCASE

  IF size_pixels[0] EQ 0 THEN BEGIN
    IF N_ELEMENTS(axis_ind) EQ 1 THEN BEGIN
      naxis1 = self.get_header_keyword('naxis1', window_index)
      naxis2 = self.get_header_keyword('naxis2', window_index)
      naxis3 = self.get_header_keyword('naxis3', window_index)
      naxis4 = self.get_header_keyword('naxis4', window_index)
      return, reform(coords[axis_ind,*,*,*,*], [naxis1, naxis2, naxis3, naxis4])
    ENDIF
    return, coords

  ENDIF ELSE IF size_pixels[0] EQ 1 THEN BEGIN
    return, coords[axis_ind]
  ENDIF ELSE BEGIN
    return, reform(coords[axis_ind, *])
  ENDELSE
END


;+
; Description:
;     Returns a vector containing the resolution of each dimension, or a
;     scalar number representing the resolution of one dimension.
;
; INPUTS:
;     window_index : the index of the window
;
; KEYWORD PARAMETERS:
;     x : only resolution in x-direction is returned (i.e. 'YLIF-TAN')
;     y : only resolution in y-direction is returned (i.e. 'ZLIF-TAN')
;     lambda : only spectral resolution is returned (i.e. 'WAVE')
;     time : only temporal resolution is returned (i.e. 'TIME')
;   these keyword parameters are exclusive, and if more than one is set, then the first one
;   in the list above is returned
;
; OUTPUT:
;     float array or float
;-
FUNCTION spice_data::get_resolution, window_index, x=x, y=y, lambda=lambda, time=time
  ;Returns a vector containing the resolution of each dimension, or a scalar if a keyword is set
  COMPILE_OPT IDL2

  cdelt1 = self.get_header_keyword('cdelt1', window_index)
  IF keyword_set(x) then return, cdelt1
  cdelt2 = self.get_header_keyword('cdelt2', window_index)
  IF keyword_set(y) then return, cdelt2
  cdelt3 = self.get_header_keyword('cdelt3', window_index)
  IF keyword_set(lambda) then return, cdelt3
  cdelt4 = self.get_header_keyword('cdelt4', window_index)
  IF keyword_set(time) then return, cdelt4
  return, [cdelt1, cdelt2, cdelt3, cdelt4]
END


;+
; Description:
;     Returns the binning factor in spatial y-direction.
;     If window_index is not provided a vector with binning factors for all
;     windows is returned.
;
; OPTIONAL INPUTS:
;     window_index : the index of the window (can be a list of indices)
;
; OUTPUT:
;     int array
;-
FUNCTION spice_data::get_spatial_binning, window_index
  ;Returns the binning factor in spatial y-direction (vector if window_index not provided)
  COMPILE_OPT IDL2

  IF N_ELEMENTS(window_index) eq 0 THEN window_index = indgen(self.get_number_windows())
  bin2 = intarr(N_ELEMENTS(window_index))
  FOR i=0,N_ELEMENTS(window_index)-1 DO BEGIN
    bin2[i] = self.get_header_keyword('NBIN2', window_index[i])
  ENDFOR
  return, bin2
END


;+
; Description:
;     Returns the binning factor in spectral direction.
;     If window_index is not provided a vector with binning factors for all
;     windows is returned.
;
; OPTIONAL INPUTS:
;     window_index : the index of the window (can be a list of indices)
;
; OUTPUT:
;     int array
;-
FUNCTION spice_data::get_spectral_binning, window_index
  ;Returns the binning factor in the spectral direction (vector if window_index not provided)
  COMPILE_OPT IDL2

  IF N_ELEMENTS(window_index) eq 0 THEN window_index = indgen(self.get_number_windows())
  bin3 = intarr(N_ELEMENTS(window_index))
  FOR i=0,N_ELEMENTS(window_index)-1 DO BEGIN
    bin3[i] = self.get_header_keyword('NBIN3', window_index[i])
  ENDFOR
  return, bin3
END


;+
; Description:
;     Checks whether a given window index is valid
;
; INPUTS:
;     window_index : the index of the window to be checked
;
; OUTPUT:
;     boolean, True if input is a valid window index
;-
FUNCTION spice_data::check_window_index, window_index
  COMPILE_OPT IDL2

  input_type = size(window_index, /type)
  input_index = where([1, 2, 3, 12, 13, 14, 15] EQ input_type)
  IF N_ELEMENTS(window_index) NE 1 || input_index EQ -1 || $
    window_index LT 0 || window_index GE self.nwin THEN BEGIN
    message, 'window_index needs to be a scalar number between 0 and ' + strtrim(string(self.nwin-1),2), /info
    return, 0
  ENDIF ELSE return, 1

END


;+
; Description:
;     Checks whether a given extension index is valid
;
; INPUTS:
;     extension_index : the index of the extension to be checked
;
; OUTPUT:
;     boolean, True if input is a valid extension index
;-
FUNCTION spice_data::check_extension_index, extension_index
  COMPILE_OPT IDL2

  input_type = size(extension_index, /type)
  input_index = where([1, 2, 3, 12, 13, 14, 15] EQ input_type)
  IF N_ELEMENTS(extension_index) NE 1 || input_index EQ -1 || $
    extension_index LT 0 || extension_index GE self.next THEN BEGIN
    message, 'extension_index needs to be a scalar number between 0 and ' + strtrim(string(self.next-1),2), /info
    return, 0
  ENDIF ELSE return, 1

END



;---------------------------------------------------------
; dumbbell info
;---------------------------------------------------------


;+
; Description:
;     Returns 1 if data object contains one or two dumbbells.
;     If window_index is provided, 1 is returned if the given
;     given window contains a dumbbell
;
; OPTIONAL INPUT:
;     window_index : if provided, the method checks whether
;                    this specific window or these specific
;                    windows contain a dumbbell
;
; OUTPUT:
;     boolean
;-
FUNCTION spice_data::has_dumbbells, window_index
  ;Returns 1 if data object contains one or two dumbbells, or if window_index is dumbbell
  COMPILE_OPT IDL2

  FOR i=0,N_ELEMENTS(window_index)-1 DO BEGIN
    IF self.dumbbells[0] EQ window_index[i] || self.dumbbells[1] EQ window_index[i] THEN BEGIN
      return, 1
    ENDIF
  ENDFOR
  IF N_ELEMENTS(window_index) GT 0 THEN return, 0
  return, self.dumbbells[0] GE 0 || self.dumbbells[1] GE 0
END


;+
; Description:
;     Returns the indices of the windows that contain the dumbbells
;     2-element vector, or scalar if /lower or /upper is set.
;
; KEYWORD PARAMETERS:
;     lower : If set, only returns the index of the lower dumbbell
;     upper : If set, only returns the index of the upper dumbbell
;
; OUTPUT:
;     2-element vector, or scalar if /lower or /upper is set.
;-
FUNCTION spice_data::get_dumbbells_index, lower=lower, upper=upper
  ;Returns the indices of the windows that contain the dumbbells
  COMPILE_OPT IDL2

  if keyword_set(lower) then return, self.dumbbells[0]
  if keyword_set(upper) then return, self.dumbbells[1]
  return, self.dumbbells
END



;---------------------------------------------------------
; Binary table methods
;---------------------------------------------------------


;+
; Description:
;     This method returns a list of column tags that can be found in the binary extension table.
;
; OUTPUT:
;     string array
;-
FUNCTION spice_data::get_bintable_ttypes
  ;Returns a list of column tags that can be found in the binary extension table.
  COMPILE_OPT IDL2

  return, (*self.bintable_columns).ttype
END


;+
; Description:
;     This method returns the content of one or more columns found in the binary extension table.
;     If the given tag does not exist, the same structure is returned with empty fields, except the
;     tag 'TTYPE' is populated with the provided ttype. When requesting the data of only one TTYPE,
;     one can set the keyword VALUES_ONLY to receive the data only as an array, instead of the structure.
;
; OPTIONAL INPUTS:
;     ttypes : one or more column tags to be returned (e.g. 'MIRRPOS'). If not provided, all columns will
;            be returned.
;
; OUTPUT:
;     array of structure of type:
;             {wcsn:'', tform:'', ttype:'', tdim:'', tunit:'', tunit_desc:'', tdmin:'', tdmax:'', tdesc:'', $
;               tag:'', bin_extension_name:'', data_extension_name:'', data_extension_index:-1, values:ptr_new()}
;     or the data only, i.e. an array of numbers.
;
; KEYWORDS:
;     values_only: If set then only the values in the binary table extension are returned as an array,
;                  instead of the default output structure with metadata. This keyword is ignored if more than
;                  one TTYPES have been provided. If the desired TTYPE does not exist, a !NULL is returned.
;-
FUNCTION spice_data::get_bintable_data, ttypes, values_only=values_only
  ;Returns the content of one or more columns found in the binary extension table.
  COMPILE_OPT IDL2

  IF self.n_bintable_columns EQ 0 THEN BEGIN
    print, 'No binary table extension with variable keywords in this FITS file.'
  ENDIF
  IF N_ELEMENTS(ttypes) eq 0 THEN BEGIN
    ttypes = self.get_bintable_ttypes()
  ENDIF
  ttypes_up = strup(strtrim(ttypes, 2))
  temp_column = {wcsn:'', tform:'', ttype:'', tdim:'', tunit:'', tunit_desc:'', tdmin:'', tdmax:'', tdesc:'', $
    extension:'', values:ptr_new()}
  result = make_array(N_ELEMENTS(ttypes_up), value=temp_column)
  file_open = 0
  FOR i=0,N_ELEMENTS(ttypes_up)-1 DO BEGIN
    ind = where((*self.bintable_columns).ttype eq ttypes_up[i], count)
    IF count GT 0 && self.n_bintable_columns GT 0 THEN BEGIN
      ind=ind[0]

      IF ~ptr_valid((*self.bintable_columns)[ind].values) THEN BEGIN
        ;load column values
        IF ~file_open THEN BEGIN
          FXBOPEN, unit, self.get_filename(), (*self.bintable_columns)[ind].extension
          file_open = 1
        ENDIF ; ~file_open
        data = !NULL
        FXBREAD, unit, data, ttypes_up[i]
        (*self.bintable_columns)[ind].values = ptr_new(data)

        hdr = fxbheader(unit)
        col_num = strtrim(string(fxbcolnum(unit, ttypes_up[i])), 2)
        (*self.bintable_columns)[ind].wcsn = strtrim(fxpar(hdr, 'WCSN'+col_num, missing=''), 2)
        (*self.bintable_columns)[ind].tform = strtrim(fxpar(hdr, 'TFORM'+col_num, missing=''), 2)
        (*self.bintable_columns)[ind].ttype = strup(strtrim(fxpar(hdr, 'TTYPE'+col_num, missing='', comment=comment), 2))
        comment = strtrim(strcompress(comment), 2)
        (*self.bintable_columns)[ind].tdim = strtrim(fxpar(hdr, 'TDIM'+col_num, missing=''), 2)
        (*self.bintable_columns)[ind].tdmin = strtrim(fxpar(hdr, 'TDMIN'+col_num, missing=''), 2)
        (*self.bintable_columns)[ind].tdmax = strtrim(fxpar(hdr, 'TDMAX'+col_num, missing=''), 2)
        (*self.bintable_columns)[ind].tdesc = strtrim(fxpar(hdr, 'TDESC'+col_num, missing=''), 2)
        tunit = strtrim(fxpar(hdr, 'TUNIT'+col_num, missing=''), 2)
        tunit_comment = stregex(comment, '\[.*\]', /extract)
        IF strlen(tunit_comment) GE 2 THEN BEGIN
          tunit_temp = strtrim(strmid(tunit_comment, 1, strlen(tunit_comment)-2), 2)
          tunit_desc = strtrim(strmid(comment, strlen(tunit_comment)+1), 2)
        ENDIF ELSE BEGIN
          tunit_temp = ''
          tunit_desc = comment
        ENDELSE
        IF TUNIT EQ '' THEN BEGIN
          tunit = tunit_temp
        ENDIF
        (*self.bintable_columns)[ind].tunit = tunit
        (*self.bintable_columns)[ind].tunit_desc = tunit_desc

      ENDIF ; ~ptr_valid((*self.bintable_columns)[ind].values)
      result[i] = (*self.bintable_columns)[ind]

    ENDIF ELSE BEGIN ; count GT 0 && self.n_bintable_columns GT 0
      result[i].ttype = ttypes[i]

    ENDELSE ; count GT 0 && self.n_bintable_columns GT 0
  ENDFOR ; i=0,N_ELEMENTS(ttypes_up)-1

  IF file_open THEN FXBCLOSE, unit

  IF keyword_set(values_only) && N_ELEMENTS(ttypes) EQ 1 THEN BEGIN
    IF ptr_valid(result.values) THEN BEGIN
      result = *result.values
    ENDIF ELSE BEGIN
      result = !NULL
    ENDELSE
  ENDIF

  return, result
END



;---------------------------------------------------------
; I/O and related methods for loading data
;---------------------------------------------------------


;+
; Description:
;     Reads a file and sets some variables of this instant of the object.
;     If another file was read before, this link and its settings will be overwritten.
;
; INPUTS:
;     file : path of a SPICE FITS file.
;-
PRO spice_data::read_file, file
  ;Reads a file, overwrites any existing data in this object.
  COMPILE_OPT IDL2

  IF n_elements(file) NE 1 || size(file, /TYPE) NE 7 THEN BEGIN
    message, 'spice_data->read_file, file', /info
    return
  ENDIF
  self.close
  message, 'reading file: ' + file, /info
  self.file = file
  hdr = headfits(file, exten=0)
  self.nwin = fxpar(hdr, 'NWIN')
  fits_open, file, fcb
  
  image_hdu_ix = where(fcb.xtension NE 'BINTABLE')
  n_obs_hdu = n_elements(where(fcb.extname[image_hdu_ix] NE 'WCSDVARR'))
  IF self.nwin GT n_obs_hdu THEN BEGIN 
     message,'Image extensions are missing due to incomplete telemetry. Ignoring missing HDUs.',/info
     self.nwin = n_obs_hdu
  ENDIF
  
  self.next = fcb.nextend + 1
  fits_close, fcb

  headers = ptrarr(self.next)
  headers_string = ptrarr(self.next)
  wcs = ptrarr(self.nwin)
  FOR iwin = 0, self.next-1 DO BEGIN
    if iwin gt 0 then begin
      hdr = headfits(file, exten=iwin)
    endif
    headers_string[iwin] = ptr_new(hdr)
    hdr = spice_fitshead2struct(hdr, /multivalue, /silent)
    headers[iwin] = ptr_new(hdr)
    IF iwin LT self.nwin THEN BEGIN
      wcs[iwin] = ptr_new(fitshead2wcs(hdr))
      IF hdr.DUMBBELL EQ 1 THEN self.dumbbells[0] = iwin $
      ELSE IF hdr.DUMBBELL EQ 2 THEN self.dumbbells[1] = iwin
    ENDIF
  ENDFOR ; iwin = 0, self.next-1

  self.window_data = ptr_new(ptrarr(self.next))
  self.window_descaled = ptr_new(bytarr(self.next))
  self.window_masked = ptr_new(bytarr(self.next))
  self.window_headers = ptr_new(headers)
  self.window_headers_string = ptr_new(headers_string)
  self.window_wcs = ptr_new(wcs)
  self.slit_y_range = ptr_new(/allocate)

  self.get_bintable_info
END


;+
; Description:
;     Returns the input filename
;
; OUTPUT:
;     string
;-
FUNCTION spice_data::get_filename
  ;Returns the input filename
  COMPILE_OPT IDL2

  return, self.file
END


;+
; Description:
;     This methods collects information about the binary table extension(s)
;     It will not load the data itself. This is done when the user calls the method
;     spice_data::get_bintable_data(ttypes)
;-
PRO spice_data::get_bintable_info
  COMPILE_OPT IDL2

  temp_column = {wcsn:'', tform:'', ttype:'', tdim:'', tunit:'', tunit_desc:'', tdmin:'', tdmax:'', tdesc:'', $
    tag:'', bin_extension_name:'', data_extension_name:'', data_extension_index:-1, values:ptr_new()}

  self.n_bintable_columns = 0
  bintable_columns = []
  FOR iwin=0,self.get_number_windows()-1 DO BEGIN
    var_keys = self.get_header_keyword('VAR_KEYS', iwin, '')
    var_keys = strsplit(var_keys, ',', count=count, /extract)
    bin_extension_name = ''
    self.n_bintable_columns += count
    foreach column, var_keys, index do begin
      entry = strsplit(column, ';', count=count, /extract)
      if count eq 2 then begin
        bin_extension_name = strtrim(entry[0], 2)
        column = entry[1]
      endif
      column = strsplit(column, '[', count=count, /extract)
      if count eq 2 then begin
        tag = strsplit(column[1], ']', count=count, /extract)
        tag = tag[0]
      endif else begin
        tag = ''
      endelse
      ttype = column[0]
      column_current = temp_column
      column_current.ttype = strup(strtrim(ttype, 2))
      column_current.tag = strup(strtrim(tag, 2))
      column_current.bin_extension_name = bin_extension_name
      column_current.data_extension_name = self.get_header_keyword('EXTNAME', iwin, '')
      column_current.data_extension_index = iwin
      bintable_columns = [bintable_columns, column_current]
    endforeach
  ENDFOR ; iwin=0,self.get_number_windows()-1
  if N_ELEMENTS(bintable_columns) eq 0 then bintable_columns = make_array(1, value=temp_column)
  self.bintable_columns = ptr_new(bintable_columns)
END


;+
; Description:
;     Class definition procedure
;-
PRO spice_data__define
  COMPILE_OPT IDL2

  struct = {spice_data, $
    file: '', $                 ; input filename
    title: '', $                ; instrument name
    ccd_size: [0,0], $          ; size of the detector, set in init
    nwin: 0, $                  ; number of windows
    next: 0, $                  ; number of extensions
    window_data: ptr_new(), $   ; loaded window data (ptrarr)
    window_descaled: ptr_new(), $; indicates for each window, whether data was loaded, 0:no, 1:yes, descaled, 2: yes, not descaled (bytarr)
    window_masked: ptr_new(), $; indicates for each window, whether data was masked, 0:no, 1:yes, default, 2: yes, approximated (bytarr)
    window_headers: ptr_new(), $; a pointer array, each pointing to a header structure of one extension
    window_headers_string: ptr_new(), $; a pointer array, each pointing to a header string array of one extension
    window_wcs: ptr_new(), $    ; pointers to wcs structure for each window
    dumbbells: [-1, -1], $      ; contains the index of the window with [lower, upper] dumbbell
    slit_y_range:ptr_new(), $   ; contains the (approximate) bottom/top pixel indices of the part of the window that stems from the slit
    bintable_columns: ptr_new(), $; Pointer to string array which contains all columns in the binary extension table
    n_bintable_columns: 0}     ; Number of columns in the binary extension table
END<|MERGE_RESOLUTION|>--- conflicted
+++ resolved
@@ -52,11 +52,8 @@
 ;     03-Nov-2023: Terje Fredvik: ::create_l3_file: do not attempt line
 ;                                 fitting for Dumbbells or Intensity-windows
 ;-
-<<<<<<< HEAD
-; $Id: 2024-04-30 14:33 CEST $
-=======
-; $Id: 2024-04-30 14:40 CEST $
->>>>>>> 473c590c
+
+; $Id: 2024-04-30 14:42 CEST $
 
 
 ;+
