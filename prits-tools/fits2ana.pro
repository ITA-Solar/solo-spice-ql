;+
; NAME:
;     FITS2ANA
;
; PURPOSE:
;     FITS2ANA reads a FITS file and returns one or more ANA structure(s). The input FITS file should be
;     a product of ANA2FITS. It must contain at least one RESULTS extension per window. 
;     The DATA extension may be an external extension, else it should be present in the input file.
;     The DATA is automatically transformed so that the absorbed dimension is the first dimension
;     if this is not the case already.
;     XDIM1, WEIGHTS, INCLUDE and CONSTANTS extensions are optional.
;     If not present:
;       - a dummy DATA cube will be created.
;       - XDIM1 will be created using the WCS parameters given in the data header.
;       - WEIGHTS, INCLUDE and CONSTANTS will be created with default values.
;       - RESIDUALS is created using the fits components and the DATA cube.
;     An ANA structure is used by e.g. XCFIT_BLOCK, it is created by e.g. MK_ANALYSIS.
;
; CATEGORY:
;     FITS -- utility
;
; CALLING SEQUENCE:
;     anas = FITS2ANA(fitsfile [, windows=windows , $
;       headers_results=headers_results, headers_data=headers_data, $
;       headers_xdim1=headers_xdim1, headers_weights=headers_weights, $
;       headers_include=headers_include, headers_constants=headers_constants, $
;       /headers_only, /loud, /quiet])
;
; INPUTS:
;     fitsfile : name and path to a FITS file (e.g. SPICE level 3 file)
; 
; KEYWORDS:
;     headers_only: If set, then the data is not loaded, only the headers, the function returns a zero.
;     loud: If set, then the function will output messages about non-existing extensions.
;     quiet: If set, warnings will be suppressed.
; 
; OPTIONAL INPUTS:
;     windows : A scalar or array of indices of windows to be returned. If not provided all windows will
;               be returned.
;               This can also be a scalar array of strings. Then it assumed that they are the DATA_ID of
;               the windows, see documentation of ANA2FITS.
;
; OUTPUT:
;     Array of ana structure, number of elements is the same as number of windows in the FITS file.
;     Output is scalar if there is only one window.
;     Output is zero if an error occurred, or if keyword 'headers_only' is set.
;
; OPTIONAL OUTPUT:
;     headers_results: A pointer array, containing the headers of the results extensions as string arrays.
;              One string array per ANA provided.
;     headers_data: A pointer array, containing the headers of the data extensions as string arrays.
;              One string array per ANA provided. May be empty strings if this extension was not saved.
;     headers_xdim1: A pointer array, containing the headers of the xdim1 extensions as string arrays.
;              One string array per ANA provided. May be empty strings if this extension was not saved.
;     headers_weights: A pointer array, containing the headers of the weights extensions as string arrays.
;              One string array per ANA provided. May be empty strings if this extension was not saved.
;     headers_include: A pointer array, containing the headers of the include extensions as string arrays.
;              One string array per ANA provided. May be empty strings if this extension was not saved.
;     headers_constants: A pointer array, containing the headers of the constants extensions as string arrays.
;              One string array per ANA provided. May be empty strings if this extension was not saved.
;
; CALLS:
;     SPICE library: prits_tools.parcheck, fits2ana_get_data_id, ana_wcs_get_transform, ana_wcs_transform_vector
;     GEN library: fits_open, fits_close, readfits, fxpar, mk_analysis, mk_component_stc, fitshead2wcs, wcs_get_coord
;
; COMMON BLOCKS:
;
; PROCEDURE:
;
; RESTRICTIONS:
;
; HISTORY:
;     23-Nov-2021: Martin Wiesmann
;-
<<<<<<< HEAD
; $Id: 2024-02-09 14:36 CET $
=======
; $Id: 2024-03-15 12:05 CET $
>>>>>>> dd5bd389


function fits2ana, fitsfile, windows=windows, $
  headers_results=headers_results, headers_data=headers_data, $
  headers_xdim1=headers_xdim1, headers_weights=headers_weights, $
  headers_include=headers_include, headers_constants=headers_constants, $
  headers_only=headers_only, $
  loud=loud, quiet=quiet, debug=debug

  prits_tools.parcheck, fitsfile, 1, "fitsfile", 'string', 0
  prits_tools.parcheck, windows, 0, "windows", ['integers', 'string'], [0, 1], /optional

  headers_only = keyword_set(headers_only)
  loud = keyword_set(loud)
  quiet = keyword_set(quiet)
  debug = keyword_set(debug)
  
  fits_open, fitsfile, fits_content
  fits_close, fits_content
  data_ids = fits2ana_get_data_id(fits_content)
  n_windows = N_ELEMENTS(data_ids)

  IF N_ELEMENTS(windows) EQ 0 THEN BEGIN
    windows_process = indgen(n_windows)
    n_windows_process = n_windows
  ENDIF ELSE BEGIN
    IF size(windows, /type) EQ 7 THEN BEGIN
      windows_indices = []
      FOR i=0,N_ELEMENTS(windows)-1 DO BEGIN
        ind = where(data_ids EQ windows[i], count)
        IF count GT 0 THEN BEGIN
          windows_indices = [windows_indices, ind[0]]
        ENDIF ELSE BEGIN
          IF ~quiet THEN message, 'Did not find DATA_ID: ' + windows[i], /info
        ENDELSE
      ENDFOR
      IF N_ELEMENTS(windows_indices) EQ 0 THEN BEGIN
        IF ~quiet THEN message, 'Did not find any of the DATA_IDs', /info
        return, 0
      ENDIF
    ENDIF ELSE BEGIN ; size(windows, /type) EQ 7
      windows_indices = windows
    ENDELSE ; size(windows, /type) EQ 7
    ind = where(windows_indices LT n_windows AND windows_indices GE 0, count)
    IF count EQ 0 THEN BEGIN
      IF ~quiet THEN message, 'All provided window indices are outside of the available range. The FITS file contains ' + strtrim(n_windows, 2) + ' windows.', /info
      return, 0
    ENDIF ELSE BEGIN
      windows_process = windows_indices[ind]
      n_windows_process = count
      IF count NE N_ELEMENTS(windows_indices) && ~quiet THEN BEGIN
        IF ~quiet THEN message, 'Not all provided window indices are within the available range. The FITS file contains ' + strtrim(n_windows, 2) + ' windows.', /info
      ENDIF
    ENDELSE
  ENDELSE
  IF ~quiet THEN message, 'Reading file : ' + fitsfile, /info
  IF ~quiet THEN message, 'Reading ' + strtrim(n_windows_process, 2) + ' out of ' +  strtrim(n_windows, 2) + ' windows.', /info
  get_headers = bytarr(6)
  if arg_present(headers_results) then begin
    headers_results = ptrarr(n_windows_process)
    get_headers[0] = 1
  endif
  if arg_present(headers_data) then begin
    headers_data = ptrarr(n_windows_process)
    get_headers[1] = 1
  endif
  if arg_present(headers_xdim1) then begin
    headers_xdim1 = ptrarr(n_windows_process)
    get_headers[2] = 1
  endif
  if arg_present(headers_weights) then begin
    headers_weights = ptrarr(n_windows_process)
    get_headers[3] = 1
  endif
  if arg_present(headers_include) then begin
    headers_include = ptrarr(n_windows_process)
    get_headers[4] = 1
  endif
  if arg_present(headers_constants) then begin
    headers_constants = ptrarr(n_windows_process)
    get_headers[5] = 1
  endif

  
  for iwin=0,n_windows_process-1 do begin
    wind_ind = windows_process[iwin]
    extname = data_ids[wind_ind] + ' results'
    extension = where(fits_content.extname EQ extname, count)
    IF count EQ 0 THEN BEGIN
      IF ~quiet THEN message, 'Could not find result extension of window ' + strtrim(wind_ind, 2) + '. With EXTNAME: ' + extname, /info
      IF ~quiet THEN message, 'Ignoring this window', /info
      hdr = ''
      if get_headers[0] then headers_results[iwin] = ptr_new(hdr)
      if get_headers[1] then headers_data[iwin] = ptr_new(hdr)
      if get_headers[2] then headers_xdim1[iwin] = ptr_new(hdr)
      if get_headers[3] then headers_weights[iwin] = ptr_new(hdr)
      if get_headers[4] then headers_include[iwin] = ptr_new(hdr)
      if get_headers[5] then headers_constants[iwin] = ptr_new(hdr)
     continue
    ENDIF
    extension = extension[0]
    IF headers_only THEN BEGIN
      result = 0
      hdr = headfits(fitsfile, ext=extension)
    ENDIF ELSE BEGIN
      result = readfits(fitsfile, hdr, ext=extension)
    ENDELSE
    if get_headers[0] then headers_results[iwin] = ptr_new(hdr)
    wcs_result = fitshead2wcs(hdr)
    
    ;extract info from header
;    filename = strtrim(fxpar(hdr, 'ANA_FILE', missing=''), 2)
;    datasource = strtrim(fxpar(hdr, 'ANA_SRC', missing=''), 2)
;    definition = strtrim(fxpar(hdr, 'ANA_DEF', missing=''), 2)
;    missing = fxpar(hdr, 'ANA_MISS', missing=0)
;    label = strtrim(fxpar(hdr, 'ANA_LABL', missing=''), 2)
;    history = fxpar(hdr, 'ANA_HIST', missing='')
;    history = strtrim(strsplit(history,';',/extract,count=count), 2)
    history = ''
    type_xdim1 = strtrim(fxpar(hdr, 'XDIMTY1', missing=''), 2)

    ; extract fit components
    tag_names = hash()
    fit_components_hash = orderedhash()
    n_components = fxpar(hdr, 'ANA_NCMP', missing=0)
    for icomp=0,n_components-1 do begin
      ; Get keywords for each fit component
      fitnr = strtrim(icomp+1, 2)
      n_params = fxpar(hdr, 'CMP_NP'+fitnr, missing=0)
      stc = mk_component_stc(n_params)
      FUNC_NAME = strtrim(fxpar(hdr, 'CMPTYP'+fitnr, missing=''), 2)
      CASE FUNC_NAME OF
        'Gaussian': component_type = 'comp_gauss'
        'Polynomial': component_type = 'comp_poly'
        'SSW comp_bgauss': component_type = 'comp_bgauss'
        'SSW comp_voigt': component_type = 'comp_voigt'
        else: component_type = FUNC_NAME
      ENDCASE
      stc.FUNC_NAME = component_type
      stc.NAME = strtrim(fxpar(hdr, 'CMPNAM'+fitnr, missing=''), 2)
      stc.FUNC_STRING = strtrim(fxpar(hdr, 'CMPSTR'+fitnr, missing=''), 2)
      stc.description[*] = ''
      description = fxpar(hdr, 'CMPDES'+fitnr, missing='')
      stc.description = strtrim(strsplit(description,';',/extract,count=count), 2)
      stc.MULTIPLICATIVE = fxpar(hdr, 'CMPMUL'+fitnr, missing=0)
      stc.INCLUDE = fxpar(hdr, 'CMPINC'+fitnr, missing=0)

      for ipar=0,n_params-1 do begin
        ; Get keywords for each fit parameter
        parnr = string(byte(ipar+97))
        param = stc.param[ipar]
        param.name = strtrim(fxpar(hdr, 'PNAME'+fitnr+parnr, missing=''), 2)
        punit = strtrim(fxpar(hdr, 'PUNIT'+fitnr+parnr, missing=''), 2)
        param.description[*] = ''
        description = fxpar(hdr, 'PDESC'+fitnr+parnr, missing='')
        param.description = strtrim(strsplit(description,';',/extract,count=count), 2)
        param.initial = fxpar(hdr, 'PINIT'+fitnr+parnr, missing=0)
;        param.value = fxpar(hdr, 'PVAL'+fitnr+parnr, missing=0)
        param.max_val = fxpar(hdr, 'PMAX'+fitnr+parnr, missing=0)
        param.min_val = fxpar(hdr, 'PMIN'+fitnr+parnr, missing=0)
        param.trans_a = fxpar(hdr, 'PTRA'+fitnr+parnr, missing=0)
        param.trans_b = fxpar(hdr, 'PTRB'+fitnr+parnr, missing=0)
        param.const = fxpar(hdr, 'PCONS'+fitnr+parnr, missing=0)
        stc.param[ipar] = param
      endfor ; ipar=0,n_params-1

      ;create tag name
      case stc.FUNC_STRING of
        'g': tag_name = 'igauss'
        'b': tag_name = 'bgauss'
        'v': tag_name = 'voigt'
        'p0': tag_name = 'bg'
        else: tag_name = stc.FUNC_STRING + '_'
      endcase
      if tag_names.HasKey(tag_name) then begin
        tag_names[tag_name] = tag_names[tag_name]+1
      endif else begin
        tag_names[tag_name] = 1
      endelse
      if tag_name NE 'bg' || tag_names[tag_name] gt 1 then begin
        tag_name = tag_name + strtrim(tag_names[tag_name], 2)
      endif
      fit_components_hash[tag_name] = stc

    endfor ; icomp=0,component_n-1

    fit = fit_components_hash.tostruct(/no_copy)
    
    IF debug THEN BEGIN
      print,''
      print,''
      print,' - RESULTS -'
      print,''
      print,hdr
      help,result
      help,fit
    ENDIF

    DATAEXT = fxpar(hdr, 'DATAEXT', missing='')
    XDIMXT1 = fxpar(hdr, 'XDIMXT1', missing='')
    WGTEXT = fxpar(hdr, 'WGTEXT', missing='')
    INCLEXT = fxpar(hdr, 'INCLEXT', missing='')
    CONSTEXT = fxpar(hdr, 'CONSTEXT', missing='')


    ; DATA extension
    
    dataext_split = strsplit(dataext, ';', count=count, /extract)
    IF count EQ 1 THEN BEGIN
      EXT_DATA_PATH = ''
      dataext = dataext_split[0]
    ENDIF ELSE IF count EQ 2 THEN BEGIN
      EXT_DATA_PATH = dataext_split[0]
      dataext = dataext_split[1]
    ENDIF ELSE BEGIN
      IF loud THEN message, 'Unknown format of external extension: ' + dataext, /info
      IF loud THEN message, 'Only using first and last part', /info
      EXT_DATA_PATH = dataext_split[0]
      dataext = dataext_split[-1]
    ENDELSE

    extension = where(fits_content.extname EQ DATAEXT, count)
    IF count EQ 0 THEN BEGIN
      IF loud THEN message, 'Could not find data extension of window ' + strtrim(wind_ind, 2) + '. With EXTNAME: ' + DATAEXT, /info
      hdr = ''
      wcs_data_exists = 0
      data = 0
      size_data = size(data)
      ind_xdim1 = 0
    ENDIF ELSE BEGIN ; count EQ 0
      extension = extension[0]
      IF headers_only THEN BEGIN
        data = 0
        hdr = headfits(fitsfile, ext=extension)
      ENDIF ELSE BEGIN
        data = readfits(fitsfile, hdr, ext=extension)
      ENDELSE
      size_data = size(data)
      progenitor_data = fxpar(hdr, 'PRGDATA', missing=0)
      IF ~headers_only && size_data[0] EQ 0 THEN BEGIN
        IF loud THEN message, 'Loading data cube from external extension', /info
        prg_file = spice_find_file(EXT_DATA_PATH)
        prg_file = prg_file[0]
        IF prg_file NE '' && file_exist(prg_file) THEN BEGIN
          IF ~quiet THEN message, 'Reading file : '+ prg_file, /info
          fits_open, prg_file, prg_file_content
          fits_close, prg_file_content
          ind = where(prg_file_content.extname EQ dataext, count_prg)
          IF count_prg GT 0 THEN BEGIN
            data = readfits(prg_file, hdr, ext=ind[0])
            size_data = size(data)
          ENDIF ELSE BEGIN
            IF ~quiet THEN message, 'Did not find external extension "'+dataext+'" in the progenitor file.', /info
          ENDELSE
        ENDIF ELSE BEGIN ; prg_file NE ''
          IF ~quiet THEN message, 'Did not find progenitor file: ' + prg_file, /info
        ENDELSE ; prg_file NE ''
      ENDIF ; ~headers_only && size_data[0] EQ 0
      wcs_data = ana_wcs_get_transform(TYPE_XDIM1, hdr, ind_xdim1=ind_xdim1)
      wcs_data_exists =  N_ELEMENTS(wcs_data) GT 0
    ENDELSE ; count EQ 0

    IF ~headers_only THEN BEGIN
      IF ~wcs_data_exists THEN BEGIN
        IF size_data[0] EQ 0 THEN BEGIN
          box_message, ['No DATA cube found. Neither in this FITS file nor', $
            'in the progenitor file, or the progenitor file was not found.', $
            'If this is a SPICE file: LEVEL 2 FILE IS MISSING.', $
            'Creating dummy data cube.']
          datasize = wcs_result.naxis
          datasize[0] = datasize[0]*2
          IF hdr[0] NE '' THEN BEGIN
            prg_naxis = fxpar(hdr, 'XDIMNA*', missing=0)
            IF prg_naxis[0] GT 0 THEN BEGIN
              datasize = prg_naxis
            ENDIF
          ENDIF
          data = fltarr(datasize)
          wcs_data = {naxis: datasize}
        ENDIF ELSE BEGIN ; size_data[0] EQ 0
          wcs_data = {naxis: size_data[1:size_data[0]]}
        ENDELSE ; size_data[0] EQ 0
      ENDIF ELSE IF ind_xdim1 NE 0 THEN BEGIN ; ~wcs_data_exists
        data_dims = ana_wcs_transform_vector(indgen(size_data[0]), ind_xdim1, 0, size_data[0])
        data = transpose(data, data_dims)
      ENDIF ; ~wcs_data_exists
    ENDIF ; ~headers_only
    if get_headers[1] then headers_data[iwin] = ptr_new(hdr)

    IF debug THEN BEGIN
      print,''
      print,''
      print,' - DATA -'
      print,''
      print,hdr
      help,data
      help,wcs_data
    ENDIF

    
    ; XDIM1 extension
    
    extension = where(fits_content.extname EQ XDIMXT1, count)
    IF count EQ 0 THEN BEGIN
      IF loud THEN message, 'Could not find xdim1 extension of window ' + strtrim(wind_ind, 2), /info
      IF headers_only THEN BEGIN
        xdim1 = 0
      ENDIF ELSE BEGIN
        IF wcs_data_exists THEN BEGIN
          IF loud THEN message, 'Creating xdim1 cube from WCS coordinates given in data extension', /info
          xdim1 = wcs_get_coord(wcs_data)
          xdim1 = reform(xdim1[0,*,*,*,*,*,*,*], wcs_data.naxis)
        ENDIF ELSE BEGIN
          box_message, 'No WCS parameters from data extension. Creating dummy XDIM1 cube'
          xdim1 = fltarr(wcs_data.naxis)
        ENDELSE
      ENDELSE
      hdr = ''
    ENDIF ELSE BEGIN
      extension = extension[0]
      IF headers_only THEN BEGIN
        xdim1 = 0
        hdr = headfits(fitsfile, ext=extension)
      ENDIF ELSE BEGIN
        xdim1 = readfits(fitsfile, hdr, ext=extension)
      ENDELSE
    ENDELSE
    IF size(xdim1, /type) NE size(data, /type) THEN xdim1 = fix(xdim1, type=size(data, /type))
    if get_headers[2] then headers_xdim1[iwin] = ptr_new(hdr)

    IF debug THEN BEGIN
      print,''
      print,''
      print,' - XDIM1 -'
      print,''
      print,hdr
      help,xdim1
    ENDIF


    ; WEIGHTS
    
    extension = where(fits_content.extname EQ WGTEXT, count)
    IF count EQ 0 THEN BEGIN
      IF loud THEN message, 'Could not find weights extension of window ' + strtrim(wind_ind, 2), /info
      IF headers_only THEN BEGIN
        weights = 0
      ENDIF ELSE BEGIN
        IF loud THEN message, 'Creating weights cube with default values', /info
        weights = make_array(wcs_data.naxis, value=1.0)
      ENDELSE
      hdr = ''
    ENDIF ELSE BEGIN
      extension = extension[0]
      IF headers_only THEN BEGIN
        weights = 0
        hdr = headfits(fitsfile, ext=extension)
      ENDIF ELSE BEGIN
        weights = readfits(fitsfile, hdr, ext=extension)
      ENDELSE
    ENDELSE
    if get_headers[3] then headers_weights[iwin] = ptr_new(hdr)

    IF debug THEN BEGIN
      print,''
      print,''
      print,' - WEIGHTS -'
      print,''
      print,hdr
      help,weights
    ENDIF


    ; INCLUDES

    extension = where(fits_content.extname EQ INCLEXT, count)
    IF count EQ 0 THEN BEGIN
      IF loud THEN message, 'Could not find includes extension of window ' + strtrim(wind_ind, 2), /info
      IF headers_only THEN BEGIN
        include = 0
      ENDIF ELSE BEGIN
        IF loud THEN message, 'Creating includes cube with default values', /info
        datasize = wcs_result.naxis
        datasize[0] = n_components
        include = make_array(datasize, value=1b)
      ENDELSE
      hdr = ''
    ENDIF ELSE BEGIN
      extension = extension[0]
      IF headers_only THEN BEGIN
        include = 0
        hdr = headfits(fitsfile, ext=extension)
      ENDIF ELSE BEGIN
        include = readfits(fitsfile, hdr, ext=extension)
      ENDELSE
    ENDELSE
    if get_headers[4] then headers_include[iwin] = ptr_new(hdr)

    IF debug THEN BEGIN
      print,''
      print,''
      print,' - INCLUDES -'
      print,''
      print,hdr
      help,include
    ENDIF


    ; CONSTANTS

    extension = where(fits_content.extname EQ CONSTEXT, count)
    IF count EQ 0 THEN BEGIN
      IF loud THEN message, 'Could not find constants extension of window ' + strtrim(wind_ind, 2), /info
      IF headers_only THEN BEGIN
        const = 0
      ENDIF ELSE BEGIN
        IF loud THEN message, 'Creating constants cube with default values', /info
        datasize = wcs_result.naxis
        datasize[0] = datasize[0]-1
        const = make_array(datasize, value=0b)
      ENDELSE
      hdr = ''
    ENDIF ELSE BEGIN
      extension = extension[0]
      IF headers_only THEN BEGIN
        const = 0
        hdr = headfits(fitsfile, ext=extension)
      ENDIF ELSE BEGIN
        const = readfits(fitsfile, hdr, ext=extension)
      ENDELSE
    ENDELSE
    if get_headers[5] then headers_constants[iwin] = ptr_new(hdr)

    IF debug THEN BEGIN
      print,''
      print,''
      print,' - CONSTANTS -'
      print,''
      print,hdr
      help,const
    ENDIF
    
    
    ; RESIDUALS
    
    residual = data
    residual[*] = !VALUES.f_nan

    IF size_data[0] GT 0 THEN BEGIN
      
      sfit = make_sfit_stc(fit,/keep_limits)
      compile_sfit,sfit      
  
      ;; Convert to 7 dimensions in all cases!
      szd = size(data)
      dimen = szd[1:szd[0]]
      IF szd[0] LT 7 THEN dimen = [dimen,replicate(1L,7-szd[0])]
  
      ;;
      ;; This works for up to 7-dimensional data
      ;;
      FOR o=0L,dimen[6]-1 DO $
        FOR n=0L,dimen[5]-1 DO $
        FOR m=0L,dimen[4]-1 DO $
        FOR l=0L,dimen[3]-1 DO $
        FOR k=0L,dimen[2]-1 DO $
        FOR j=0L,dimen[1]-1 DO BEGIN

        spec = data[*,j,k,l,m,n,o]
        ix = where_not_missing(spec, ngood, missing=missing)

        IF ngood GT 0 THEN BEGIN
          lam = xdim1[*,j,k,l,m,n,o]
          params = result[0:-2,j,k,l,m,n,o]
          params = params * sfit.trans_a + sfit.trans_b
          call_procedure,sfit.compiledfunc,lam[ix], params, yfit
          residual[ix,j,k,l,m,n,o] = spec[ix] - yfit
        ENDIF
      ENDFOR

    ENDIF ; size_data[0] GT 0

    IF debug THEN BEGIN
      print,''
      print,''
      print,' - RESIDUALS -'
      print,''
      help,residual
    ENDIF


    IF ~headers_only THEN BEGIN
      
      ana = mk_analysis()
  
  ;    ana.filename = filename
      ana.datasource = fitsfile
  ;    ana.definition = definition
  ;    ana.missing = missing
  ;    ana.label = label
  
      handle_value,ana.history_h,history,/no_copy,/set
      handle_value,ana.lambda_h,xdim1,/no_copy,/set
      handle_value,ana.data_h,data,/no_copy,/set
      handle_value,ana.weights_h,weights,/no_copy,/set
      handle_value,ana.fit_h,fit,/no_copy,/set
      handle_value,ana.result_h,result,/no_copy,/set
      handle_value,ana.residual_h,residual,/no_copy,/set
      handle_value,ana.include_h,include,/no_copy,/set
      handle_value,ana.const_h,const,/no_copy,/set
      handle_value,ana.origin_h,origin,/no_copy,/set
      handle_value,ana.scale_h,scale,/no_copy,/set
      handle_value,ana.phys_scale_h,phys_scale,/no_copy,/set
      handle_value,ana.dimnames_h,dimnames,/no_copy,/set
  
      if iwin eq 0 then ana_all = ana $
      else ana_all = [ana_all, ana]

    ENDIF ELSE ana_all = 0 ; ~headers_only

  endfor ; iwin=0,n_windows-1

  return, ana_all
end<|MERGE_RESOLUTION|>--- conflicted
+++ resolved
@@ -72,11 +72,7 @@
 ; HISTORY:
 ;     23-Nov-2021: Martin Wiesmann
 ;-
-<<<<<<< HEAD
-; $Id: 2024-02-09 14:36 CET $
-=======
-; $Id: 2024-03-15 12:05 CET $
->>>>>>> dd5bd389
+; $Id: 2024-04-30 14:45 CEST $
 
 
 function fits2ana, fitsfile, windows=windows, $
