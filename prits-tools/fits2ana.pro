--- conflicted
+++ resolved
@@ -63,11 +63,7 @@
 ; HISTORY:
 ;     23-Nov-2021: Martin Wiesmann
 ;-
-<<<<<<< HEAD
-; $Id: 2024-01-16 10:43 CET $
-=======
-; $Id: 2024-01-17 11:57 CET $
->>>>>>> 5606bbe3
+; $Id: 2024-01-18 11:30 CET $
 
 
 function fits2ana, fitsfile, windows=windows, $
