--- conflicted
+++ resolved
@@ -34,11 +34,7 @@
 ;      1-Jan-2013: First version started by Viggo Hansteen
 ;     16-Sep-2020: First version for SPICE started by Martin Wiesmann
 ;
-<<<<<<< HEAD
-; $Id: 2024-08-20 15:44 CEST $
-=======
-; $Id: 2024-08-29 14:06 CEST $
->>>>>>> f5b56a7a
+; $Id: 2024-08-29 14:11 CEST $
 ;-
 ;
 ;
