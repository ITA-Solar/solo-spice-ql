;+
; NAME:
;       SPICE_XDETECTOR
;
; PURPOSE:
;
;       SPICE_XDETECTOR is used to display 2-D (or higher) data. It is a
;       widget based program with several options and functions that
;       allows data to be displayed in a nukmber of modes.
;
; CATEGORY:
;       Solar Orbiter - SPICE; QuickLook.
;
; CALLING SEQUENCE:
;       spice_xdetector, data, lindx [, group_leader = groupleader, ncolors=ncolors]
;
; INPUTS:
;       data: Can be either the name and path of a SPICE data file,
;             or a SPICE data object.
;       lindx: Line index array
;
; KEYWORD PARAMETERS:
;       group_leader: Widget parent (if any).
;       ncolors: Number of colors for xdetector. Default is
;                !d.n_colors<256.
;
; OUTPUTS:
;       None
;
; CALLS:
;       xzoom, iris_ximovie
;
; COMMON BLOCKS:
;
; PROCEDURE:
;       SPICE_XDETECTOR defines the widgets and displays data. It has several
;       options for displaying data in different modes, zooming,
;       selecting colors, file output etc. It is a QL-tool for
;       displaying data of 2 dimensions or higher.
;
; RESTRICTIONS:
;
; MODIFICATION HISTORY:
;       12-Sep-2002: Oivind Wikstol: First version - xdetector for EIS
;        2-Jan-2013: Viggo Hansteen: Rewritten for IRIS data
;       19-Aug-2015: Martin Wiesmann: Bugfixes
;       10-Feb-2020: Martin Wiesmann: Rewritten for SPICE data
;
;-
<<<<<<< HEAD
; $Id: 2024-04-30 14:45 CEST $
=======
; $Id: 2024-07-03 15:43 CEST $
>>>>>>> 868a5d2b


; save as postscript file
pro spice_xdetector_ps,event
  thisfile=dialog_pickfile(/write,file='spice_xdetector.ps')
  if thisfile eq '' then return
  widget_control,event.top,get_uvalue=info
  thisdevice=!d.name
  set_plot,'ps',/copy
  device,file=thisfile,_extra=keywords,/inches,bits_per_pixel=8,/color
  pseudoevent={widget_button,id:0L, $
    top:event.top, handler:0l, select:1}
  widget_control,event.top,set_uvalue=info
  spice_xdetector_draw, pseudoevent
  device,/close_file
  set_plot,thisdevice
end

; save as jpeg file
pro spice_xdetector_jpeg,event
  thisfile=dialog_pickfile(/write,file='spice_xdetector.jpg')
  if thisfile eq '' then return
  widget_control,event.top,get_uvalue=info
  wset,(*info).wid
  snapshot=tvrd()
  tvlct,r,g,b,/get
  s=size(snapshot)
  image24=bytarr(3,s[1],s[2])
  image24(0,*,*)=r(snapshot)
  image24(1,*,*)=g(snapshot)
  image24(2,*,*)=b(snapshot)
  write_jpeg,thisfile,image24,true=1,quality=75
end

;display image in the draw window:
pro spice_xdetector_draw, event
  widget_control, event.top, get_uvalue = info
  if !d.name ne 'PS' then begin
    wset, (*info).wid
    bgblack=1
    if (*info).realsize then ticklen=0.01 else ticklen=0.02
  endif else begin
    bgblack=0
    ticklen=-0.02
  endelse
  erase
  if *(*info).data->get_missing_value() ne *(*info).data->get_missing_value() then missing=-99999L $
  else missing=*(*info).data->get_missing_value()
  if (*info).log then begin
    ;im_min=*(*info).data->datamin()>1.
    ymin = alog10(min(iris_histo_opt(*(*info).drawimage,missing=missing, low_limit=0.5), max=ymax, /nan))
    ymax = alog10(ymax)
    mplot_image,alog10(*(*info).drawimage), $
      *(*info).xscale, *(*info).yscale, $
      min=ymin,max=ymax, $
      xstyle = 1, ystyle = 1, pos=(*info).imagepos, $
      xtitle = (*info).xtitle, ytitle = (*info).ytitle,bgblack=bgblack,ticklen=ticklen
  endif else begin
    ;im_min=*(*info).data->datamin()
    ymin = min(iris_histo_opt(*(*info).drawimage,missing=missing), max=ymax, /nan)
    mplot_image, *(*info).drawimage, $
      *(*info).xscale, *(*info).yscale, $
      min=ymin,max=ymax, $
      xstyle = 1, ystyle = 1, pos=(*info).imagepos, $
      xtitle = (*info).xtitle, ytitle = (*info).ytitle,bgblack=bgblack,ticklen=ticklen
  endelse
  if (*info).lineplot then begin
    spectrum=*(*info).drawimage
    spectrum[where(finite(spectrum) eq 0)]=0.0
    spectrum=total(spectrum,2)/((size(*(*info).drawimage))[2])
    axis,0.8,/normal,/yaxis,yr=[min(spectrum),max(spectrum)],/save, $
      ytitle='!3 Average spectrum'
    oplot,*(*info).xscale,spectrum
  endif
  if ymax-ymin eq 0.0 then ymax=ymin+1
  if ymax-ymin lt 10 then format='(f7.4)' else format='(f10.1)'
  hw_colorbar, position = [((*info).imagepos)[2]+0.01, $
    ((*info).imagepos)[1], $
    ((*info).imagepos)[2]+0.02, $
    ((*info).imagepos)[3]], range = [ymin, ymax], $
    /vertical , /right, format=format, title=(*info).colorbar_title
end

; get the value of the draw window option menu:
function spice_xdetector_dwoption, event
  if event.select eq 0 then return,0
  widget_control, event.top, get_uvalue = info
  (*info).dwoption = event.value
  return, 0
end

; wavelength selection buttons
function spice_xdetector_wloption, event
  if event.select eq 0 then return,0
  widget_control, event.top,get_uvalue=info
  case event.value of
    0: spice_xdetector_wpix, event
    1: spice_xdetector_wangstr, event
  endcase
  return,0
end

; slit scale selection buttons
function spice_xdetector_sloption, event
  if event.select eq 0 then return,0
  widget_control, event.top,get_uvalue=info
  case event.value of
    0: spice_xdetector_spix, event
    1: spice_xdetector_sarcsec, event
  endcase
  return,0
end

; slider to select exposure number
pro spice_xdetector_expslider, event
  widget_control, event.top,get_uvalue=info
  (*info).expnr=event.value
  current_exp_ind=(*info).expnr
  (*info).detector[*] = !Values.F_NAN
  ; read new data (for selected position) into detector variable
  for i=0,(*info).nwin-1 do begin
    window_image = *(*info).data->get_one_image((*info).lindx[i], current_exp_ind, /debin, no_masking=(*info).no_masking)
    if *(*info).data->has_dumbbells((*info).lindx[i]) then window_image = rotate(window_image, 5)
    size_image = size(window_image)
    (*info).detector[(*info).win_positions[i,0]:(*info).win_positions[i,1], $
      (*info).win_positions[i,2]:(*info).win_positions[i,3]] $
      = window_image[(*info).clip_image[i,0]:size_image[1]-1-(*info).clip_image[i,2], $
      (*info).clip_image[i,2]:size_image[2]-1-(*info).clip_image[i,3]]
  endfor
  ; display new raster position
  pseudoevent={widget_base,id:0L, $
    top:event.top, handler:0l, x:(*info).tlb_xsz,  y:(*info).tlb_ysz}
  widget_control, event.top, set_uvalue=info
  spice_xdetector_resize, pseudoevent
end

;; slider to select exposure within a raster pos (if multiple)
;pro spice_xdetector_expprp_slider, event
;  widget_control, event.top,get_uvalue=info
;  (*info).exprp=event.value
;  (*info).expnr = (*info).nexpprp*((*info).rpos - 1) + (*info).exprp - 1
;  nr=(*info).expnr
;  ; read new data (for selected exposure) into detector variable
;  yw=*(*info).data->getyw()
;  ywmax=max(*(*info).data->getyw(),ic)
;  ysmax=*(*info).data->getys(ic)
;  xw=*(*info).data->getxw()
;  xs=*(*info).data->getxs()
;  ys=*(*info).data->getys()-ysmax
;  for i=0,(*info).nwin-1 do begin
;    lindxi=(*info).lindx[i]
;    wd=*(*info).data->getvar(lindxi)
;    xss=0
;    if *(*info).data->getline_id(i) eq 'FULL CCD FUV2' then xss=xs[i]-xs[i-1]-1
;    pos0 = xs[lindxi] mod (*(*info).data->getccd_sz('FUV1'))[0]
;    pos1 = xw[lindxi]
;    pos2 = ys[lindxi]
;    pos3 = yw[lindxi]
;    (*info).detector[pos0:pos0+pos1-1,pos2:pos2+pos3-1] = $
;      *(*info).data->descale_array(wd[xss:xss+pos1-1, *, (*info).expnr])
;  endfor
;
;  ; update exposure time and fine mirror
;
;  widget_control,(*info).exposuretext, $
;    set_value=strtrim('Exp time: '+string((*(*info).data->getexp())[nr], $
;    format='(f7.1)')+' ms',2)
;  time=*(*info).data->gettime()
;  widget_control,(*info).timetext, $
;    set_value=strtrim('Time    : '+string(time[nr]/1000., $
;    format='(f7.1)'+' s'),2)
;  pztx=*(*info).data->getpztx()
;  widget_control,(*info).fmirrxtext, $
;    set_value = 'PZTX: '+ string(pztx[nr],format='(f7.2)')+' arcsec'
;  pzty=*(*info).data->getpzty()
;  widget_control,(*info).fmirrytext, $
;    set_value = 'PZTY: '+ string(pzty[nr],format='(f7.2)')+' arcsec'
;
;  ; display new raster position
;
;  pseudoevent={widget_base,id:0L, $
;    top:event.top, handler:0l, x:(*info).tlb_xsz,  y:(*info).tlb_ysz}
;  widget_control, event.top, set_uvalue=info
;  spice_xdetector_resize, pseudoevent
;end

; set screen size to preset value
function spice_xdetector_drawsizeoption, event
  if event.select eq 0 then return,0
  widget_control, event.top, get_uvalue = info
  w_ysz=(*info).tlb_ysz-(*info).d_ysz
  case event.value of
    0: xysz = (*info).standard_size
    1: xysz = (*info).big_size
  endcase
  pseudoevent={widget_base,id:0l,top:(*info).tlb, handler:0l, $
    x:xysz[0]+(*info).lcol_xsz, y:xysz[1]+w_ysz}
  spice_xdetector_resize, pseudoevent
  return, 0
end

;; slider to select raster position (used only when multiple exp
;; pr. rast. pos)
;pro spice_xdetector_rast_slider, event
;  widget_control, event.top,get_uvalue=info
;  (*info).rpos = event.value
;  (*info).expnr = (*info).nexpprp*((*info).rpos - 1) + (*info).exprp - 1
;  nr=(*info).expnr
;
;  ; read new data (for selected exposure) into detector variable
;
;  yw=*(*info).data->getyw()
;  ywmax=max(*(*info).data->getyw(),ic)
;  ysmax=*(*info).data->getys(ic)
;  xw=*(*info).data->getxw()
;  xs=*(*info).data->getxs()
;  ys=*(*info).data->getys()-ysmax
;  for i=0,(*info).nwin-1 do begin
;    lindxi=(*info).lindx[i]
;    wd=*(*info).data->getvar(lindxi)
;    xss=0
;    if *(*info).data->getline_id(i) eq 'FULL CCD FUV2' then xss=xs[i]-xs[i-1]-1
;    pos0 = xs[lindxi] mod (*(*info).data->getccd_sz('FUV1'))[0]
;    pos1 = xw[lindxi]
;    pos2 = ys[lindxi]
;    pos3 = yw[lindxi]
;    (*info).detector[pos0:pos0+pos1-1,pos2:pos2+pos3-1] = $
;      *(*info).data->descale_array(wd[xss:xss+pos1-1,*,(*info).expnr])
;  endfor
;
;  ; update exposure time and fine mirror
;
;  widget_control,(*info).exposuretext, $
;    set_value=strtrim('Exp. time: '+string((*(*info).data->getexp())[nr], $
;    format='(f5.2)'+' ms'),2)
;  time=*(*info).data->gettime()
;  widget_control,(*info).timetext, $
;    set_value=strtrim('Time     : '+string(time[nr], $
;    format='(f5.2)')+' ms',2)
;  pztx=*(*info).data->getpztx()
;  ;  widget_control,(*info).fmirrxtext, $
;  ;    set_value = 'PZTX: '+ string(pztx[nr],format='(f7.2)')+' arcsec'
;  ;  pzty=*(*info).data->getpzty()
;  ;  widget_control,(*info).fmirrytext, $
;  ;    set_value = 'PZTY: '+ string(pzty[nr],format='(f7.2)')+' arcsec'
;
;  ; display new raster position
;  pseudoevent={widget_base,id:0L, $
;    top:event.top, handler:0l, x:(*info).tlb_xsz,  y:(*info).tlb_ysz}
;  widget_control, event.top, set_uvalue=info
;  spice_xdetector_resize, pseudoevent
;end

; zoom in draw window:
pro spice_xdetector_zoom, event
  widget_control,event.top,get_uvalue=info
  if event.type gt 2 then return

  ;set up axis titles for line plots (options 1 or 2 below)
  varname = *(*info).data->get_variable_type()
  varname = varname[0] +': column average'
  ;
  events=['down','up','motion']
  thisevent=events[event.type]
  ;
  if (*info).realsize then begin
    window, /pixmap, /free, xsize = (*info).xvs, ysize = (*info).yvs
    xs = ((*info).imagepos)[0]*(*info).xvs
    ys = ((*info).imagepos)[1]*(*info).yvs
  endif else begin
    window, /pixmap, /free, xsize = (*info).d_xsz, ysize = (*info).d_ysz
    xs = ((*info).imagepos)[0]*(*info).d_xsz
    ys = ((*info).imagepos)[1]*(*info).d_ysz
  endelse
  if *(*info).data->get_missing_value() ne *(*info).data->get_missing_value() then missing=-99999L $
  else missing=*(*info).data->get_missing_value()
  if (*info).log then begin
    ;im_min=*(*info).data->datamin()>1.
    ymin = alog10(min(iris_histo_opt(*(*info).drawimage,missing=missing, low_limit=0.5), max=ymax, /nan))
    ymax = alog10(ymax)
    mplot_image,alog10(*(*info).drawimage), $
      *(*info).xscale, *(*info).yscale, $
      min=ymin,max=ymax, $
      xstyle = 1, ystyle = 1, pos=(*info).imagepos, $
      xtitle = (*info).xtitle, ytitle = (*info).ytitle,/bgblack,ticklen=ticklen
  endif else begin
    ;im_min=*(*info).data->datamin()
    ymin = min(iris_histo_opt(*(*info).drawimage,missing=missing), max=ymax, /nan)
    mplot_image, *(*info).drawimage, $
      *(*info).xscale, *(*info).yscale, $
      min=ymin,max=ymax, $
      xstyle = 1, ystyle = 1, pos=(*info).imagepos, $
      xtitle = (*info).xtitle, ytitle = (*info).ytitle,/bgblack,ticklen=ticklen
  endelse
  if ymax-ymin eq 0.0 then ymax=ymin+1
  if ymax-ymin lt 10 then format='(f7.4)' else format='(f10.1)'
  hw_colorbar, position = [((*info).imagepos)[2]+0.01, $
    ((*info).imagepos)[1], $
    ((*info).imagepos)[2]+0.02, $
    ((*info).imagepos)[3]], range = [ymin, ymax], $
    /vertical , /right, format=format, title=(*info).colorbar_title
  (*info).pixid = !d.window
  case thisevent of
    'down': begin
      ;  turn motion events on2
      ;  set static corner
      widget_control,(*info).drawid,draw_motion_events=1
      (*info).sx=event.x
      (*info).sy=event.y
    endcase
    'up': begin
      ;  erase last box
      ;  turn motion events off
      device,copy=[0,0,(*info).d_xsz,(*info).d_ysz,0,0,(*info).pixid]
      widget_control,(*info).drawid,draw_motion_events=0
      sx = (*info).sx - xs
      sy = (*info).sy - ys
      dx = event.x - xs
      dy = event.y - ys
      sx = (sx < ((*info).xps - 1)) > 0
      sy = (sy < ((*info).yps - 1)) > 0
      dx = (dx < ((*info).xps - 1)) > 0
      dy = (dy < ((*info).yps - 1)) > 0
      ;
      detsize=size((*info).detector)
      dposx=(*info).imagepos[2]-(*info).imagepos[0]
      dposy=(*info).imagepos[3]-(*info).imagepos[1]
      xrescale = float(detsize[1])/float((*info).xvs)/dposx
      yrescale = float(detsize[2])/float((*info).yvs)/dposy
      detsx = round(sx * xrescale)
      detsy = round(sy * yrescale)
      detdx = round(dx * xrescale)
      detdy = round(dy * yrescale)
      x1 = (detsx<detdx) > 0
      x2 = (detsx>detdx) < detsize[1]-1 > x1
      y1 = (detsy<detdy) > 0
      y2 = (detsy>detdy) < detsize[2]-1 > y1
      ;
      if x1 eq x2 or y1 gt y2 then goto,noaction
      xscale = (*info).lambda[x1:x2]
      yscale = indgen(y2-y1+1)+y1+(*(*info).yscale)[0]
      image = ((*info).detector)[x1:x2,y1:y2]
      sz=size(image)
      mind = min(sz[0:2])
      pos=[x1,x2,y1,y2]
      case (*info).dwoption of
        0:begin
          if mind ge 2 then begin
            xmax = (*info).screensize[0]
            ymax = (*info).screensize[1]
            image=congrid(image,sz[1]*2 < xmax, sz[2]*2 < ymax)
            xscale = interpol(xscale, sz[1]*2 < xmax)
            yscale = interpol(yscale, sz[2]*2 < ymax)
            spice_xzoom, image, xscale, yscale, xtitle = (*info).xtitle, $
              ytitle = (*info).ytitle, group_leader=event.top, n_subplot=(*info).n_subplot
          endif
        end
        1:begin
          ;set up axis titles for line plots (options 1 or 2 below)
          varname = *(*info).data->get_variable_type()
          varname = varname[0] +': column average'
          dmean = total(image, 1, /nan)/sz[1]
          spice_xlineplot, dmean, xscale = yscale, $
            title = varname, $
            xtitle = (*info).ytitle, $
            ytitle = varname, $
            groupl = event.top, n_subplot=(*info).n_subplot
        end
        2:begin
          ;set up axis titles for line plots (options 1 or 2 below)
          varname = *(*info).data->get_variable_type()
          varname = varname[0] +': row average'
          if y1 eq y2 then dmean=image else dmean = total(image, 2, /nan)/sz[2]
          spice_xlineplot, dmean, xscale = xscale, $
            title = varname, $
            xtitle = (*info).xtitle, $
            ytitle = varname, $
            groupl = event.top, n_subplot=(*info).n_subplot
        end
      endcase
      (*info).n_subplot = (*info).n_subplot + 1
    endcase
    'motion':  begin
      ;  erase previous box
      ;  draw new box
      dx=event.x
      dy=event.y
      sx=(*info).sx
      sy=(*info).sy
      wset,(*info).wid
      device,copy=[0,0,(*info).d_xsz,(*info).d_ysz,0,0,(*info).pixid]
      if (*info).realsize then $
        device,copy=[0,0,(*info).xvs,(*info).yvs,0,0,(*info).pixid]
      plots,[sx,sx,dx,dx,sx],[sy,dy,dy,sy,sy],/device, $
        color=(*info).drawcolor
    endcase
  endcase
  wdelete, (*info).pixid
  noaction:
end

; Popup window for line selection
pro spice_xdetector_pickline, event
  widget_control, event.top ,get_uvalue = info
  ; open window for line selection
  lineselect_widget = widget_base(title = 'Select line', $
    group_leader = (*info).tlb,/row,xoff=200,yoff=200)
  closefield = widget_base(lineselect_widget,/column)
  closebutton = widget_button(closefield, value = 'OK', $
    event_pro = 'spice_xdetector_pickline_destroy')
  line_base = widget_base(lineselect_widget,/column,/frame)
  linelist = cw_bgroup(line_base, (*info).linelist, /return_index, $
    /exclusive, event_func = 'spice_xdetector_pickline_pick')
  widget_control, lineselect_widget, set_uvalue = info
  widget_control, lineselect_widget, /realize
  xmanager, 'Select line', lineselect_widget, $
    /no_block, group_leader = (*info).tlb
end

; get the value of the selected line from the line list:
function spice_xdetector_pickline_pick, event
  if event.select eq 0 then return,0
  widget_control, event.top, get_uvalue = info
  defdir = ''
  (*info).line = event.value + (*info).lindx[0]
  return, 0
end

; close Line selection widget
pro spice_xdetector_pickline_destroy, event
  widget_control, event.top, get_uvalue = info
  spice_xdetector_anim, event
  widget_control, event.top,/destroy
end

; Controls the animation event: If only one line,
; start animation, if several line, then pop up
; line selection window first.
pro spice_xdetector_control_anim,event
  widget_control, event.top, get_uvalue = info
  if (*info).nwin lt 2 then begin
    (*info).line=(*info).lindx[0]
    spice_xdetector_anim, event
  endif else begin
    spice_xdetector_pickline, event
  endelse
end

; create animation widget and launch animation
pro spice_xdetector_anim, event
  print,'does NOT work yet' ; TODO
  return
  widget_control, event.top, get_uvalue = info
  magnification=0.95
  minsize=400.0
  maxsize=800.0
  xsize=*(*info).data->getxw((*info).line)
  ysize=*(*info).data->getyw((*info).line)
  if xsize lt minsize then magnification=minsize/xsize
  if xsize gt maxsize then magnification=maxsize/xsize
  if ysize*magnification lt minsize then magnification=minsize/ysize
  if ysize*magnification gt maxsize then magnification=maxsize/ysize
  if 1.0 eq swap_endian(1.0,/swap_if_big_endian) then swap=1
  iris_ximovie,*(*info).data->getfilename(),group_leader=(*info).tlb, $
    *(*info).data->getxw((*info).line),*(*info).data->getyw((*info).line), $
    nframes=*(*info).data->getnraster((*info).line), $
    offset=*(*info).data->getposition((*info).line),swap=swap, $
    magnification=magnification,missing=*(*info).data->missing(), $
    time=*(*info).data->ti2utc(),scaling1=*(*info).data->scaling(), $
    type=*(*info).data->getdatatype()

  ;;   *(*info).data-> getwin, (*info).line, wd, pos
  ;;   if (*info).log then wd=alog10(wd>(mean(wd)>1.)/100.)
  ;;   sz = size(wd)
  ;;   ndim = sz[0]
  ;;   xsize = sz[1]
  ;;   ysize = sz[2]

  ;;   if ndim lt 3 then begin
  ;;     ok = dialog_message('Data array must be 3-D to make animation!',/center)
  ;;     return
  ;;   endif

  ;;   ; bytscale data to save time in animation tool
  ;; ;  wdb = bytscl(iris_histo_opt(wd,1.e-2,missing=*(*info).data->missing()))

  ;;   ; write data to assoc file:
  ;;   ct=0
  ;;   repeat begin
  ;;     ct=ct+1
  ;;     assoc_file = IRISxfiles_appReadme()+'/spice_xdetector_ximovie_'+strtrim(string(ct),2)+'.tmp'
  ;;   endrep until ((findfile(assoc_file))[0] eq '')
  ;;   if ct gt 99 then begin
  ;;     message,'more than 100 temporary assoc files stored in',/info
  ;;     message,IRISxfiles_appReadme()+'/spice_xdetector_ximovie_XX.tmp. Consider purge!',/info
  ;;   endif

  ;;   openw, lu, assoc_file, /get_lun
  ;;   rec = assoc(lu, wd)
  ;;   rec[0] = wd
  ;;   close, lu & free_lun, lu
  ;; ;
  ;;   magnification=0.95
  ;;   minsize=400.0
  ;;   maxsize=800.0
  ;;   if xsize lt minsize then magnification=minsize/xsize
  ;;   if xsize gt maxsize then magnification=maxsize/xsize
  ;;   if ysize*magnification lt minsize then magnification=minsize/ysize
  ;;   if ysize*magnification gt maxsize then magnification=maxsize/ysize
  ;;   ; start iris_ximovie, with the delete keyword (afile is removed from disc
  ;;   ; when iris_ximovie is closed
  ;;   iris_ximovie assoc_file, xsize, ysize, magnification=magnification, /float, $
  ;;     title=*(*info).data->getfilename(),time=*(*info).data->ti2utc(), $
  ;;     group_leader = (*info).tlb, /fdelete, missing=*(*info).data->missing()
  return
end

; change wavelength scale to pixels
pro spice_xdetector_wpix, event
  widget_control, event.top, get_uvalue = info
  ; set titles for image plots
  (*info).xtitle = *(*info).data->get_axis_title((*info).xdim, /pixels)
  ; set scale for images
  (*info).lambda = (*info).xscale_pixels
  pseudoevent={widget_base,id:0L, $
    top:event.top, handler:0l, x:(*info).tlb_xsz, y:(*info).tlb_ysz}
  spice_xdetector_resize, pseudoevent
end

; change wavelength scale to Angstrom
pro spice_xdetector_wangstr, event
  widget_control, event.top, get_uvalue = info
  ; set titles for image plots
  (*info).xtitle = *(*info).data->get_axis_title((*info).xdim)
  ; set scale for images
  (*info).lambda = (*info).xscale_physical
  pseudoevent={widget_base,id:0L, $
    top:event.top, handler:0l, x:(*info).tlb_xsz, y:(*info).tlb_ysz}
  spice_xdetector_resize, pseudoevent
end

; change spatial scale to pixels
pro spice_xdetector_spix, event
  widget_control, event.top, get_uvalue = info
  ; set titles for image plots
  (*info).ytitle = *(*info).data->get_axis_title((*info).ydim, /pixels)
  ; set scale for images
  (*info).spatial = (*info).yscale_pixels
  pseudoevent={widget_base,id:0L, $
    top:event.top, handler:0l, x:(*info).tlb_xsz, y:(*info).tlb_ysz}
  spice_xdetector_resize, pseudoevent
end

; change spatial scale to arcsec
pro spice_xdetector_sarcsec, event
  widget_control, event.top, get_uvalue = info
  ; set titles for image plots
  (*info).ytitle = *(*info).data->get_axis_title((*info).ydim)
  ; set scale for images
  (*info).spatial = (*info).yscale_physical
  pseudoevent={widget_base,id:0L, $
    top:event.top, handler:0l, x:(*info).tlb_xsz, y:(*info).tlb_ysz}
  spice_xdetector_resize, pseudoevent
end

; select color table
pro spice_xdetector_colors, event
  widget_control, event.top, get_uvalue=info
  thisevent = tag_names(event, /structure_name)
  case thisevent of
    'WIDGET_BUTTON': begin
      widget_control, event.top, TLB_GET_OFFSET=offset_parent
      xcolors, ncolors = (*info).ncolors, bottom = (*info).bottom, $
        title = 'spice_xdetector colors (' + strtrim((*info).wid, 2) + ')', $
        group_leader = event.top, notifyid = [event.id, event.top], $
        xoffset=offset_parent[0]+50, yoffset=offset_parent[1]+50
    endcase
    'XCOLORS_LOAD': begin
      (*info).r = event.r((*info).bottom:(*info).ncolors-1 + (*info).bottom)
      (*info).g = event.g((*info).bottom:(*info).ncolors-1 + (*info).bottom)
      (*info).b = event.b((*info).bottom:(*info).ncolors-1 + (*info).bottom)
      if !d.n_colors gt 256 then begin
        pseudoevent={widget_button,id:0L, $
          top:event.top, handler:0l, select:1}
        spice_xdetector_draw, pseudoevent
      endif
    end
  endcase

  widget_control, event.top, set_uvalue = info
end

; protect colors
pro spice_xdetector_protect_colors,event
  widget_control, event.top, get_uvalue = info
  tvlct, (*info).r, (*info).g, (*info).b, (*info).bottom
end

; resize main window
pro spice_xdetector_resize, event
  widget_control, event.top ,get_uvalue = info
  w_ysz=(*info).tlb_ysz-(*info).d_ysz
  (*info).tlb_xsz = event.x
  (*info).tlb_ysz = event.y
  (*info).d_xsz = (event.x - (*info).lcol_xsz) > 0
  (*info).d_ysz = (event.y-w_ysz)
  if(*info).realsize then begin
    (*info).imagepos = [0.05, 0.05, 0.93, 0.99]
    xvs = (*info).ccd_xsz*(1.+(*info).imagepos[0]+(1.-(*info).imagepos[2]))
    yvs = (*info).ccd_ysz*(1.+(*info).imagepos[1]+(1.-(*info).imagepos[3]))
    widget_control, (*info).drawid, $
      xsize = (*info).d_xsz, ysize = (*info).d_ysz, $
      draw_xsize = xvs,  draw_ysize = yvs
    (*info).xvs = xvs
    (*info).yvs = yvs
    (*info).xps = (*info).ccd_xsz  ; x-plot-size
    (*info).yps = (*info).ccd_ysz  ; y-plot-size
    drawimage = (*info).detector
    xscale = (*info).lambda
    yscale = (*info).spatial
    ;ywmax=max(*(*info).data->getyw(),ic)
    ;ysmax=*(*info).data->getys(ic)
    ;if (*(*info).data->getaux())->getsscale() eq 'pixels' then yscale = findgen((*info).ccd_ysz)+ysmax $
    ;else yscale=*(*info).data->getypos()
    ptr_free,(*info).xscale
    ptr_free,(*info).yscale
    ptr_free,(*info).drawimage
    (*info).xscale = ptr_new((*info).ccd_xsz)
    (*info).yscale = ptr_new((*info).ccd_ysz)
    (*info).drawimage = ptr_new(uintarr((*info).ccd_xsz, (*info).ccd_ysz))
    *(*info).drawimage = drawimage
    *(*info).xscale = xscale
    *(*info).yscale = yscale
  endif else begin
    (*info).imagepos = [0.1, 0.1, 0.9, 0.95]
    (*info).xps = (*info).d_xsz*(1.+(*info).imagepos[0]+(1.-(*info).imagepos[2]))
    (*info).yps = (*info).d_ysz*(1.+(*info).imagepos[1]+(1.-(*info).imagepos[3]))
    widget_control, (*info).drawid, $
      xsize = (*info).d_xsz, ysize = (*info).d_ysz, $
      draw_xsize = (*info).d_xsz, draw_ysize = (*info).d_ysz
    (*info).xvs = (*info).d_xsz
    (*info).yvs = (*info).d_ysz
    xscale = (*info).lambda
    ;ywmax=max(*(*info).data->getyw(),ic)
    ;ysmax=*(*info).data->getys(ic)
    ;if (*(*info).data->getaux())->getsscale() eq 'pixels' then $
    yscale = (*info).spatial
    ;else yscale=*(*info).data->getypos()
    ;if (*info).ccd_ysz gt 1024 then begin
    ;  detector=congrid((*info).detector[*, *],(*info).ccd_xsz/4, $
    ;    (*info).ccd_ysz/4)
    ;endif else begin
    detector = (*info).detector
    ;endelse
    ptr_free,(*info).xscale
    ptr_free,(*info).yscale
    ptr_free,(*info).drawimage
    drawimage = congrid(detector, (*info).xps, (*info).yps)
    (*info).xscale = ptr_new((*info).xps)
    (*info).yscale = ptr_new((*info).yps)
    *(*info).xscale = interpol(xscale, (*info).xps)
    *(*info).yscale = interpol(yscale, (*info).yps)
    (*info).drawimage = ptr_new(uintarr((*info).xps, (*info).yps))
    *(*info).drawimage = drawimage
  endelse

  pseudoevent={widget_button,id:0L, $
    top:event.top,handler:0l,select:1}
  spice_xdetector_draw, pseudoevent
end

pro spice_xdetector_lineplot, event
  widget_control, event.top, get_uvalue = info
  thisevent=tag_names(event,/structure_name)
  case thisevent of
    'WIDGET_DROPLIST': begin
      mode = event.index
    end
    else:
  endcase
  ; set up titles for plot
  varname = *(*info).data->get_variable_type()
  varname = varname[0]
  case mode of
    0:begin
      return
    end
    1: begin
      data = (*info).detector[*, *]
      spice_xlineplot, data, xscale = (*info).lambda, $
        xtitle = (*info).xtitle, $
        cslider_title = (*info).ytitle, $
        ytitle = varname, $
        groupl = (*info).tlb
    end
    2: begin
      data = transpose((*info).detector[*, *])
      spice_xlineplot, data, xtitle = (*info).ytitle, $
        cslider_title = (*info).xtitle, $
        ytitle = varname, $
        groupl = (*info).tlb
    end
  endcase
end

; turn on/off log scaling
pro spice_xdetector_log,event
  widget_control, event.top, get_uvalue = info
  (*info).log=event.select
  if (*info).log then begin
    (*info).colorbar_title=*(*info).data->get_title()+' '+(*(*info).data->get_variable_unit())
  endif else begin
    (*info).colorbar_title=*(*info).data->get_title()+' '+(*(*info).data->get_variable_unit())
  endelse
  pseudoevent={widget_button,id:0L, $
    top:(*info).tlb, handler:0l, select:1}
  spice_xdetector_draw, pseudoevent
end

; turn on/off masking of pixels outside slit
pro spice_xdetector_mask,event
  widget_control, event.top, get_uvalue = info
  (*info).no_masking = event.select eq 0
  ; read new data (for selected position) into detector variable
  for i=0,(*info).nwin-1 do begin
    window_image = *(*info).data->get_one_image((*info).lindx[i], (*info).expnr, /debin, no_masking=(*info).no_masking)
    if *(*info).data->has_dumbbells((*info).lindx[i]) then window_image = rotate(window_image, 5)
    size_image = size(window_image)
    (*info).detector[(*info).win_positions[i,0]:(*info).win_positions[i,1], $
      (*info).win_positions[i,2]:(*info).win_positions[i,3]] $
      = window_image[(*info).clip_image[i,0]:size_image[1]-1-(*info).clip_image[i,2], $
      (*info).clip_image[i,2]:size_image[2]-1-(*info).clip_image[i,3]]
  endfor
  ; display new raster position
  pseudoevent={widget_base,id:0L, $
    top:event.top, handler:0l, x:(*info).tlb_xsz,  y:(*info).tlb_ysz}
  widget_control, event.top, set_uvalue=info
  spice_xdetector_resize, pseudoevent
end

; overplot average line spectrum
pro spice_xdetector_line,event
  widget_control, event.top, get_uvalue = info
  (*info).lineplot=event.select
  pseudoevent={widget_button,id:0L, $
    top:(*info).tlb, handler:0l, select:1}
  spice_xdetector_draw, pseudoevent
end

; control real size ccd display or not:
pro spice_xdetector_realsize, event
  widget_control, event.top, get_uvalue = info
  (*info).realsize = event.select
  ; ghost the 'big' and 'standard' choices if realsize
  if (*info).realsize then begin
    widget_control,(*info).drawsizeoption_menu,sensitive=0
  endif else begin
    widget_control,(*info).drawsizeoption_menu,sensitive=1
  endelse
  ; create resize event to resize draw widget
  pseudoevent={widget_base,id:0l, $
    top:(*info).tlb, handler:0l, x:(*info).tlb_xsz, y:(*info).tlb_ysz}
  spice_xdetector_resize, pseudoevent
end

; close spice_xdetector
pro spice_xdetector_destroy, event
  widget_control, event.top,/destroy
end

pro spice_xdetector_cleanup, tlb
  widget_control, tlb, get_uvalue = info
  wdelete, (*info).mainpixid
  ptr_free, (*info).data
  ptr_free, (*info).drawimage
  ptr_free, (*info).xscale
  ptr_free, (*info).yscale
  ; Set !except back to original value
  !except = (*info).except
  ptr_free, info
end

pro spice_xdetector, input_data, lindx, group_leader = group_leader, $
  ncolors = ncolors

  if n_params() lt 2 then begin
    message, $
      'spice_xdetector: A data object and line index array must be given', $
      /cont
    return
  endif

  data = spice_get_object(input_data, is_spice=is_spice, object_created=object_created)
  if ~is_spice then return

  if n_elements(ncolors) eq 0 then ncolors = (!d.n_colors < 256)
  if n_elements(drawcolor) eq 0 then drawcolor=!p.color
  ; drawing window size in relation to screen
  if n_elements(scfac) eq 0 then scfac=0.8
  if n_elements(standard_size) eq 0 then standard_size=700
  nwin = n_elements(lindx)
  ;nslit = max(data->get_number_y_pixels())
  nraster = data->get_number_exposures(0)   ; number of raster positions
  nexp = nraster
  ntime = nraster
  nexpprp = 1  ; number of exp pr. raster pos.
  current_exp_ind = 0 ;index of currently shown exposure
  ; so far QL can not handle sit-and-stare with different exposure times
  ; (when it is run as "multiple exp pr rast. pos.
  ; Will have to deal with that...
  ; OW 14-april 2005.
  ;

  ;
  ; get all window information that won't change
  ;
  ccd_size = data->get_ccd_size()
  win_positions = intarr(nwin,4)
  clip_image = intarr(nwin,4)
  open_new_window = 0
  for i=0,nwin-1 do begin
    win_positions[i,*] = data->get_window_position(lindx[i], detector=detectornr, /idl_coord);, /reverse_y, /reverse_x)
    if i eq 0 then begin
      detector_shown = detectornr
    endif
    if detectornr ne detector_shown then begin
      open_new_window = 1
      if N_ELEMENTS(lindx_new) eq 0 then lindx_new = lindx[i] $
      else lindx_new = [lindx_new, lindx[i]]
    endif else begin
      if N_ELEMENTS(lindx_old) eq 0 then begin
        lindx_old = lindx[i]
        win_ind_old = i
      endif else begin
        lindx_old = [lindx_old, lindx[i]]
        win_ind_old = [win_ind_old, i]
      endelse
    endelse
  endfor
  if open_new_window then begin
    ;In case not all windows lie on the same detector, open a new window or ignore those windows
    lindx = lindx_old
    nwin = n_elements(lindx)
    win_positions = win_positions[win_ind_old, *]
    spice_xdetector, data, lindx_new, group_leader = group_leader, $
      ncolors = ncolors
  endif
  xscale_pixels = indgen(ccd_size[0])+1
  if detector_shown eq 2 then begin
    xscale_pixels = xscale_pixels + ccd_size[0]
    win_positions[*,0:1] = win_positions[*,0:1] - ccd_size[0]
  endif

  ; data window size in level 2 does not correspond to
  ; win_positions due to transformations
  if data->get_level() eq 2 then begin
    for i=0,nwin-1 do begin
      sizey = data->get_header_keyword('NAXIS2', lindx[i])* data->get_spatial_binning(lindx[i])
      dy = sizey - (win_positions[i,3]-win_positions[i,2]+1)
      if dy ne 0 then begin
        dy1 = fix(dy/2.0)
        dy2 = dy-dy1
        win_positions[i,2] = win_positions[i,2] - dy1
        if win_positions[i,2] lt 0 then begin
          clip_image[i,2] = -1 * win_positions[i,2]
          win_positions[i,2] = 0
        endif
        win_positions[i,3] = win_positions[i,3] + dy2
        if win_positions[i,3] ge ccd_size[1] then begin
          clip_image[i,3] = win_positions[i,2] - (ccd_size[1]-1)
          win_positions[i,3] = ccd_size[1]-1
        endif
      endif
      sizel = data->get_header_keyword('NAXIS3', lindx[i])* data->get_spectral_binning(lindx[i])
      dl = sizel - (win_positions[i,1]-win_positions[i,0]+1)
      if dl ne 0 then begin
        dl1 = fix(dl/2.0)
        dl2 = dl-dl1
        win_positions[i,0] = win_positions[i,0] - dl1
        if win_positions[i,0] lt 0 then begin
          clip_image[i,0] = -1 * win_positions[i,0]
          win_positions[i,0] = 0
        endif
        win_positions[i,1] = win_positions[i,1] + dl2
        if win_positions[i,1] ge ccd_size[0] then begin
          clip_image[i,1] = win_positions[i,1] - (ccd_size[0]-1)
          win_positions[i,1] = ccd_size[0]-1
        endif
      endif
    endfor
  endif
  xscale_physical = data->get_lambda_vector(lindx[0], /full_ccd)
  ymin = min(win_positions[*,2])
  ymax = max(win_positions[*,3])
  win_positions[*,2:3] = win_positions[*,2:3] - ymin
  yscale_pixels = indgen(ymax-ymin+1)+1+ymin
  yscale_physical = (data->get_instr_y_vector(lindx[0], /full_ccd))[ymin:ymax]

  ; x and y titles for axis plots:
  xdim = 2   ; wavelength
  ydim = 1   ; slit pos
  xtitle = data->get_axis_title(xdim) ; wavelength
  ytitle = data->get_axis_title(ydim) ; slit position
  wnames=data->get_window_id(lindx)

  ; initialize size of draw window (ccd display):
  ccd_size[1]=N_ELEMENTS(yscale_pixels)
  detector = fltarr(ccd_size)
  detector[*] = !Values.F_NAN
  aspect=float(ccd_size[0])/float(ccd_size[1])
  d_xsz = standard_size
  d_ysz = standard_size
  if aspect gt 1.0 then d_ysz = fix(d_ysz/aspect) $
  else d_xsz = fix(d_xsz*aspect)
  standard_size = [d_xsz, d_ysz]
  window,/pixmap,/free,xsize=d_xsz,ysize = d_ysz
  pixid = !d.window

  ; initialize window size for big-option
  screensize=spice_get_screen_size()
  screensize=screensize*scfac
  big_size = fix(max(screensize))
  big_size = [big_size,big_size]
  if aspect gt 1.0 then big_size[1] = fix(big_size[1]/aspect) $
  else big_size[0] = fix(big_size[0]*aspect)
  if big_size[0] gt screensize[0] then begin
    big_size[1] = fix( float(big_size[1]) * screensize[0] / float(big_size[0]))
    big_size[0] = fix(screensize[0])
  endif
  if big_size[1] gt screensize[1] then begin
    big_size[0] = fix( float(big_size[0]) * screensize[1] / float(big_size[1]))
    big_size[1] = fix(screensize[1])
  endif

  ;build the initial image
  no_masking = 0
  for i=0,nwin-1 do begin
    window_image = data->get_one_image(lindx[i], current_exp_ind, /debin, no_masking=no_masking)
    if data->has_dumbbells(lindx[i]) then window_image = rotate(window_image, 5)
    size_image = size(window_image)
    detector[win_positions[i,0]:win_positions[i,1], win_positions[i,2]:win_positions[i,3]] = $
      window_image[clip_image[i,0]:size_image[1]-1-clip_image[i,2], clip_image[i,2]:size_image[2]-1-clip_image[i,3]]
  endfor


  ; =======================================================================================
  ; Set up the widgets
  ; base widget:
  xwt = 'spice_xdetector  -  '+data->get_filename()  ; spice_xdetector window title
  tlb = widget_base(/row, title=xwt, tlb_size_events = 1, mbar=menubar, $
    xoffset = 100, yoffset=100, group_leader=group_leader)

  lcol = widget_base(tlb, /frame, /column)      ;left column.
  rcol = widget_base(tlb, /column)              ;right column.

  ; create pulldown menus on the base widget menubar
  filemenu=widget_button(menubar, value='File',/menu, uvalue='file')
  savemenu=widget_button(filemenu, value='Save as', uvalue='save', /menu)
  psmenu=widget_button(savemenu, value='Postscript', $
    event_pro = 'spice_xdetector_ps')
  jpgmenu=widget_button(savemenu, value='JPG', event_pro = 'spice_xdetector_jpeg')
  exitmenu=widget_button(filemenu, value='Close', $
    event_pro='spice_xdetector_destroy')

  optmenu=widget_button(menubar,value='Options', uvalue='options')
  colmenu=widget_button(optmenu, value='Colour table', $
    event_pro='spice_xdetector_colors')
  ; animenu=widget_button(optmenu, value='Create Animation', $ ; TODO: does not work yet
  ;   event_pro='spice_xdetector_control_anim')
  wscalemenu=widget_button(optmenu, value='Change wavelength scale',/menu)
  pixmenu=widget_button(wscalemenu, value=data->get_axis_title(xdim, /pixels), event_pro='spice_xdetector_wpix')
  angstrmenu=widget_button(wscalemenu, value=data->get_axis_title(xdim), event_pro='spice_xdetector_wangstr')

  ;display window:
  displaybase = widget_base(rcol, /row)
  drawid=widget_draw(displaybase, retain = 2,$
    xsize = d_xsz, ysize = d_ysz, $
    x_scroll_size = d_xsz, y_scroll_size = d_ysz, $
    /button_events, event_pro='spice_xdetector_zoom')
  colorbar_title=data->get_title()+' '+(data->get_variable_unit())
  ; create menu for controlling action in draw window
  dwoption = widget_base(lcol, /column, /frame)
  dwoption_title = widget_label(dwoption, value = 'Apply chosen action to', /align_left)
  dwoption_title = widget_label(dwoption, value = 'user-defined rectangle', /align_left)
  dwoption_title = widget_label(dwoption, value = '(click and hold to draw rectangle)', /align_left)
  dwoption_names=['Zoom','Average along wavelength', 'Average along slit']
  dwoption_menu = cw_bgroup(dwoption, dwoption_names, /return_index, $
    /exclusive, set_value = 2, $
    event_func = 'spice_xdetector_dwoption')

  titletext = widget_label(lcol,value = data->get_start_time()+' '+data->get_obs_id(),/align_center)

  lsubcol0 = widget_base(lcol, /row)
  sliderbase = widget_base(lsubcol0,/col)
  ;  expslider = -1
  if nexp gt 1 then begin
    ;    if nexpprp le 1 then begin
    nr = nexp
    title = 'Exposure nr'
    expslider = widget_slider(sliderbase, xsize=90, $
      minimum=0, maximum=nr-1, $
      title='Exp # ', $
      value=0, $
      event_pro='spice_xdetector_expslider',/drag)
    ;    endif else begin
    ;      exprp = 1
    ;      expprpslider = widget_slider(sliderbase, xsize = 120, $
    ;        minimum = 1, maximum = nexpprp, $
    ;        title = 'Exp # at rast. pos.', $
    ;        value = 1, $
    ;        event_pro = 'spice_xdetector_expprp_slider')
    ;
    ;      rpos = 1
    ;      rastposslider = widget_slider(sliderbase, xsize = 120, $
    ;        minimum = 1, maximum = nraster, $
    ;        title = 'Raster position', $
    ;        value = 1, $
    ;        event_pro = 'spice_xdetector_rast_slider')
    ;    endelse
  endif

  exposurebase = widget_base(lsubcol0,/col)
  exposuretext = widget_label(exposurebase, $
    value = strtrim('Exp time: '+string(data->get_exposure_time(0),format='(f7.1)')+' s',2), $
    /align_left)

  time=data->get_time_vector(0)
  timebase = widget_base(exposurebase,/col)
  timetext = widget_label(timebase, $
    value = strtrim('Time    : '+string(time[0],format='(f7.1)')+' s',2), $
    /align_left)

  ;  pztx=data->getpztx()
  ;  fmirrbase = widget_base(exposurebase,/col)
  ;  fmirrxtext = widget_label(fmirrbase, $
  ;    value = strtrim('PZTX: '+ string(pztx[0],format='(f7.2)'),2)+' arcsec', $
  ;    /align_left)
  ;
  ;  pzty=data->getpzty()
  ;  fmirrytext = widget_label(fmirrbase, $
  ;    value = strtrim('PZTY: '+ string(pzty[0],format='(f7.2)'),2)+' arcsec', $
  ;    /align_left)

  ; TODO
  ;  xycenbase = widget_base(exposurebase,/col)
  ;  xycentext = widget_label(xycenbase, $
  ;    value = 'Xcen: '+ string((data->getxcen()),format='(i4)')+ $
  ;    ' Ycen: '+ string((data->getycen()),format='(i4)'), $
  ;    /align_left)

  pixplotfield = widget_base(lcol, /column, /frame)
  pixnames = ['Not active', 'Row plot', 'Column plot']
  pixelplot = widget_droplist(pixplotfield, value = pixnames, $
    title = 'Plot pixel values', $
    event_pro = 'spice_xdetector_lineplot')

  lsubcol1 = widget_base(lcol, /row)
  colorbase = widget_base(lsubcol1,/col)
  colorbutton=widget_button(colorbase, value='Colour table', $
    event_pro='spice_xdetector_colors')
  ;animbase = widget_base(lsubcol1,/col)
  ;animbutton=widget_button(animbase, value='Create Animation', $
  ;  event_pro='spice_xdetector_control_anim')

  lsubpix=widget_base(lcol,/row)
  wlbase = widget_base(lsubpix, /column, /frame)
  wl_names = [data->get_axis_title(xdim, /pixels), data->get_axis_title(xdim)]
  wlbutton = cw_bgroup(wlbase, wl_names, /return_index, $
    /exclusive, set_value = 1, $
    event_func = 'spice_xdetector_wloption')

  slbase = widget_base(lsubpix, /column, /frame)
  sl_names = ['Pixels', 'arcsec']
  slbutton = cw_bgroup(slbase, sl_names, /return_index, $
    /exclusive, set_value = 1, $
    event_func = 'spice_xdetector_sloption')

  lsubcol2 = widget_base(lcol, /row)
  linefield = widget_base(lsubcol2, /column, /nonexclusive)
  linebutton = widget_button(linefield, $
    value = 'Line Plot', $
    event_pro = 'spice_xdetector_line')

  logfield = widget_base(lsubcol2, /column, /nonexclusive)
  logbutton = widget_button(logfield, $
    value = 'log(image)', $
    event_pro = 'spice_xdetector_log')

  maskfield = widget_base(lcol, /column, /nonexclusive)
  maskbutton = widget_button(maskfield, $
    value = 'Mask regions outside slit', $
    event_pro = 'spice_xdetector_mask')
  widget_control, maskbutton, set_button= ~no_masking

  realsizefield = widget_base(lcol, /column, /nonexclusive)
  realsizebutton = widget_button(realsizefield, $
    value = 'Real size CCD display', $
    event_pro = 'spice_xdetector_realsize')

  drawsizeoption = widget_base(lcol, /column, /frame)
  ;  drawsizeoption_title = widget_label(drawsizeoption, value = 'Resize widget')
  menu = ['Standard','Big']
  drawsizeoption_names = menu
  drawsizeoption_menu = cw_bgroup(drawsizeoption, drawsizeoption_names, $
    /return_index, $
    /exclusive, set_value = 0, $
    event_func = 'spice_xdetector_drawsizeoption')

  closefield = widget_base(lcol, /column)
  closebutton = widget_button(closefield, value = 'Close', $
    event_pro = 'spice_xdetector_destroy')

  ;; eis_icon_base=widget_base(lcol,/col)
  ;; eis_icon                   = widget_draw(eis_icon_base  ,             $
  ;;                               retain = 2,                             $
  ;;                               XSize       = 210,                      $
  ;;                               YSize       = 105,                      $
  ;;                               frame       = 1)

  ; realize main window:
  wp = widget_positioner(tlb, parent=group_leader)
  wp->position
  widget_control, tlb, tlb_get_size = tlb_sz

  ; set realsizebutton to de-select:
  widget_control, realsizebutton, set_button = 0
  imagepos = [0.1, 0.1, 0.9, 0.95]
  ; define size of widget and the menu column
  tlb_xsz = tlb_sz[0]  ; xsize of whole widget in pixels
  tlb_ysz = tlb_sz[1]  ; ysize of whole widget in pixels
  lcol_xsz = tlb_xsz - d_xsz

  ; get window id of display window
  widget_control, drawid, get_value = wid
  wset, wid

  ;get and save color table
  tvlct, r, g, b, /get
  bottom = 0
  if (!d.n_colors le 256) then begin
    r = r[bottom:ncolors-1+bottom]
    g = g[bottom:ncolors-1+bottom]
    b = b[bottom:ncolors-1+bottom]
  endif

  ; define the info structure, used to send information around
  info = {detector:detector, $
    drawimage:ptr_new(), $
    xscale:ptr_new(), $
    yscale:ptr_new(), $
    data:ptr_new(), $
    win_positions:win_positions, $
    clip_image:clip_image, $
    xscale_pixels:xscale_pixels, $
    xscale_physical:xscale_physical, $
    yscale_pixels:yscale_pixels, $
    yscale_physical:yscale_physical, $
    lambda:float(xscale_physical), $
    spatial:float(yscale_physical), $

    ; Widgets
    exposuretext:exposuretext, $
    timetext:timetext, $
    ;    fmirrxtext:fmirrxtext, $
    ;    fmirrytext:fmirrytext, $
    ;    xycentext:xycentext, $
    dwoption_menu:dwoption_menu, $
    drawsizeoption_menu:drawsizeoption_menu, $
    ;animenu:animenu, $
    drawid:drawid, $
    wid:wid, $
    colorbar_title:colorbar_title,$
    pixelplot:pixelplot,  $
    
    n_subplot:0, $

    ; Options
    log:0, $
    no_masking:no_masking, $
    lineplot:0, $
    realsize:0, $
    ;x_axis_physical_unit:0, $
    ;y_axis_physical_unit:0, $

    standard_size:standard_size, $
    big_size:big_size, $

    ccd_xsz:ccd_size[0], $
    ccd_ysz:ccd_size[1], $
    xdim:xdim, $ ; dimension of x (i.e. lambda) in original data
    ydim:ydim, $ ; dimension of y in original data
    nwin:nwin, $ ; number or windows/lines to be shown
    lindx:lindx, $ ; line indices to be shown
    line:0, $
    ;nraster:nraster, $
    ;nexp:nexp, $
    nexpprp:nexpprp, $
    exprp:1, $
    rpos:1, $
    ntime:ntime,  $
    ;nslit:nslit, $
    expnr:current_exp_ind, $
    imagepos:imagepos, $
    screensize:screensize, $
    lcol_xsz:lcol_xsz, $ ; size of widget minus size of draw widget in x-direction
    d_xsz:d_xsz, $ ; draw-window size
    d_ysz:d_ysz, $ ; draw-window size
    xps:0, $
    yps:0, $
    xvs:0, $
    yvs:0, $
    tlb:tlb, $
    tlb_xsz:tlb_xsz, $
    tlb_ysz:tlb_ysz, $
    lcol:lcol, $
    rcol:rcol,  $
    r:r, g:g, b:b, $
    bottom:bottom, $
    ncolors:ncolors, $
    sx:0, $
    sy:0, $
    linelist:wnames, $
    dwoption:2, $
    drawcolor:drawcolor, $
    mainpixid:pixid, $
    pixid:pixid, $
    xtitle:xtitle, $
    ytitle :ytitle, $
    
    ; System
    except:!except $
  }

  info = ptr_new(info, /no_copy)
  (*info).data=ptr_new(data)
  ; set user value of tlb widget to be the info ptr
  widget_control, tlb, set_uvalue = info

  ; Suppress all warnings
  !except = 0

  ; create pseudoevent and send this event to spice_xdetector_draw,
  ; in order to draw the image
  pseudoevent={widget_base,id:0l, $
    top:tlb, handler:0l, x:tlb_xsz, y:tlb_ysz}
  spice_xdetector_resize, pseudoevent
  ;  spice_xdetector_draw, pseudoevent


  ;; widget_control, eis_icon , get_value = drawID
  ;; wset,drawID
  ;; fileName = concat_dir(GETENV('ancillary') , 'eis_logo_sarah_small.jpg')
  ;; read_jpeg , filename , icon
  ;; icon_resized = CONGRID(icon,3,210,105)
  ;; tvscl,icon_resized , true = 1

  xmanager, 'ql', tlb, /no_block, event_handler = 'spice_xdetector_resize', $
    group_leader = group, cleanup = 'spice_xdetector_cleanup'

end
<|MERGE_RESOLUTION|>--- conflicted
+++ resolved
@@ -47,11 +47,7 @@
 ;       10-Feb-2020: Martin Wiesmann: Rewritten for SPICE data
 ;
 ;-
-<<<<<<< HEAD
-; $Id: 2024-04-30 14:45 CEST $
-=======
-; $Id: 2024-07-03 15:43 CEST $
->>>>>>> 868a5d2b
+; $Id: 2024-08-05 13:25 CEST $
 
 
 ; save as postscript file
