;+
; Project     : SOHO - CDS     
;                   
; Name        : XCFIT_BLOCK
;               
; Purpose     : Design/apply multi-component fit to data block
;               
; Explanation : See documentation for XCFIT, CFIT, and CFIT_BLOCK first.
;
;               XCFIT_BLOCK is an interface to visualize and modify component
;               fits applied to a block of spectral data, and to keep track of
;               parameter values and the INCLUDE/CONST values for locally
;               excluded components and locally constant parameters.
;
;               The data block may have anywhere from 2 to 7 dimensions, the
;               only requirement is that the first dimension is the
;               "dispersion" dimension, i.e., each point spectrum to be fitted
;               is located in e.g., DA(*,i,j,k,l,m,n).
;
;               The three display columns are, from left to right, the
;               original data, the fit result (one result parameter shown at a
;               time), and the residual data array.
;
;               You may view the data in any way you like, try pushing the
;               buttons just above the image displays to change the dimensions
;               currently displayed, or the button just above the profile
;               plots to change the dimension being plotted.
;
;               To move around in the displayed data, use the middle mouse
;               button. To zoom out/in, use the left/right buttons. All the
;               display columns will be focused on the same physical point in
;               the data even though the displayed dimensions may vary.
;
;               To alter the currently displayed result parameter, select from
;               the pulldown menu with the label "Result:...".
;
;               To adjust the color/plot scaling method of any of the display
;               sections, press the corresponding "Adjust color(plot) scaling"
;               buttons.
;
;               Command buttons:
;
;               
;          View/tweak
;               
;               Pushing this button starts XCFIT, showing the data and the
;               corresponding fit from the current point in the data
;               array. You can modify permanently the INCLUDE and CONST status
;               for any component/parameter for this point. You may also
;               adjust the MIN/MAX limits, INITIAL value etc to circumvent
;               problems with finding a good fit, but these values are not
;               stored individually for each point, and WILL REVERT to the
;               global values stored in the original CFIT structure.
;
;               
;          FAIL
;
;               If the fitting process for any reason (like cosmic rays etc)
;               breaks down completely at some point (usually easily
;               detectable if you view the Chi^2 values), and no tweaking of
;               initial values etc can produce a good fit, you can declare the
;               fit in this point as FAILED. This will flag the values of all
;               the result parameters (and the Chi^2 value) with the MISSING
;               value, and at the same time declares all the variables as
;               CONSTANT at this point.  This will also signal to CFIT_BLOCK
;               that it should not worry about trying to fit this point again.
;
;               
;          Adjust / Adjust (global) MIN/MAX values, names etc
;
;               This button starts XCFIT in the same mode as when you press
;               the View/tweak button, but if you alter the MIN/MAX values, or
;               the component names, variable names etc, this will be
;               permanently changed in the global fit. Be careful not to leave
;               components flagged with INCLUDE:OFF or parameters with FIT:OFF
;               status, since this will be imposed on all the data array
;               points when you do a recalculation from global initial
;               values. You may, however, not add, remove or change the order
;               of any components.
;
;          Redesign / Discard all results, redesign fit structure
;
;               Use this button to start XCFIT in a mode where you can change
;               the fit structure by adding, removing (purging), and sorting
;               components. This will, however, leave XCFIT in the blue as to
;               which parts of any calculated results correspond to which
;               components/parameters, so unless you use either the "Flag as
;               FAILED/IMPOSSIBLE" or "Discard changes" exit options, ALL
;               RESULTS and RESIDUALS will be discarded.
;
;          Calculate / Recalculate based on current result
;
;               This option runs cfit_block over your data, using the current
;               RESULT and INCLUDE/CONST arrays as input. Normally, it's
;               quicker to recalculate a fit from current results than to
;               recalculate from global initial values (since the starting
;               points will normally be much closer to the final values).
;
;          Calculate / Recalculate from global initial values
;
;               This option runs cfit_block over your data, after resetting
;               the current RESULT and INCLUDE/CONST arrays to contain the
;               INITIAL value and INCLUDE/CONST values of the current fit
;               structure.  Normally, it's quicker to recalculate a fit from
;               current results than to recalculate from global initial values
;               (since the starting points will normally be much closer to the
;               final values).
;               
; Use         : XCFIT_BLOCK,LAM,DA,WTS,FIT,MISS,RESULT,RESID [,INCLUDE,CONST]
;    
; Inputs      : LAM : An array of wavelength values. Either one value for
;                     every point in the data array, or a one-dimensional
;                     array to go with all the spectra in the data array.
;
;               DA : Data Array. Up to 7-dimensional data array, with spectra
;                    along the first dimension.
;
;               WTS : Weights to use in the fitting process. No default!
;
;               FIT : The component fit structure
;               
;               MISS : The MISSING value, used to flag missing data points,
;                      and parameter values at points where the fit has been
;                      declared as "FAILED".
;               
;               RESULT : The array to contain the result parameter values (and
;                        the Chi^2) values. May contain current results.
;
;               RESID : Array to contain the residual. Same size as DA, may be
;                       undefined on input.
;
;               INLUCDE : Array to keep the INCLUDE status of each component
;                         at each point.
;
;               CONST : Array to keep the CONST status of each parameter at
;                       each point.
;
;               TITLE : A string to be used as the title of the widget.
;
;               ANALYSIS : A structure containing all the necessary information.
;                          Same structure as is returned by mk_analysis().
;                          If ANALYSIS is provided the following inputs are ignored:
;                          LAM, DA, WTS, FIT, MISS
;                          And the following inputs will overwrite values saved
;                          within the ANALYSIS structure:
;                          INCLUDE, CONST, ORIGIN, SCALE, PHYS_SCALE
;
;                      
; Opt. Inputs : INCLUDE, CONST, TITLE, ANALYSIS
;               SIGNAL_ID : A long int number that identifies the current instance of xcfit_block
;                           when sending an event back to group_leader. An event is sent when the
;                           user closes this instance. The event structure will contain these fields:
;                           ID, TOP, HANDLER, SIGNAL_ID
;
;               IMAGE_DIM : A 2-element vector of numbers giving the initial dimensions that the data
;                           and residual graph should show.
;
;               
; Outputs     : FIT, RESULT, RESID, INCLUDE, CONST
;               
; Opt. Outputs: None.
;               
; Keywords    : ORIGIN, SCALE : As in e.g., PLOT_IMAGE, but always with one
;                               entry for each dimension.
;
;               PHYS_SCALE : Array with same number of elements as ORIGIN and
;                            scale, signifying which dimension scale is to be
;                            taken as physical (i.e., to be used for scaling
;                            the image size).
;               
;               DISPLAY_THRESHOLD : This is the threshold in percent to be used
;                                   in sigrange. The displayed image with the CUTOFF 
;                                   fraction lowest and highest values set to the value of 
;                                   the next highest/lowest point.
;                                   This threshold can be separately defined for the 3 different
;                                   views (data, result, residual). If a scalar is provided
;                                   all views have the same threshold, if a 3-element array is
;                                   provided, the different values will be used as following:
;                                   [data, result, residual]. Default is 0.02 for all views.
;                                   If this keyword is set to zero, sigrange won't be called.
;
;               NO_SAVE_OPTION : If set, then all menu options to save or restore a file
;                                 are deactivated.
;
;               MODAL : If set, XCFIT_BLOCK will be called as a modal widget, i.e. blocks the parent widget.
;                       This requires a group_leader.
;
; Calls       : spice_cw_cubeview(), cw_flipswitch(), cw_loadct(), cw_plotz(), cw_pselect(), cwf_status(), 
;               default, exist(), dimreform(), dimrebin(), delvarx
;               handle_killer_hookup, mk_analysis(), mk_comp_poly(), make_sfit_stc()
;               update_cfit, eval_cfit, cfit_bpatch, cfit(), xcfit
;               ndim_indices(), parcheck, typ(), match_struct(), bigpickfile(), break_file
;               oploterr
;               restore_analysis, delete_analysis, save_analysis
;               since_version(), xack, xtextedit, average()
;               where_not_missing(),  where_missing(), is_missing(), is_not_missing(), 
;               spice_cfit_block, spice_get_screen_size(),
;               widget_positioner
;
; Common      : None.
;               
; Restrictions: None.
;               
; Side effects: None.
;               
; Category    : Analysis
;               
; Prev. Hist. : None.
;
; Written     : S.V.H.Haugan, UiO, 21 January 1997
;               
; Modified    : Version 2, SVHH, 15 December 1997
;                       Circumventing IDL v 5 bug with scrollable bases.
;               Version 3, SVHH, 6 May 1998
;                       Smartened routines a bit to have less useless
;                       redraw operations.
;               Version 4, SVHH, 16 November 1998
;                       Fixed a bug that ignored input MISSING value.
;               Version 5, SVHH, 15 January 1999
;                       Renamed get_indices() -> ndim_indices()
;               Version 6, SVHH, 19 January 1999
;                       Fixed some minor points.
;               Version 8, SVHH, 26 September 2017
;                       Use square brackets when indexing lambda[...] to avoid
;                       collision with new IDL built-in lambda function.
;               Version 9, Martin Wiesmann, 25 August 2021
;                       handles new event from cw_loadct and calls cw_cubeview_force_redraw
;                       in xcfit_block_event
;               Version 10, Martin Wiesmann, 25 May 2023
;                       Whenever variables are checked for 'missing' values, it uses now
;                       the procedures WHERE_MISSING, WHERE_NOT_MISSING, IS_MISSING or IS_NOT_MISSING
;               Version 11, Martin Wiesmann, 10 October 2023
;                       INCLUDE, CONST, ORIGIN, SCALE, PHYS_SCALE input variables will now
;                       overwrite values within ANALYSIS structure if provided
;               Version 12, Martin Wiesmann, 20 October 2023
;                       New keyword DISPLAY_THRESHOLD. SPICE_HISTO_OPT is applied to all 
;                       data being displayed (data, result, residual) without altering the 
;                       original cubes. SPICE_HISTO_OPT because HISTO_OPT does not handle NAN correctly.
;               Version 13, Martin Wiesmann, 19. Januar 2024
;                       Does no longer set the keyword 'modal' when calling xmanager
;               Version 14, Martin Wiesmann, 4. Juni 2024
;                       Returns if result array only has 1 dimension, apart from first one, with size GT 1.
;                       Added keyword no_save_option
;                       Sets errorbars in microplot to 'OFF' by default. May want to change that when
;                       error is correct.
;                       Added new toggle button 'Show/Hide fit', which shows/hides a new window that shows
;                       the microplot in a bigger version. Kill events are handled from this new window,
;                       but not other events (yet).
;                       New keyword MODAL, which if set, makes widget modal, requires group_leader.
;                       New keyword SIGNAL_ID. A number to be sent back to the caller, when exits XCFIT_BLOCK.
;                       All necessary restoration of the data is now done in the event loop, when clicks on exit.
;                       New keyword IMAGE_DIM.
;                       Use DISPLAY_THRESHOLD for sigrange in xtvscale (called from cw_cubeview) instead of histo_opt. 
;                       Calls sigrange() if DISPLAY_THRESHOLD is greater than zero, and uses 1.0-DISPLAY_THRESHOLD as fraction.
;                       Undid most changes in Version 12. SPICE_HISTO_OPT is no longer used. display_xxx cubes removed again.
;
; Version     : 14
<<<<<<< HEAD
; $Id: 2024-08-05 13:25 CEST $
=======
; $Id: 2024-08-14 12:07 CEST $
>>>>>>> c390e9c4
;-


;; Getting/setting all data blocks

PRO spice_xcfit_block_gs,info,lam,da,wts,fit,result,residual,include,const,$
                      set=set,copy=copy
  set = keyword_set(set)
  no_copy = 1-keyword_set(copy)
  
  handle_value,info.int.a.lambda_h,lam,no_copy=no_copy,set=set
  handle_value,info.int.a.data_h,da,no_copy=no_copy,set=set
  handle_value,info.int.a.weights_h,wts,no_copy=no_copy,set=set
  handle_value,info.int.a.fit_h,fit,no_copy=no_copy,set=set
  handle_value,info.int.a.result_h,result,no_copy=no_copy,set=set
  handle_value,info.int.a.residual_h,residual,no_copy=no_copy,set=set
  handle_value,info.int.a.include_h,include,no_copy=no_copy,set=set
  handle_value,info.int.a.const_h,const,no_copy=no_copy,set=set
END


; 
; Extracting the current result "image"
;
PRO spice_xcfit_block_get_result,info,showres,title
  handle_value,info.int.a.result_h,result,/no_copy
  handle_value,info.int.titles_h,titles,/no_copy
  
  showres = result(info.ext.result_no,*,*,*,*,*,*)
  szres = size(showres)
  showres = dimreform(showres,szres(2:szres(0)),/overwrite)
  
  ;; showres = reform(result(info.ext.result_no,*,*,*,*,*,*))
  title = titles(info.ext.result_no)
  
  mx = 25
  IF strlen(title) GT mx THEN title = "..."+strmid(title,strlen(title)-mx,mx)
     
  widget_control,info.int.status1_id,$
     set_value={SET_HILIT,hilit:info.ext.result_no}
  widget_control,info.int.status2_id,$
     set_value={SET_HILIT,hilit:info.ext.result_no}
  
  handle_value,info.int.a.result_h,result,/set,/no_copy
  handle_value,info.int.titles_h,titles,/set,/no_copy
END

;
; Extract the fit structure with values and const/include status taken from
; corresponding arrays at the current point - leaves a *copy* of the original
; global values, which will be conserved by spice_xcfit_block_set_fit!
;
PRO spice_xcfit_block_get_fit,info,lam,spec,weight,ix,fit,failed
  spice_xcfit_block_gs,info,lambda,data,weights,fit,result,residual,include,const 
  
  orgf = fit  ;; *COPY*
  
  f = info.ext.focus
  nf = n_elements(f)
  IF nf LT 7 THEN f = [f,replicate(0L,7-nf)]
  
  spec = reform(data(*,f(1),f(2),f(3),f(4),f(5),f(6)),/overwrite)
  weight = reform(weights(*,f(1),f(2),f(3),f(4),f(5),f(6)),/overwrite)
  this_result = reform(result(*,f(1),f(2),f(3),f(4),f(5),f(6)),/overwrite)
  inc = reform(include(*,f(1),f(2),f(3),f(4),f(5),f(6)),/overwrite)
  cons = reform(const(*,f(1),f(2),f(3),f(4),f(5),f(6)),/overwrite)
  
  this_result = this_result(0:n_elements(this_result)-2)
  
  failed = where_not_missing(this_result, count, missing=info.int.a.missing)
  failed = count EQ 0
  
  szl = size(lambda)
  IF szl(0) EQ 1 THEN lam = lambda $
  ELSE lam = reform(lambda[*,f(1),f(2),f(3),f(4),f(5),f(6)],/overwrite)
  
  ix = where_not_missing(spec, ngood, missing=info.int.a.missing)
  
  IF ngood GT 0 THEN BEGIN
     spec = spec(ix)
     lam = lam(ix)
     weight = weight(ix)
  END
  
  update_cfit,fit,this_result,inc=inc,const=cons
  
  ;; *COPY* of original fit put back..
  spice_xcfit_block_gs,info,lambda,data,weights,orgf,result,residual,include,const,$
     /set
END


;
; Put the results of viewing/tweaking a fit back into place
; (and update status display)
;
; If there is a fit structure present at the handle, leave it intact
; (assume it's the original global values)
;
PRO spice_xcfit_block_set_fit,info,lam,spec,weight,ix,fit,failed,nochange=nochange
  
  spice_xcfit_block_gs,info,lambda,data,weights,orgf,result,residual,include,const
  
  ;; Set the change flag
  info.int.changed = 1b
  
  f = info.ext.focus
  nf = n_elements(f)
  IF nf LT 7 THEN f = [f,replicate(0L,7-nf)]
  
  IF NOT failed THEN BEGIN 
     eval_cfit,lam,yfit,fit,/double,sfit=sfit
     nfree = n_elements(ix)-total(sfit.const EQ 0)
     IF nfree LT 1 THEN failed = 1
  END
  
  
  IF NOT failed AND NOT keyword_set(nochange) THEN BEGIN
     
     residual_here = reform(data(*,f(1),f(2),f(3),f(4),f(5),f(6)),/overwrite)
     residual_here(ix) = spec-yfit
     
     chi2_here = total(weight*residual_here(ix)^2)/nfree
     
     sfit_value = make_sfit_stc(fit,/values)
     a_nom = sfit.a_nom
     
     ;;
     ;; Find if any component has been excluded, and flag with missing
     ;;
     iix = where([sfit_value.include] EQ 0,nex)
     IF nex GT 0 THEN BEGIN
        FOR i=0,nex-1 DO BEGIN
           IF iix(i) GT 0 THEN s_parm = total(sfit_value.n_parms(0:iix(i)-1)) $
           ELSE s_parm = 0
           a_nom(s_parm:s_parm+sfit_value.n_parms(iix(i))-1) = $
              info.int.a.missing
        END
     END
     
     residual(ix,f(1),f(2),f(3),f(4),f(5),f(6)) = residual_here(ix)
     result(*,f(1),f(2),f(3),f(4),f(5),f(6)) = [a_nom,chi2_here]
     include(*,f(1),f(2),f(3),f(4),f(5),f(6)) = sfit_value.include
     const(*,f(1),f(2),f(3),f(4),f(5),f(6)) = sfit_value.const
     
  END ELSE IF failed THEN BEGIN
     
     result(*,f(1),f(2),f(3),f(4),f(5),f(6)) = info.int.a.missing
     residual(*,f(1),f(2),f(3),f(4),f(5),f(6)) = info.int.a.missing
     const(*,f(1),f(2),f(3),f(4),f(5),f(6)) = 1b
     include(*,f(1),f(2),f(3),f(4),f(5),f(6)) = 0b
     
     ;; This is simply to make all parameters const in this case
     ;; before we update the const/include status display
     
     update_cfit,fit,reform(result(*,f(1),f(2),f(3),f(4),f(5),f(6))),$
        const = reform(const(*,f(1),f(2),f(3),f(4),f(5),f(6))),$
        include = reform(include(*,f(1),f(2),f(3),f(4),f(5),f(6)))
  END
  
  ;;
  ;; Create error bar overplot info
  ;;
  yerr = 1./sqrt(weight)
  errp = {x:lam,y:spec,err:yerr}
  handle_value,info.int.errplot_h,errp,/set
     
  ;; Update the microplot
  ;; 
  val = [[lam],[spec]]
  widget_control,info.int.microplot_id,set_value=val
  
  ;;
  ;; Evaluate fit on fine grid, overplot microplot
  ;;
  IF NOT failed THEN BEGIN 
     nfine = n_elements(lam)*10 < 5000
     
     finegrid = interpol(lam,nfine)
     eval_cfit,finegrid,finefunc,fit,/double
     
     handle_value,info.int.microfine_h,[[finegrid],[finefunc]],/set
     oplot,finegrid,finefunc
  END ELSE BEGIN
     ;; Undefine the fine grid result
     handle_value,info.int.microfine_h,dummy,/no_copy
  END
  
  ;;
  ;; Overplot error information on microplot (if present)
  ;;
  handle_value,info.int.errplot_h,errp
  IF exist(errp) AND info.ext.plot_err THEN $
     oploterr,errp.x,errp.y,errp.err,max_value=min(errp.y)-1
  
  ;; Plot the same again in the bigger window, if it is shown
  IF info.ext.fit_plot_show THEN BEGIN
    widget_control,info.int.fit_plot_id,set_value=val
    IF NOT failed THEN oplot,finegrid,finefunc
    IF exist(errp) AND info.ext.plot_err THEN $
      oploterr,errp.x,errp.y,errp.err,max_value=min(errp.y)-1
  ENDIF

  ;; Update local status display according to the values at this point
  widget_control,info.int.status2_id,set_value=fit
  widget_control,info.int.status2_id,$
     set_value={SET_HILIT,hilit:info.ext.result_no}

  ;;
  ;; Put data blocks back
  ;;
  spice_xcfit_block_gs,info,lambda,data,weights,fit,result,residual,include,const,$
     /set
  
  ;; Leave the original fit intact (if present)
  IF exist(orgf) THEN handle_value,info.int.a.fit_h,orgf,/set,/no_copy
  
  ;; Update global status display (with whatever ended up there..)
  handle_value,info.int.a.fit_h,fit,/no_copy
  widget_control,info.int.status1_id,set_value=fit
  widget_control,info.int.status1_id,set_value=$
     {SET_HILIT,hilit:info.ext.result_no}
  handle_value,info.int.a.fit_h,fit,/set,/no_copy
  
  ;;
  ;; Give the new residual *handle* to the residual viewer *after* putting 
  ;; the data back
  ;;
  IF NOT keyword_set(nochange) THEN $
     widget_control,info.int.residual_id,set_value=info.int.a.residual_h
  
  
  ;;
  ;; Give the new result array to the result viewer (assumes result at handle)
  ;;
  IF NOT keyword_set(nochange) THEN BEGIN 
     spice_xcfit_block_get_result,info,showres
     IF info.int.show_result THEN widget_control,info.int.result_id,set_value=showres
  END
END




;
; Register (possibly new) fit, (re-)create result/residual/inc/const data
; arrays when necessary, rebuild result choice menu
;
PRO spice_xcfit_block_register,info
  spice_xcfit_block_gs,info,lambda,data,weights,fit,result,residual,include,const
  
  ;; Get the initial values etc.
  sfit = make_sfit_stc(fit)
  a_nom = sfit.a_nom
  
  na = n_elements(a_nom)
  ni = n_elements(sfit.include)
  
  szd = size(data)
  szr = size(result)
  szi = size(include)
  szc = size(const)
  
  
  ;; If RESULT has wrong number of dimensions, wrong number of parameters
  ;; (including Chi^2) or wrong size in other dimensions, then discard and
  ;; rebuild
  
  res_dim = [na+1,szd(2:szd(0))]
  
  IF szr(0) NE szd(0) OR szr(1) NE na+1 OR $
     total(szr(2 : szr(0) > 2) NE szd(2 : szd(0) > 2)) NE 0 THEN BEGIN

     message,"Making new RESULT array",/continue
     
     res_dim1 = res_dim
     res_dim1(1:*) = 1
     resa = [a_nom,info.int.a.missing]
     result = dimrebin(dimreform(resa,res_dim1,/overwrite),res_dim,/sample)
     info.ext.result_no = 0
  END
  
  ;; If INCLUDE has wrong number of dimensions, wrong number of components, or
  ;; wrong size in other dimensions, then discard and rebuild
  
  inc_dim = [n_elements(sfit.include),szd(2:szd(0))]
  
  IF szi(0) NE szd(0) OR szi(1) NE ni OR $
     total(szi(2 : szi(0) > 2) NE szd(2 : szd(0) > 2)) NE 0 THEN BEGIN
     
     message,"Making new INCLUDE array",/continue
     
     inc_dim1 = inc_dim
     inc_dim1(1:*) = 1
     inca = [sfit.include]
     include = dimrebin(dimreform(inca,inc_dim1,/overwrite),inc_dim,/sample)
  END
  
  ;; If CONST has: wrong number of dimensions, wrong number of components, or
  ;;               wrong size in other dimensions, then discard and rebuild
  
  con_dim = [n_elements(sfit.const),szd(2:szd(0))]
  
  IF szc(0) NE szd(0) OR szc(1) NE na OR $
     total(szc(2 : szc(0) > 2) NE szd(2 : szd(0) > 2)) NE 0 THEN BEGIN
     
     message,"Making new CONST array",/continue
     
     con_dim1 = con_dim
     con_dim1(1:*) = 1
     cona = [sfit.const]
     const = dimrebin(dimreform(cona,con_dim1,/overwrite),con_dim,/sample)
     
     ix = where(total(is_missing(result, missing=info.int.a.missing),1) EQ na+1,nfailed)
     IF ix(0) NE -1 THEN BEGIN
        print,"Keeping "+trim(nfailed)+" points constant (FAILED)"
        FOR i = 0,na-1 DO cfit_bpatch,const,ix,i,1b
     END
  END
  
  ;;
  ;; Residual should always have same size as data
  ;;
  IF total(size(residual) NE szd) NE 0 THEN BEGIN
     message,"Making new RESIDUAL array",/continue
     residual = make_array(size=szd,value=info.int.a.missing)
  END
  
  ;;
  ;; Build pulldown menu for choosing the result to be displayed
  ;;
  menu = {PSELECT_S,btext:'',mtext:'',uvalue:'',flags:0}
  
  p_no = 0
  FOR c = 0,n_elements(tag_names(fit))-1 DO BEGIN
     cname = fit.(c).name
     menu = [menu,{PSELECT_S,cname,cname,'NEVER',1}]
     np = n_elements(fit.(c).param)
     FOR p = 0,np-1 DO BEGIN
        IF p EQ np-1 THEN flag = 2 ELSE flag = 0
        menu = [menu,{PSELECT_S,cname+":"+fit.(c).param(p).name,$
                      fit.(c).param(p).name,"RESULT#:"+trim(p_no),flag}]
        p_no = p_no + 1
     END
  END
  
  menu = [menu,{PSELECT_S,'Chi^2','Chi^2','RESULT#:'+trim(p_no),0}]
  
  menu = menu(1:*)
  
  titles = menu(where((menu(*).flags AND 1) XOR 1)).btext
  
  handle_value,info.int.titles_h,titles,/set
  
  last_id = widget_info(info.int.result_pdb,/child)
  IF last_id NE 0L THEN widget_control,last_id,/destroy
  
  IF since_version('4.0.1') THEN widget_control,info.int.result_pdb,update=0
  
  dummy = cw_pselect(info.int.result_pdb,'Result:',menu)
  
  widget_control,dummy,set_value='RESULT#:'+trim(info.ext.result_no)
  
  IF since_version('4.0.1') THEN widget_control,info.int.result_pdb,update=1
  
  ;; Update status (const/include)
  ;;widget_control,info.int.status2_id,set_value=fit
  
  spice_xcfit_block_gs,info,lambda,data,weights,fit,result,residual,include,const,$
     /set
  
END


;;;;;;;;;;;;;;;;;;;;;;;;;;;;;;;;;;;;;;;;;;;;;;;;;;;;;;;;;;;;;;;;;;;;;
;;;; The following section deals with pixel grabbing/manipulation
;;;;;;;;;;;;;;;;;;;;;;;;;;;;;;;;;;;;;;;;;;;;;;;;;;;;;;;;;;;;;;;;;;;;;

FUNCTION spice_xcfit_block_pix_defprog
  COMMON  spice_xcfit_block_pix_edit,lastprog
  IF exist(lastprog) THEN return,lastprog
  return,$
     ['a = sqrt(1./(weights>1e-6))          ; Noise, if the weights ' + $
      'are right',$
      'ix = where(data eq missing or weights eq missing) ' + $
      '; Bad points - take''em out',$
      'if ix(0) ne -1L then a(ix) = missing',$
      '',$
      'b = average(a,1,missing=missing)     ;Average/total noise level',$
      'c = average(data,1,missing=missing)  ;Average/total signal level',$
      'mask = c gt 1.5*b                    ;Decide...']
END

FUNCTION spice_xcfit_block_pix_explain
  
  return,'  '+$
     ['',$
      'This widget allows editing a sequence of one-line statements that',$
      'are executed in order to calculate a "point mask" - a logical (byte)',$
      'array with one point per "spatial" pixel.',$
      '',$
      'The mask is then used by XCFIT_BLOCK to do things like',$
      '',$
      '     ix = where(mask)',$
      '     cfit_bpatch,result,ix,parameter,value', $
      '',$
      'I.e., it''s used to patch the result/const/include arrays of the',$
      'analysis with values taken from the global fit structure.',$
      '',$
      '(Scroll down to see several examples of valid scripts with comments)',$ 
      '',$
      'If your data block has dimensions (25,50,147), the sequence',$
      'of statements should produce a MASK which has dimensions (50,147)',$
      '(although e.g., (1,50,147) is also accepted).',$
      '',$
      'The following variables are declared when the execution starts:',$
      '',$
      '  LAMBDA,DATA,WEIGHTS,FIT,MISSING,RESULT,RESIDUAL,INCLUDE,CONST',$
      '',$
      'i.e., all variables normally associated with a block fit.',$
      'The meaning and dimensionality of all the variables are as in calls',$
      'to e.g., CFIT_BLOCK.',$
      '',$
      'Since the statements are processed by IDL''s EXECUTE() function, they',$
      'should not try to define any *new* variables - so the following',$
      'variable names have already been "defined" (and may be thus be used):',$
      '',$
      '  A,B,C,D,E,F,IX,MASK',$
      '',$
      'In addition, of course, you may write a completely general *function*',$
      'or *procedure* of your own, that may be called as a one-line',$
      'statement from the script.',$
      '',$
      'The program must be written such that it ultimately calculates',$
      'a point mask, stored in the variable MASK.',$
      '',$
      'The resulting MASK will be REFORM''ed to remove any dangling singular',$
      'dimensions.',$
      '',$
      'Examples:',$
      '----------------------------------------------------',$
      '; Flag all points having one or more parameter(s) kept constant',$
      '',$
      ' MASK = total(const,1) gt 0b',$
      '----------------------------------------------------',$
      '; Flag all points having parameter number two kept constant',$
      '',$
      ' MASK = const(1,*,*)',$
      '----------------------------------------------------',$
      '; Flag all points with more than a certain amount of total flux',$
      '',$
      ' MASK = total(data,1) gt 10.5',$
      '',$
      ';(note that it''s really better to work with AVERAGE(), since',$
      ';TOTAL() does not recognize MISSING values). To specify exactly',$
      ';the same criterion as above use e.g.:',$
      '',$
      ' MASK=average(data,1,missing=missing) gt 10.5/n_elements(data(*,0,0))',$
      '----------------------------------------------------',$
      '',$
      '']
END

;
; Execute the grabbing program - make sure data etc. are available
;
PRO spice_xcfit_block_pix_exec,program,lambda,data,weights,fit,missing,$
                         result,residual,include,const,mask
  
  sz = size(const(0,*,*,*,*,*,*))
  sz(0) = sz(0)-1
  sz = [sz(0),sz(2:*)]
  
  catch,error
  IF error NE 0 THEN BEGIN
     
errorcatch:
     
     catch,/cancel
     msg = ["The following error occured:","",!err_string,""]
     IF exist(done_sofar) THEN BEGIN
        msg = [msg,'The following statements had been/was being processed',$
               done_sofar]
     END
     msg = [msg,'',"A blank mask will be returned"]
     
     xack,msg
     mask = make_array(size=sz)
     return
  END
  
  a = 0 & b = 0 & c = 0 & d = 0 & e = 0 & f = 0 & ix = 0
  
  delvarx,mask
  
  FOR i = 0,n_elements(program)-1 DO BEGIN
     dummy = execute(program(i))
     IF dummy NE 1 THEN GOTO,errorcatch
  END 
  
  IF NOT exist(mask) THEN BEGIN
     
     xack,['MASK was not defined by the program - ' + $
           'a blank mask will be returned']
     mask = make_array(size=sz)
  ENDIF
  mask = reform(mask)
END

PRO spice_xcfit_block_pix_getmask,info,mask,recalculate=recalculate
  
  handle_value,info.int.pix_mask_h,mask
  
  IF NOT exist(mask) OR keyword_set(recalculate) THEN BEGIN 
     handle_value,info.int.pix_prog_h,prog
     
     spice_xcfit_block_gs,info,lam,da,wts,fit,result,residual,include,const,/copy
     
     missing = info.int.a.missing
     
     spice_xcfit_block_pix_exec,prog,lam,da,wts,fit,missing,result,residual,$
        include,const,mask
     
     handle_value,info.int.pix_mask_h,mask,/set
  END
END


PRO spice_xcfit_block_pix_wmask,info,mask
  
  IF NOT exist(mask) THEN BEGIN 
     
     ;; Get the mask
     
     spice_xcfit_block_pix_getmask,info,mask
     
     ;; Find which fits have been flagged as failed.
     
     handle_value,info.int.a.result_h,result,/no_copy
     failed = total(where_missing(result, missing=info.int.a.missing),1) $
        EQ n_elements(result(*,0,0,0,0,0,0))
     handle_value,info.int.a.result_h,result,/set,/no_copy
     
     nfail = total(failed)
     IF nfail GT 0 THEN BEGIN
        xack,trim(nfail)+' points are flagged as FAILED' + $
           ' - will not touch them',/turn_off
     END
     
     mask = mask AND (1b-reform(failed,/overwrite))
     
     IF total(mask) EQ 0 THEN BEGIN
        xack,'No points were masked'
        return
     END
     
  END
  
END


PRO spice_xcfit_block_pix_flicker,info
  
  IF ~info.int.show_result THEN return
  spice_xcfit_block_pix_getmask,info,mask
  
  ix = where(mask)
  
  IF ix(0) EQ -1L THEN return
  
  spice_xcfit_block_get_result,info,showres
  
  shres = showres
  shres(ix) = max(showres)
  
  FOR jj = 0,2 DO BEGIN 
     IF jj NE 0 THEN wait,.1
     widget_control,info.int.result_id,set_value=shres
     wait,.5
     widget_control,info.int.result_id,set_value=showres
  END
END

PRO spice_xcfit_block_pix_edit_setv,id,value
  widget_control,id,get_uvalue=top
  widget_control,top,get_uvalue=info
  handle_value,info.int.pix_prog_h,value,/set
  
  spice_xcfit_block_pix_getmask,info,/recalculate
  spice_xcfit_block_pix_flicker,info
END



PRO spice_xcfit_block_pix_edit,info
  COMMON spice_xcfit_block_pix_edit,lastprog
  
  handle_value,info.int.pix_prog_h,prog
  
  defprog = spice_xcfit_block_pix_defprog()
  
  expl = spice_xcfit_block_pix_explain()
  
  default,prog,defprog
  
  ;; So that the pix_flicker program may find its way
  widget_control,info.int.top_id,set_uvalue=info 
  
  xtextedit,prog,explanation=expl,setv_id=info.int.pix_id,$
     setv_text='Test program'
  
  handle_value,info.int.pix_prog_h,prog,/set
  lastprog = prog
END


PRO spice_xcfit_block_pix_setconst,info,mask=mask,novisit=novisit,one=one
  
  spice_xcfit_block_pix_wmask,info,mask
  
  ix = where(mask)
  
  ;; Get the global const status
  
  handle_value,info.int.a.fit_h,fit
  sfit = make_sfit_stc(fit)
  
  handle_value,info.int.a.const_h,const,/no_copy
  
  IF keyword_set(one) THEN BEGIN 
     j = info.ext.result_no
     cfit_bpatch,const,ix,j,sfit.const(j)
  END ELSE FOR j = 0,n_elements(sfit.const)-1 DO BEGIN
     cfit_bpatch,const,ix,j,sfit.const(j)
  END
  
  handle_value,info.int.a.const_h,const,/set,/no_copy   ;; That's it!
  
  ;; Revisit point to update local status
  IF NOT keyword_set(novisit) THEN spice_xcfit_block_visitp,info
  
END

PRO spice_xcfit_block_exclude_patch,info
  ;; Make sure parameter values for non-included components are set to
  ;; missing
  spice_xcfit_block_gs,info,lam,da,wts,fit,result,residual,include,const
  
  sfit = make_sfit_stc(fit)
  
  FOR c = 0,n_elements(include(*,0,0,0,0,0,0))-1 DO BEGIN
     ix = where(include(c,*,*,*,*,*,*) EQ 0b,count)
     IF count GT 0 THEN BEGIN
        pstart = 0
        IF c GT 0 THEN pstart = total(sfit.n_parms(0:c-1))
        FOR j = 0,sfit.n_parms(c)-1 DO BEGIN
           cfit_bpatch,result,ix,pstart+j,info.int.a.missing
           cfit_bpatch,const,ix,pstart+j,1b
        END
     END
  END
  spice_xcfit_block_gs,info,lam,da,wts,fit,result,residual,include,const,/set
END

PRO spice_xcfit_block_pix_setinclude,info,mask=mask,novisit=novisit,one=one
  
  spice_xcfit_block_pix_wmask,info,mask
  
  ix = where(mask)
  
  ;; Get the global include status
  
  handle_value,info.int.a.fit_h,fit
  sfit = make_sfit_stc(fit)
  
  handle_value,info.int.a.include_h,include,/no_copy
  
  IF keyword_set(one) THEN BEGIN
     j = info.ext.result_no
     c = 0
     WHILE sfit.n_parms(c) LE j DO BEGIN 
        j = j-sfit.n_parms(c)
        c = c+1
     END
     
     ;; And then....
     cfit_bpatch,include,ix,c,sfit.include(c)
  END ELSE FOR j = 0,n_elements(sfit.include)-1 DO BEGIN
     cfit_bpatch,include,ix,j,sfit.include(j)
  END
  
  handle_value,info.int.a.include_h,include,/set,/no_copy   ;; That's it!
  
  spice_xcfit_block_exclude_patch,info
  
  ;; Revisit point to update local status
  IF NOT keyword_set(novisit) THEN spice_xcfit_block_visitp,info
  
END

PRO spice_xcfit_block_pix_reset,info,mask=mask,novisit=novisit,one=one
  
  spice_xcfit_block_pix_wmask,info,mask
     
  ix = where(mask)
  
  ;; Get the global const status
  
  handle_value,info.int.a.fit_h,fit
  sfit = make_sfit_stc(fit)

  handle_value,info.int.a.result_h,result,/no_copy
  
  IF keyword_set(one) THEN BEGIN
     j = info.ext.result_no
     cfit_bpatch,result,ix,j,sfit.a_nom(j)
  END ELSE FOR j = 0,n_elements(sfit.a_nom)-1 DO BEGIN
     cfit_bpatch,result,ix,j,sfit.a_nom(j)
  END
  
  handle_value,info.int.a.result_h,result,/set,/no_copy   ;; That's it!
  
  ;; Revisit point to update local status
  IF NOT keyword_set(novisit) THEN spice_xcfit_block_visitp,info
  
END


PRO spice_xcfit_block_pix_recalc,info,mask=mask,novisit=novisit
  
  spice_xcfit_block_pix_wmask,info,mask
     
  ix = where(mask)
  
  ;; Get the global const status
  
  handle_value,info.int.a.fit_h,fit
  sfit = make_sfit_stc(fit)
  
  handle_value,info.int.a.result_h,result,/no_copy
  cfit_bpatch,result,ix,n_elements(result(*,0,0,0,0,0,0))-1,0.0
  handle_value,info.int.a.result_h,result,/set,/no_copy   ;; That's it!
  
  spice_xcfit_block_calculate,info,smart=2
END


PRO spice_xcfit_block_pix_fail,info,restore=restore
  
  ;; Note - we should *not* take away failed, so use getmask insted of wmask
  
  spice_xcfit_block_pix_getmask,info,mask
  
  ix = where(mask)
  
  handle_value,info.int.a.fit_h,globfit,/no_copy
  sfit = make_sfit_stc(globfit)
  handle_value,info.int.a.fit_h,globfit,/set,/no_copy
  
  spice_xcfit_block_gs,info,lam,da,wts,fit,result,residual,include,const
  
  IF restore THEN BEGIN
     resultv = [sfit.a_nom,0.0]
     constv = sfit.const
     includev = sfit.include
  END ELSE BEGIN
     resultv = [sfit.a_nom*0.0,0.0]+info.int.a.missing
     constv = sfit.const OR 1b
     includev = sfit.include AND 0b
  END 
  
  FOR j = 0,(size(resultv))(1)-1 DO $
     cfit_bpatch,result,ix,j,resultv(j)
  
  FOR j = 0,(size(constv))(1)-1 DO $
     cfit_bpatch,const,ix,j,constv(j)
  
  FOR j = 0,(size(da))(1)-1 DO $
     cfit_bpatch,residual,ix,j,info.int.a.missing

  spice_xcfit_block_gs,info,lam,da,wts,fit,result,residual,include,const,/set
  
  spice_xcfit_block_visitp,info
  
END

PRO spice_xcfit_block_pix_apply_all,info,one=one
  spice_xcfit_block_pix_reset,info,mask=mask,/novisit,one=one
  spice_xcfit_block_pix_setconst,info,mask=mask,/novisit,one=one
  spice_xcfit_block_pix_setinclude,info,mask=mask,/novisit,one=one
  spice_xcfit_block_pix_recalc,info,mask=mask,/novisit
  spice_xcfit_block_visitp,info
END

;;
;; Calculate results for the whole block
;;
PRO spice_xcfit_block_calculate,info,smart=smart
  spice_xcfit_block_gs,info,lambda,data,weights,fit,result,residual,include,const
  
  spice_cfit_block,lambda,data,weights,fit,info.int.a.missing,result,residual,$
     include,const,/double,/x_face,smart=smart
  
  ;;
  ;; Put back data.
  ;;
  spice_xcfit_block_gs,info,lambda,data,weights,fit,result,residual,include,const,$
     /set
  
  ;;
  ;; Show new residual
  ;;
  widget_control,info.int.residual_id,set_value=info.int.a.residual_h
  
  ;;
  ;; Display new results
  ;;
  spice_xcfit_block_get_result,info,showres
  IF info.int.show_result THEN widget_control,info.int.result_id,set_value=showres
END

;
; Visit a new point
; 
; : calculate the fit if not already calculated (or if the /recalculate flag
;   is set)
;
; : 
;
PRO spice_xcfit_block_visitp,info,recalculate=recalculate,restart=restart
  
  ;; Need result to get chi2 (or to recalculate from current value)
  ;; Need const to verify that a fit can be made (or recalculate)
  
  f = info.ext.focus
  nf = n_elements(f)
  IF nf LT 7 THEN f = [f,replicate(0L,7-nf)]
  
  handle_value,info.int.a.result_h,result,/no_copy
  handle_value,info.int.a.const_h,const,/no_copy
  this_p_result = reform(result(*,f(1),f(2),f(3),f(4),f(5),f(6)))
  this_p_const = reform(const(*,f(1),f(2),f(3),f(4),f(5),f(6)))
  handle_value,info.int.a.result_h,result,/no_copy,/set
  handle_value,info.int.a.const_h,const,/no_copy,/set
  
  nres = n_elements(this_p_result)
  chi2 = this_p_result(nres-1)
  
  ;; Extract the fit from this point (original fit structure is preserved
  ;; by spice_xcfit_block_get_fit/set_fit calls)
  
  spice_xcfit_block_get_fit,info,lambda,spec,weights,ix,fit,failed
  
  restart = keyword_set(restart)
  recalculate = keyword_set(recalculate)
  
  ;; If chi2==missing, the point should be done (unless it's failed)

  IF is_not_missing(chi2, missing=info.int.a.missing) $
     AND NOT recalculate AND NOT restart THEN BEGIN
     
     spice_xcfit_block_set_fit,info,lambda,spec,weights,ix,fit,failed,/nochange
     return
  END
  
  fail_type = 0
  
  ;;
  ;; If chi2 is missing, or the recalculate flag is set, and if at least one
  ;; parameter is not constant, then calculate best fit
  ;;
  some_variable = total(this_p_const EQ 0b) NE 0
  recalculate = (recalculate OR is_missing(chi2, missing=info.int.a.missing)) $
     AND some_variable OR restart
  
  IF recalculate THEN BEGIN
     ;;
     ;; If it's the chi2 that's missing, we should start from initial values,
     ;; if it's the recalculate flag, we should start from current values.
     ;;
     ;; Unless, of course, the /restart flag is set...
     ;; 
     IF is_missing(chi2, missing=info.int.a.missing) THEN delvarx,start_aa $
     ELSE                               start_aa = this_p_result(0:nres-2)
     
     IF keyword_set(restart) THEN BEGIN
        delvarx,start_aa
        handle_value,info.int.a.fit_h,fit ;; copy
     END
     
     IF exist(start_aa) THEN print,"Starting from:",start_aa
     thisfit = cfit(lambda,spec,start_aa,fit,/double,weights=weights,$
                    fail_type=fail_type)
     failed = 0
  END ELSE BEGIN
     changed = info.int.changed
  END
  
  IF fail_type NE 0 AND fail_type NE 2 THEN BEGIN
     xack,['CFIT failed']
     failed = 1
  END
  
  spice_xcfit_block_set_fit,info,lambda,spec,weights,ix,fit,failed
  
  IF NOT recalculate THEN BEGIN
     info.int.changed = changed
  END
END

PRO spice_xcfit_block_sensitize,info,title
  IF title EQ 'Chi^2' THEN BEGIN
     widget_control,info.int.initval_id,sensitive=0
     FOR j = 0,n_elements(info.int.pix_reset1_id)-1 DO  $
        widget_control,info.int.pix_reset1_id(j),sensitive=0
  END ELSE BEGIN 
     widget_control,info.int.initval_id,sensitive=1
     FOR j = 0,n_elements(info.int.pix_reset1_id)-1 DO  $
        widget_control,info.int.pix_reset1_id(j),sensitive=1
  END
END


PRO spice_xcfit_block_adjustfit,info
  ;; The user clicked on the ADJUST button 
  
  ;; First of all, take note of the original global value (copy)
  handle_value,info.int.a.fit_h,orgfit
  
  ;; This one fills in the current values & const status at *this* point
  ;; 
  spice_xcfit_block_get_fit,info,lambda,spec,weights,ix,fit,failed
  spice_xcfit_block_set_fit,info,lambda,spec,weights,ix,fit,failed ;; *No* change
  
  ;; But we want the *global* values for the const/include..etc..
  ;; Allow editing - of the original fit, but with the data from this point
  
  xcfit,lambda,spec,orgfit,weights=weights,/no_change,failed=ignore_failed
  
  ;; Update status display
  widget_control,info.int.status1_id,set_value=orgfit
  
  handle_value,info.int.a.fit_h,orgfit,/set
  
  ;; Update component pulldown menu with any new names (and rebuild
  ;; CONST array if desired).
  
  spice_xcfit_block_register,info
  spice_xcfit_block_get_result,info,this_result,title
  IF info.int.show_result THEN widget_control,info.int.result_id,set_value={title:title}
  widget_control,info.int.initval_id,set_value=title
  spice_xcfit_block_sensitize,info,title
END



PRO spice_xcfit_block_alterfit,info
  spice_xcfit_block_get_fit,info,lambda,spec,weights,ix,fit
  orgfit = fit
  xcfit,lambda,spec,fit,weights=weights,/use_current_value,failed=failed
  handle_value,info.int.a.fit_h,fit,/set
  IF NOT match_struct(orgfit,fit) THEN BEGIN
     widget_control,/hourglass
     ;; Delete result/residual/const/include
     handle_value,info.int.a.result_h,result,/no_copy
     handle_value,info.int.a.residual_h,result,/no_copy
     handle_value,info.int.a.const_h,result,/no_copy
     handle_value,info.int.a.include_h,result,/no_copy
     info.ext.result_no = 0
     ;; Regenerate result/residual arrays
     spice_xcfit_block_register,info
     ;; Update global status display
     widget_control,info.int.status1_id,set_value=fit
     ;; Visit this point
     spice_xcfit_block_visitp,info
     ;; Extract new result "image" and show it
     spice_xcfit_block_get_result,info,this_result,title
     IF info.int.show_result THEN BEGIN
      widget_control,info.int.result_id,set_value=this_result
      widget_control,info.int.result_id,set_value={title:title}
     ENDIF
     widget_control,info.int.initval_id,set_value=title
     ;; Make residual display aware that a change has occurred
     widget_control,info.int.residual_id,set_value=info.int.a.residual_h
     spice_xcfit_block_sensitize,info,title
  END
END



PRO spice_xcfit_block_save_as,info
  break_file,info.int.a.filename,disk,dir,fnam,ext
  
  file = bigpickfile(/write,path=disk+dir,file=fnam+ext,$
                     group=info.int.top_id,$
                     filter='*.ana',get_path=path)
  
  IF file EQ '' THEN return
  
  break_file,file,disk,dir,fnam,ext
  info.int.a.filename = path+fnam+ext
  save_analysis,info.int.a,/verbose
  info.int.changed = 0b
END



PRO spice_xcfit_block_restore,info,other=other
  
  other = keyword_set(other) OR info.int.a.filename EQ ''
  
  IF NOT other THEN BEGIN
     info.int.a = restore_analysis(info.int.a)
  END ELSE BEGIN 
     break_file,info.int.a.filename,disk,dir,fnam,ext
     
     file = bigpickfile(/write,path=disk+dir,file=fnam+ext,$
                        group=info.int.top_id,$
                        filter='*.ana',get_path=path,/must_exist)
     
     IF file EQ '' THEN return
     break_file,file,disk,dir,fnam,ext
     new_ana = restore_analysis(path+fnam+ext)
     
     ;; Check for valid sizes
     handle_value,new_ana.data_h,new_data,/no_copy
     handle_value,info.int.a.data_h,data,/no_copy
     szd = size(data)
     szn = size(new_data)
     handle_value,new_ana.data_h,new_data,/set,/no_copy
     handle_value,info.int.a.data_h,data,/set,/no_copy
     
     IF total(szn EQ szd) NE n_elements(szd) THEN BEGIN
        xack,['Cannot change the dimensionality of the data' + $
              ' with a restore operation']
        delete_analysis,new_ana
        return 
     END
     
     ;; Copy contents of the new analysis into the existing info.int.a
     ;; 
     info.int.a = mk_analysis(source_analysis=new_ana,destination=info.int.a)
     delete_analysis,new_ana
     
     ;; We don't know how many results we have...
     info.ext.result_no = 0
  END
  
  ;; Update pulldown menus etc in case fit changed
  spice_xcfit_block_register,info
  spice_xcfit_block_visitp,info
  
  ;; Change flag, find first/next status
  info.int.changed = 0b
  info.int.find_ix = -1L
  handle_value,info.int.find_h,dummy,/no_copy
  
  ;; These things had better have the correct size....
  ;; 
  handle_value,info.int.a.origin_h,origin
  handle_value,info.int.a.scale_h,scale
  
  set_data_resid = {focus:info.ext.focus,$
                    origin:origin,$
                    scale :scale }
  
  ;; Data blocks have been passed through handles, so the data will
  ;; automatically be updated, but other stuff needs to be set to
  ;; alert about this..
  widget_control,info.int.data_id,set_value=set_data_resid
  widget_control,info.int.residual_id,set_value=set_data_resid
  
  spice_xcfit_block_get_result,info,this_result,title
  
  set_result = {focus:info.ext.focus(1:*),$
                origin:origin(1:*),$
                scale:scale(1:*),$
                title:title}
  
  IF info.int.show_result THEN BEGIN
    widget_control,info.int.result_id,set_value=this_result
    widget_control,info.int.result_id,set_value=set_result
  ENDIF
  widget_control,info.int.initval_id,set_value=title
  spice_xcfit_block_sensitize,info,title
END


PRO spice_xcfit_block_findspot,info,what_to_find
  handle_value,info.int.a.result_h,result,/no_copy
  
  handle_value,info.int.find_h,ix,/no_copy
  
  IF info.int.what_found NE what_to_find $
     OR NOT exist(ix) THEN info.int.find_ix = -1L
  
  info.int.what_found = what_to_find
  
  thisresult = result(info.ext.result_no,*,*,*,*,*,*)
  
  IF what_to_find EQ 'MAX' OR what_to_find EQ 'MIN' THEN BEGIN
     missix = where_missing(thisresult, missing=info.int.a.missing)
     IF missix(0) NE -1L THEN BEGIN
        mini = min(thisresult,max=maxi)
        IF what_to_find EQ 'MAX' THEN thisresult(missix) = mini $
        ELSE                          thisresult(missix) = maxi
     END
  END
  
  IF info.int.find_ix EQ -1L THEN BEGIN 
     CASE what_to_find OF 
        'ZERO': ix = where(thisresult EQ 0)
        'MISS': ix = where_missing(thisresult, missing=info.int.a.missing)
        'MAX': ix = reverse(sort(thisresult))
        'MIN': ix = sort(thisresult)
     END
  END
  
  info.int.find_ix = info.int.find_ix+1
  
  IF ix(0) EQ -1L OR info.int.find_ix GE n_elements(ix) THEN BEGIN
     IF ix(0) EQ -1L THEN xack,["None found"] $
     ELSE                 xack,["No more points found"]
     info.int.find_ix = -1L
  END ELSE BEGIN 
     
     info.ext.focus = ndim_indices(thisresult,ix(info.int.find_ix))

     widget_control,info.int.data_id,set_value={focus:info.ext.focus}
     IF info.int.show_result THEN widget_control,info.int.result_id,set_value={focus:info.ext.focus(1:*)}
     widget_control,info.int.residual_id,set_value={focus:info.ext.focus}
  END
  
  handle_value,info.int.a.result_h,result,/set,/no_copy
  handle_value,info.int.find_h,ix,/set,/no_copy
  
  spice_xcfit_block_visitp,info
END


PRO spice_xcfit_block_set_initial,info,average=average_flag
  
  spice_xcfit_block_get_result,info,this_result
  handle_value,info.int.a.fit_h,globfit,/no_copy
  
  handle_value,info.int.a.result_h,res,/no_copy
  chi2 = res((size(res))(1)-1,*,*,*,*,*,*)
  handle_value,info.int.a.result_h,res,/set,/no_copy
  
  handle_value,info.int.a.const_h,const,/no_copy
  cons = const(info.ext.result_no,*,*,*,*,*,*)
  handle_value,info.int.a.const_h,const,/set,/no_copy
  
  ;; Find invalid points
  ix = where(chi2 EQ 0.0 OR is_missing(chi2, missing=info.int.a.missing) OR cons)
  
  ;; Set this result for those points to MISSING
  IF ix(0) NE -1L THEN this_result(ix) = info.int.a.missing
  
  ;; Now calculate average/median for good points
  
  IF keyword_set(average_flag) THEN BEGIN
     new_init = average(this_result,missing=info.int.a.missing)
  END ELSE BEGIN
     ix = where_not_missing(this_result, missing=info.int.a.missing)
     IF ix(0) NE -1 THEN new_init = median(this_result(ix)) $
     ELSE BEGIN
        xack,['No non-missing points! - No new initial value set']
        handle_value,info.int.a.fit_h,globfit,/no_copy
     END
  END
  
  sfit = make_sfit_stc(globfit) ;; Will use initial values by default
  a_nom = sfit.a_nom
  
  a_nom(info.ext.result_no) = new_init
  
  update_cfit,globfit,a_nom,/initial
  handle_value,info.int.a.fit_h,globfit,/set,/no_copy
END

PRO spice_xcfit_block_event_fit_widget, ev
  widget_control,ev.top,get_uvalue=base
  widget_control,base,get_uvalue=info
  if tag_names(ev, /structure) eq 'WIDGET_KILL_REQUEST' then begin
    info.ext.fit_plot_show = 0
    widget_control, info.ext.fit_plot_widget, map=info.ext.fit_plot_show
    widget_control, info.int.fit_window_button, SET_VALUE='FITWINDOW:Show'
  endif else begin
    ; This doesn't work like this. I think the event should be sent to
    ; info.int.draw widget within cw_plotz, but I don't know how to do that.
    ; TODO
    ; WIDGET_CONTROL, info.int.fit_plot_id, send_event=ev, bad_id=bad
  endelse

END

PRO spice_xcfit_block_event,ev
  widget_control,/hourglass
  widget_control,ev.top,get_uvalue=info,/no_copy
  widget_control,ev.id,get_uvalue=uvalue
  if tag_names(ev, /Structure_name) eq 'CW_LOADCT_NEW_CT' || $  ; An event from cw_loadct.pro
    tag_names(ev, /Structure_name) eq 'CW_LOADCT' || $    ; An event from an unofficial cw_loadct.pro
    tag_names(ev, /Structure_name) eq 'WIDGET_BASE' then begin   ; A resize event
    spice_cw_cubeview_force_redraw, info.int.data_id
    spice_cw_cubeview_force_redraw, info.int.residual_id
    IF info.int.show_result THEN spice_cw_cubeview_force_redraw, info.int.result_id
    
    if tag_names(ev, /Structure_name) eq 'WIDGET_BASE' then begin
      handle_value,info.int.a.fit_h,orgfit
      widget_control,info.int.status1_id,set_value=orgfit
      widget_control,info.int.status2_id,$
        set_value={SET_HILIT,hilit:info.ext.result_no}
      ;; Replot microplot
      widget_control,info.int.microplot_id,set_value={replot:1}

      ;; Overplot
      handle_value,info.int.microfine_h,microfine
      IF exist(microfine) THEN oplot,microfine(*,0),microfine(*,1)
      handle_value,info.int.errplot_h,errp
      IF exist(errp) AND info.ext.plot_err THEN $
        oploterr,errp.x,errp.y,errp.err,max_value=min(errp.y)-1

      ;; Replot bigger microplot if shown
      IF info.ext.fit_plot_show THEN BEGIN
        widget_control,info.int.fit_plot_id,set_value={replot:1}
        ;; Overplot
        IF exist(microfine) THEN oplot,microfine(*,0),microfine(*,1)
        IF exist(errp) AND info.ext.plot_err THEN $
          oploterr,errp.x,errp.y,errp.err,max_value=min(errp.y)-1
      ENDIF
    endif

    widget_control,ev.top,set_uvalue=info,/no_copy
    return
  endif

  if tag_names(ev, /structure) eq 'WIDGET_KILL_REQUEST' then uvalue='EXIT'
  uvalue = str_sep(uvalue,':')
  evtype = tag_names(ev,/structure_name)
  
  mark = n_elements(uvalue) GT 1

  CASE uvalue(0) OF
  'EXIT':BEGIN
    ;; Make sure changes (like RESTORE operations) are reflected.

     IF ~info.int.ana_set THEN BEGIN
       spice_xcfit_block_gs,info,lambda,data,weights,fit,result,residual,include,const
       FOR h = 0,n_elements(h_to_kill)-1 DO handle_free,h_to_kill(h)
     END ELSE BEGIN
       IF info.ext.signals GT 0 THEN BEGIN
         event = {spice_xcfit_block_event,ID:0L,TOP:0L,HANDLER:0L,SIGNAL_ID:info.ext.signal_id}
         event.id = info.ext.signals
         WIDGET_CONTROL, event.id, send_event=event, bad_id=bad
         IF bad NE 0 THEN MESSAGE,"BAD widget ID encountered",/continue
       ENDIF
     ENDELSE

     handle_value,info.int.store_info_h,info,/set,/no_copy
     widget_control,ev.top,/destroy
     return
     ENDCASE
     
  'SAVE':BEGIN
     IF mark THEN spice_xcfit_block_save_as,info $
     ELSE BEGIN 
        save_analysis,info.int.a
        info.int.changed = 0b
     END 
     ENDCASE 
     
  'RESTORE':BEGIN
     spice_xcfit_block_restore,info,other = mark
     ENDCASE
     
  'EDIT_HISTORY':BEGIN
     handle_value,info.int.a.history_h,history
     xtextedit,history,group=ev.top
     handle_value,info.int.a.history_h,history,/set
     ENDCASE
     
;
; Events from the display draw windows.
;
  'DATA':BEGIN
     IF total([info.ext.focus NE ev.focus]) GT 0 THEN BEGIN 
        info.ext.focus = ev.focus
        widget_control,info.int.residual_id,set_value={focus:ev.focus}
        IF info.int.show_result THEN widget_control,info.int.result_id,set_value={focus:ev.focus(1:*)}
        spice_xcfit_block_visitp,info
     END
     ENDCASE
     
  'RESIDUAL':BEGIN
     IF total([info.ext.focus NE ev.focus]) GT 0 THEN BEGIN 
        info.ext.focus = ev.focus
        IF info.int.show_result THEN widget_control,info.int.result_id,set_value={focus:ev.focus(1:*)}
        widget_control,info.int.data_id,set_value={focus:ev.focus}
        spice_xcfit_block_visitp,info
     END
     ENDCASE
     
  'RESULT':BEGIN
     IF total([info.ext.focus(1:*) NE ev.focus]) GT 0 THEN BEGIN 
        info.ext.focus(1:*) = ev.focus
        widget_control,info.int.data_id,set_value={focus:info.ext.focus}
        widget_control,info.int.residual_id,set_value={focus:info.ext.focus}
        spice_xcfit_block_visitp,info
     END
     ENDCASE
;
;
;
  'FIND':BEGIN
     ;; Restart find operation
     handle_value,info.int.find_h,dummy,/no_copy
     spice_xcfit_block_findspot,info,uvalue(1)
     ENDCASE
     
  'FIND_AGAIN':BEGIN
     spice_xcfit_block_findspot,info,info.int.what_found
     ENDCASE
     
  'RESULT#':BEGIN
     info.ext.result_no = fix(uvalue(1))
     spice_xcfit_block_get_result,info,this_result,title
     IF info.int.show_result THEN BEGIN
      widget_control,info.int.result_id,set_value=this_result
      widget_control,info.int.result_id,set_value={title:title}
     ENDIF
     widget_control,info.int.initval_id,set_value=title
     spice_xcfit_block_sensitize,info,title
     handle_value,info.int.find_h,dummy,/no_copy
     ENDCASE
     
  'STATUS1':BEGIN
     ;; Update include/const status for one component (global value)
     handle_value,info.int.a.fit_h,orgfit
     update_cfit,orgfit,const=ev.const,include=ev.include
     widget_control,info.int.status1_id,set_value=orgfit
     handle_value,info.int.a.fit_h,orgfit,/set,/no_copy
     ENDCASE 
     
  'STATUS2':BEGIN
     ;; Update include/const status for one component (local value)
     spice_xcfit_block_get_fit,info,lambda,spec,weights,ix,fit,failed
     sfit0 = make_sfit_stc(fit,/values)
     update_cfit,fit,const=ev.const,include=ev.include
     sfit1 = make_sfit_stc(fit)
     ;; We should freeze (at the *initial* value) these points:
     to_freeze = sfit1.const AND NOT sfit0.const
     freezix = where(to_freeze)
     IF freezix(0) NE -1L THEN BEGIN
        sfit0.a_nom(freezix) = sfit1.a_nom(freezix) ;; sfit1 has initial values
        update_cfit,fit,sfit0.a_nom
     END 
     spice_xcfit_block_set_fit,info,lambda,spec,weights,ix,fit,failed
     IF 1 THEN spice_xcfit_block_visitp,info,/recalculate
     ENDCASE 
     
  'MICROPLOT':BEGIN
     ;; Acknowledge event - replot
     widget_control,ev.id,set_value=ev.set
     
     ;; Overplot
     handle_value,info.int.microfine_h,microfine
     IF exist(microfine) THEN oplot,microfine(*,0),microfine(*,1)
     handle_value,info.int.errplot_h,errp
     IF exist(errp) AND info.ext.plot_err THEN $
        oploterr,errp.x,errp.y,errp.err,max_value=min(errp.y)-1
     ENDCASE
     
  'ERRPLOT':BEGIN
     info.ext.plot_err = (uvalue(1) EQ 'ON')
     
     ;; Replot microplot
     widget_control,info.int.microplot_id,set_value={replot:1}
     
     ;; Overplot
     handle_value,info.int.microfine_h,microfine
     IF exist(microfine) THEN oplot,microfine(*,0),microfine(*,1)
     handle_value,info.int.errplot_h,errp
     IF exist(errp) AND info.ext.plot_err THEN $
        oploterr,errp.x,errp.y,errp.err,max_value=min(errp.y)-1
       
      ;; Replot bigger microplot if shown
      IF info.ext.fit_plot_show THEN BEGIN
        widget_control,info.int.fit_plot_id,set_value={replot:1}
        ;; Overplot
        IF exist(microfine) THEN oplot,microfine(*,0),microfine(*,1)
        IF exist(errp) AND info.ext.plot_err THEN $
          oploterr,errp.x,errp.y,errp.err,max_value=min(errp.y)-1
      ENDIF
   ENDCASE
     
  
   'FITWINDOW':BEGIN
     info.ext.fit_plot_show = (uvalue(1) EQ 'Hide')     
     widget_control, info.ext.fit_plot_widget, map=info.ext.fit_plot_show
     ;; Replot bigger microplot if shown
     IF info.ext.fit_plot_show THEN spice_xcfit_block_visitp,info
   ENDCASE
     
  
  'FAILFIT':BEGIN
     handle_value,info.int.a.fit_h,orgfit
     spice_xcfit_block_get_fit,info,lambda,spec,weights,ix,fit
     spice_xcfit_block_set_fit,info,lambda,spec,weights,ix,fit,1
     handle_value,info.int.a.fit_h,orgfit,/set,/no_copy
     spice_xcfit_block_visitp,info
     ENDCASE
     
  'REFIT':BEGIN
     spice_xcfit_block_visitp,info,/recalculate,/restart
     ENDCASE
     
  'VIEWFIT':BEGIN
     handle_value,info.int.a.fit_h,orgfit
     spice_xcfit_block_get_fit,info,lambda,spec,weights,ix,fit
     currentfit = fit
     xcfit,lambda,spec,fit,weights=weights,/use_current_value,/no_change,$
        failed=failed
     IF NOT match_struct(currentfit,fit) OR failed THEN $
        spice_xcfit_block_set_fit,info,lambda,spec,weights,ix,fit,failed
     handle_value,info.int.a.fit_h,orgfit,/set,/no_copy
     ENDCASE
     
     ;; This is the "Adjust" button 
  'ADJUSTFIT':BEGIN
     spice_xcfit_block_adjustfit,info
     ENDCASE
     
     ;; Set initial value of result to the current median or average
  'SET_INITIAL':BEGIN 
     spice_xcfit_block_set_initial,info,average = mark
     ENDCASE
     
;
;
;
  'ALTERFIT':BEGIN
     spice_xcfit_block_alterfit,info
     ENDCASE 
     
  'RECALCULATE':BEGIN
     IF mark THEN BEGIN 
        ;; Delete result/residual/const/include when starting from scratch
        handle_value,info.int.a.result_h,result,/no_copy
        handle_value,info.int.a.residual_h,result,/no_copy
        handle_value,info.int.a.const_h,result,/no_copy
        handle_value,info.int.a.include_h,result,/no_copy
        spice_xcfit_block_register,info
     END 
     spice_xcfit_block_calculate,info
     ENDCASE
;
; Mask/modify options
;
  'PIX_EDIT':BEGIN
     spice_xcfit_block_pix_edit,info
     spice_xcfit_block_pix_getmask,info,/recalculate
     spice_xcfit_block_pix_flicker,info
     ENDCASE
     
  'PIX_EXECUTE':BEGIN
     spice_xcfit_block_pix_getmask,info,/recalculate
     spice_xcfit_block_pix_flicker,info
     ENDCASE
     
  'PIX_FLICKER':BEGIN
     spice_xcfit_block_pix_flicker,info
     ENDCASE
     
  'PIX_SETCONST':BEGIN
     spice_xcfit_block_pix_setconst,info,one = mark
     ENDCASE
     
  'PIX_SETINCLUDE':BEGIN
     spice_xcfit_block_pix_setinclude,info,one = mark
     ENDCASE
     
  'PIX_RESET':BEGIN 
     spice_xcfit_block_pix_reset,info,one = mark
     ENDCASE
     
  'PIX_APPLY_ALL':BEGIN
     spice_xcfit_block_pix_apply_all,info,one = mark
     ENDCASE
     
  'PIX_RECALC':BEGIN
     spice_xcfit_block_pix_recalc,info
     ENDCASE
     
  'PIX_FAIL':BEGIN
     spice_xcfit_block_pix_fail,info,restore=mark
     ENDCASE
     
  else: BEGIN
    print, 'ERROR!!!: unknown case : ', uvalue
    print, 'Please report to prits-group@astro.uio.no'
    ENDCASE
     
  END
  
  widget_control,ev.top,set_uvalue=info,/no_copy
END


PRO spice_xcfit_block,lambda,data,weights,fit,missing,result,residual,include,const,$
                origin=origin,scale=scale,phys_scale=phys_scale,$
                analysis=ana, title=title, group_leader=group_leader, $
                display_treshold=display_threshold, no_save_option=no_save_option,$
                signal_id=signal_id, modal=modal, image_dim=image_dim
  
  ;on_error,2
  
  IF !debug NE 0 THEN on_error,0
  
  ;; Internally, the data blocks will be stored as parts of an analysis
  ;; structure. If the data blocks are supplied individually, an internal
  ;; analysis structure must be made.
  
  IF keyword_set(ana) THEN iana = ana $
  ELSE iana = mk_analysis()
  
  IF keyword_set(ana) THEN BEGIN
     
     ;; Get out data blocks as if they were supplied individually as
     ;; parameters, for type checking etc.
     
     handle_value,ana.lambda_h,lambda,/no_copy
     handle_value,ana.data_h,data,/no_copy
     handle_value,ana.weights_h,weights,/no_copy
     handle_value,ana.fit_h,fit
     missing = ana.missing
     handle_value,ana.result_h,result,/no_copy
     handle_value,ana.residual_h,residual,/no_copy
     IF ~keyword_set(include) THEN $
       handle_value,ana.include_h,include,/no_copy
     IF ~keyword_set(const) THEN $
       handle_value,ana.const_h,const,/no_copy
     
     IF ~keyword_set(origin) THEN $
       handle_value,ana.origin_h,origin
     IF ~keyword_set(scale) THEN $
       handle_value,ana.scale_h,scale
     IF ~keyword_set(phys_scale) THEN $
       handle_value,ana.phys_scale_h,phys_scale
     handle_value,ana.dimnames_h,dimnames
     
;     catch,error
     error = 0
     IF error NE 0 THEN BEGIN
        catch,/cancel
        print,!err_string
        print,"Caught error, putting back data blocks"
        handle_value,ana.lambda_h,lambda,/set,/no_copy
        handle_value,ana.data_h,data,/set,/no_copy
        handle_value,ana.weights_h,weights,/set,/no_copy
        handle_value,ana.result_h,result,/set,/no_copy
        handle_value,ana.residual_h,residual,/set,/no_copy
        handle_value,ana.include_h,include,/set,/no_copy
        handle_value,ana.const_h,const,/set,/no_copy
        message,"Stopping"
     END
     
  END ELSE BEGIN
     
     IF n_params() LT 7 THEN BEGIN 
        message,"Use: XCFIT_BLOCK,LAMBDA,DATA,WEIGHTS,FIT,MISSING," + $
           "RESULT,RESIDUAL [,INCLUDE,CONST]"
     END
     
  END

  IF N_ELEMENTS(title) EQ 0 THEN title=''
  IF NOT exist(fit) THEN fit = {bg:mk_comp_poly([median(data)])}
  
  szd = size(data)
  szl = size(lambda)
  
  parcheck,data,   2,typ(/rea),[2,3,4,5,6,7] ,"DATA"
  parcheck,lambda, 1,typ(/rea),[1,szd(0)],    "LAMBDA"
  parcheck,weights,3,typ(/rea),[szd(0)],      "WEIGHTS"
  parcheck,fit,    4,typ(/stc),1,             "FIT"
  parcheck,missing,5,typ(/rea),0,             "MISSING"
  size_temp = size(result)
  ind = where(size_temp[1:size_temp[0]] GT 1, count)
  IF count LT 2 THEN BEGIN
    box_message, 'Result has too few dimensions, cannot display this, returning.'
    IF keyword_set(ana) THEN BEGIN
      handle_value,ana.lambda_h,lambda,/set,/no_copy
      handle_value,ana.data_h,data,/set,/no_copy
      handle_value,ana.weights_h,weights,/set,/no_copy
      handle_value,ana.result_h,result,/set,/no_copy
      handle_value,ana.residual_h,residual,/set,/no_copy
      handle_value,ana.include_h,include,/set,/no_copy
      handle_value,ana.const_h,const,/set,/no_copy
    ENDIF ELSE BEGIN
      delete_analysis, iana
    ENDELSE
    return
  ENDIF ELSE IF count eq 2 THEN BEGIN
    ; one exposure only
    image_dim = ind
    show_result = 0
  ENDIF ELSE show_result = 1
  
  
  ;; Make sure we're not taking things for granted here (Thanks to
  ;; Anja Czaykowska)
  iana.missing = missing 
  
  default,dimnames,(['Lambda','X','Y','T','A','B','C'])(0:szd(0)-1)
  
  result_no = 0
  
  IF szl(0) EQ szd(0) AND total(szl NE szd) NE 0 $
     OR szl(1) NE szd(1) THEN BEGIN
     message,"LAMBDA and DATA have incompatible sizes"
  END
  
  focus = szd(1:szd(0))/2
  
  IF keyword_set(group_leader) THEN signals=group_leader ELSE signals=0L
  IF ~keyword_set(signal_id) THEN signal_id=0L

  ext = { result_no : result_no,$
          plot_err : 0b,$
          fit_plot_widget: 0L,$
          fit_plot_show : 0b,$
          focus : focus,$
          signals : signals,$
          signal_id : signal_id}
  
  sml = {xpad:1,ypad:1,space:1}
  
  screen = spice_get_screen_size()
  IF screen[0] LT 1000 || screen[1] LT 900 THEN BEGIN
    base = widget_base(/row,title='SPICE_XCFIT_BLOCK '+title,_extra=sml, group_leader=group_leader, $
      /scroll, x_scroll_size=min([1000,screen[0]]), y_scroll_size=min([900,screen[1]]), modal=keyword_set(modal))
  ENDIF ELSE BEGIN
    base = widget_base(/row,title='SPICE_XCFIT_BLOCK '+title,_extra=sml, group_leader=group_leader, modal=keyword_set(modal))
  ENDELSE
  widget_control, base, /TLB_KILL_REQUEST_EVENTS, /TLB_SIZE_EVENTS

  leftside_col = widget_base(base,/column,_extra=sml)
  center_col = widget_base(base,/column,_extra=sml)
  rightside_col = widget_base(base,/column,_extra=sml)
  
  CASE N_ELEMENTS(display_threshold) OF
    0: threshold = [0.02, 0.02, 0.02]
    1: threshold = make_array(3, value=display_threshold)
    2: threshold = [display_threshold, 0.02]
    3: threshold = display_threshold
    ELSE: threshold = display_threshold[0:2]
  ENDCASE
  
  
  titles_h = handle_create()
  handle_killer_hookup,titles_h,group_leader=base
  
  IF NOT keyword_set(ana) THEN BEGIN
     h_to_kill = [iana.lambda_h,iana.data_h,iana.weights_h,iana.fit_h,$
                  iana.result_h,iana.residual_h,iana.include_h,iana.const_h]
  END
  
  int = { top_id       : base,$
          a            : iana,$
          ana_set      : keyword_set(ana),$
          status1_id   : 0L,$
          status2_id   : 0L,$
          microplot_id : 0L,$
          fit_plot_id  : 0L,$
          fit_window_button: 0L,$
          microfine_h  : handle_create(),$ 
          errplot_h    : handle_create(),$
          changed      : 0b,$                    ;; Change flag
          find_ix      : -1L,$                   ;; Find first/next status
          find_h       : handle_create(),$
          pix_id       : 0L,$
          pix_reset1_id: lonarr(4),$
          pix_prog_h   : handle_create(value=spice_xcfit_block_pix_defprog()),$
          pix_mask_h   : handle_create(),$
          what_found   : 'ZERO',$
          titles_h     : titles_h,$
          store_info_h : handle_create(),$
          data_id      : 0L,$
          residual_id  : 0L,$
          result_pdb   : 0L,$
          initval_id   : 0L,$
          result_id    : 0L,$
          show_result  : show_result}
  
  handle_killer_hookup,int.store_info_h   ;; Note: Don't kill when base dies
  
  handle_killer_hookup,group_leader=base,$
     [int.microfine_h,int.find_h,int.pix_prog_h,int.errplot_h,$
      int.pix_mask_h]
  
  info = { int:int,$
           ext:ext }
  
  upper = widget_base(center_col,/row,_extra=sml)
  
  ;; Switched to make microplot go *left*
  
  upper_right_c = widget_base(upper,/column,_extra=sml)
  upper_left_c = widget_base(upper,/column,_extra=sml)
  
  microplot_base = widget_base(upper_right_c)
  
  buttons_n_colors_r = widget_base(upper_left_c,/row,_extra=sml)
  
  buttons_col = widget_base(buttons_n_colors_r,/column,_extra=sml)
  
  ;; Color table selector: CW_LOADCT
  color_selector = widget_base(buttons_n_colors_r, /row, _extra=sml)
  colors = cw_loadct(color_selector,/frame)

  buttons1 = widget_base(buttons_col,/row,_extra=sml)
  buttons2 = widget_base(buttons_col,/row,_extra=sml)
  buttons3 = widget_base(buttons_col,/row,_extra=sml)
  buttons4 = widget_base(upper_left_c,/row,_extra=sml,/frame) ;; Note base!
  
  disp_b = widget_base(center_col,/row,_extra=sml)
  
  ;; Local/Global status
  
  sta = widget_base(leftside_col,/row,_extra=sml)
  gstatus = widget_base(sta,/column,_extra=sml,frame = 0)
  lstatus = widget_base(sta,/column,_extra=sml,frame = 0)
  
  ;;lstatus = widget_base(lefttside_col,/column,_extra=sml,/frame)
  ;;gstatus = widget_base(rightside_col,/column,_extra=sml,/frame)
  
  
  label1 = widget_label(widget_base(lstatus),value='Local') 
  label2 = widget_label(widget_base(lstatus),value='status')
  
  label1 = widget_label(widget_base(gstatus),value='Global') 
  label2 = widget_label(widget_base(gstatus),value='status')
  
  xsize = 35
  lstatusx = widget_base(lstatus,/column,xpad=1,ypad=1,space=5,ysize=6000,$
                         x_scroll_size=xsize,y_scroll_size=750)
  
  gstatusx = widget_base(gstatus,/column,xpad=1,ypad=1,space=5,ysize=6000,$
                         x_scroll_size=xsize,y_scroll_size=750)
  
  ;; Switched - makes local left, global right
  status2 = lstatusx ;; widget_base(lstatusx,/column,_extra=sml,/frame)
  status1 = gstatusx ;; widget_base(gstatusx,/column,_extra=sml,/frame)
  
  ;; File menu
  ;;
  file_m = widget_button(buttons1,value='File/exit',menu=2)
  IF ~keyword_set(no_save_option) THEN BEGIN
    save_b = widget_button(file_m,value='Save',uvalue='SAVE')
    save_q = widget_button(file_m,value='Save as..',uvalue='SAVE:AS')
    restore_last = widget_button(file_m,value='Restore last saved',$
                                 uvalue='RESTORE')
    restore_other = widget_button(file_m,value='Restore other',$
                                  uvalue='RESTORE:OTHER')
  ENDIF
  edit_hist = widget_button(file_m,value='View/edit History',$
                            uvalue='EDIT_HISTORY')
  dummy = widget_button(file_m,value='Exit',uvalue='EXIT')
  
  ;;
  ;; Adjust, Redesign, Calculate buttons (Global action line)
  ;;
  
  ;; Adjust fit, including update of initial values
  ;;
  adjust = widget_button(buttons1,value='Adjust',menu=2)
  dummy = widget_button(adjust, uvalue='ADJUSTFIT', $
                        value='Adjust (global) MIN/MAX values, names etc')
  initval = widget_button(adjust,value='Update (global) initial value for ', $
                          menu=2)
  initval_id = widget_button(initval,value=' ',menu=2)
  info.int.initval_id = initval_id
  dummy = widget_button(initval_id,value='Use *median* of free result',$
                        uvalue='SET_INITIAL')
  dummy = widget_button(initval_id,value='Use *average* of free result',$
                        uvalue='SET_INITIAL:AVERAGE')
  
  ;; Redesign (discard)
  ;;
  dummy = widget_button(buttons1,value='Redesign',menu=2)
  dummy = widget_button(dummy,$
                        value='Discard all results, redesign fit structure',$
                        uvalue='ALTERFIT')
  
  ;; Calculate (from current or scratch)
  ;;
  dummy = widget_button(buttons1,value='Calculate',menu=2)
  dummy2 = widget_button(dummy,value='Recalculate based on current result',$
                         uvalue='RECALCULATE')
  dummy2 = widget_button(dummy,value='Recalculate from global initial values',$
                         uvalue='RECALCULATE:SCRATCH')
  
  
  ;;
  ;; Second row - Find-buttons and Mask/modify
  ;;
  find_base = buttons2 ;; widget_base(buttons3,/row,_extra=sml,/frame)
  fmenu = [{pselect_s,btext:'zero',mtext:'Find zero',uvalue:'FIND:ZERO',$
            flags:0},$
           {pselect_s,'missing','Find missing','FIND:MISS',0},$
           {pselect_s,'max','Find max value','FIND:MAX',0},$
           {pselect_s,'min','Find min value','FIND:MIN',0}]
  dummy = cw_pselect(find_base,'Find: ',fmenu)
  find_again = widget_button(widget_base(find_base,/column),$
                             value='..next',uvalue='FIND_AGAIN')
  
  ;;
  ;; Pixel grabbing/manipulation
  ;;
  gbase = widget_base(buttons2)
  
  ;; This is the base to which the program text is sent for testing.
  ;; It needs the uvalue to point to the top base (to get at the info stc).
  
  info.int.pix_id = widget_base(gbase,pro_set_value=$
                                 'spice_xcfit_block_pix_edit_setv')
  widget_control,info.int.pix_id,set_uvalue=base
  
  ;;
  ;; This is the pixel grabbing/manipulation menu
  ;;
  pix = widget_button(gbase,value='Mask/patch points',menu=2)
  flick = widget_button(pix,value='Edit masking program',$
                        uvalue='PIX_EDIT')
  grab = widget_button(pix,value='Re-execute masking program',$
                       uvalue='PIX_EXECUTE')
  zhonk = widget_button(pix,value='Show masked points',$
                        uvalue='PIX_FLICKER')
  sub1 = widget_button(pix,value='Patch masked points',menu=2)
  
  all = '..ALL parameters'
  one = '..THIS parameter'
  allc = '..ALL components'
  onec = '..THIS component'
  mark = ':ONE'
  oni = 0L
  
  v = ['Patch CONST status from global status','PIX_SETCONST']
  zhonk = widget_button(sub1,value=v(0),menu=2)
  ali = widget_button(zhonk,value=all,uvalue=v(1))
  oni = [oni,widget_button(zhonk,value=one,uvalue=v(1)+mark)]
  
  v = ['Patch INCLUDE status from global status','PIX_SETINCLUDE']
  zhonk = widget_button(sub1,value=v(0),menu=2)
  ali = widget_button(zhonk,value=allc,uvalue=v(1))
  oni = [oni,widget_button(zhonk,value=onec,uvalue=v(1)+mark)]
  
  v = ['Patch RESULT from global initial value','PIX_RESET']
  zhonk = widget_button(sub1,value=v(0),menu=2)
  ali = widget_button(zhonk,value=all,uvalue=v(1))
  oni = [oni,widget_button(zhonk,value=one,uvalue=v(1)+mark)]
  
  zhonk = widget_button(sub1,value='Recalc. masked points ' + $
                        '(from curr. values)',uvalue='PIX_RECALC')
  
  v = ['Patch all from global status, then recalc.','PIX_APPLY_ALL']
  zhonk = widget_button(sub1,value=v(0),menu=2)
  ali = widget_button(zhonk,value=all,uvalue=v(1))
  oni = [oni,widget_button(zhonk,value=one,uvalue=v(1)+mark)]
  
  zhonk = widget_button(sub1,value='Fail masked points',uvalue='PIX_FAIL')
  zhonk = widget_button(sub1,value='UNFail masked points',uvalue='PIX_FAIL:0')
  
  info.int.pix_reset1_id = oni(1:*)
  
  show_fit = ["Show","Hide"]
  onoff = ["OFF","ON"]
  
  ;; Second row of buttons (Find-buttons,View/tweak,Refit,Fail)
  ;;
  viewtweak = buttons3 ;; widget_base(buttons3,/column,_extra=sml)
  fit_window_button = cw_flipswitch(viewtweak,value=show_fit+' fit',$
    uvalue='FITWINDOW:'+show_fit)
  info.int.fit_window_button = fit_window_button
  dummy = cw_flipswitch(viewtweak,value='Errplot:'+onoff,$
                        uvalue='ERRPLOT:'+onoff)
  dummy = cw_flipswitch(viewtweak,value='View/tweak',uvalue='VIEWFIT')
  dummy = cw_flipswitch(viewtweak,value='Redo fit',uvalue='REFIT')
  dummy = cw_flipswitch(viewtweak,value='FAIL',uvalue='FAILFIT')
  
  
  
  ;;
  ;; Third row - pulldown menu for displayed result 
  ;;
  result_pdb = widget_base(buttons4,_extra=sml)
  ;; 
  
  ;; const/include status (global value)
  ;;
  info.int.status1_id = cwf_status(status1,value=fit,uvalue='STATUS1',/column)
  ;; const/include status (current point)
  ;;
  info.int.status2_id = cwf_status(status2,value=fit,uvalue='STATUS2',/column)
  
  
  ;;
  ;; Micro-plot..
  ;;
  mx = 195 & my = 160
  microplot_id = cw_plotz(microplot_base,uvalue='MICROPLOT',$
                          xwsize=mx,ywsize=my,xdsize=mx,ydsize=my, $
                          origo=[0,0],psym=10)
  info.int.microplot_id = microplot_id

  fit_plot_widget = widget_base(/row, title='FIT plot', map=0, /TLB_KILL_REQUEST_EVENTS, $
    uvalue=base, event_pro='spice_xcfit_block_event_fit_widget', group_leader=base)
  fit_plot_id = cw_plotz(fit_plot_widget,uvalue='FITPLOT',$
    xwsize=4*mx,ywsize=4*my,xdsize=4*mx,ydsize=4*my, $
    origo=[0,0],psym=10)
  info.int.fit_plot_id = fit_plot_id
  info.ext.fit_plot_widget = fit_plot_widget
  
  data_b = widget_base(disp_b,/column,_extra=sml)
  result_b = widget_base(disp_b,/column,_extra=sml)
  residual_b = widget_base(disp_b,/column,_extra=sml)
  
  info.int.result_pdb = result_pdb
  
  no_copy = 0
  
  ;; Put data blocks into their handles  
  spice_xcfit_block_gs,info,lambda,data,weights,fit,result,residual,include,const,$
     /set,/copy

  spice_xcfit_block_register,info
  spice_xcfit_block_get_result,info,this_result,title
  
;  spice_xcfit_block_gs,info,lambda,data,weights,fit,result,residual,include,const,
  
  info.int.data_id = spice_cw_cubeview(data_b,hvalue=info.int.a.data_h,$
                                 missing=missing,$
                                 uvalue="DATA",dimnames=dimnames,$
                                 title='Original data',origin=origin, $
                                 scale=scale,phys_scale=phys_scale, image_dim=image_dim,$
                                 sigrange=threshold[0] GT 0, fraction=1.0-threshold[0])
  
  info.int.residual_id = spice_cw_cubeview(residual_b,hvalue=info.int.a.residual_h,$
                                     missing=missing,$
                                     uvalue="RESIDUAL",dimnames=dimnames,$
                                     title='Residual',origin=origin, $
                                     scale=scale,phys_scale=phys_scale, image_dim=image_dim,$
                                     sigrange=threshold[1] GT 0, fraction=1.0-threshold[1])
  
  IF keyword_set(origin) THEN r_origin = origin(1:*)
  IF keyword_set(scale) THEN r_scale = scale(1:*)
  IF keyword_set(phys_scale) THEN r_phys_scale = phys_scale(1:*)
  
  IF show_result THEN info.int.result_id = spice_cw_cubeview(result_b,value=this_result,$
                                   missing=missing,$
                                   uvalue="RESULT",dimnames=dimnames(1:*),$
                                   title=title, origin=r_origin, $
                                   scale=r_scale,phys_scale=r_phys_scale,$
                                   sigrange=threshold[2] GT 0, fraction=1.0-threshold[2])

  widget_control,info.int.initval_id,set_value=title
  spice_xcfit_block_sensitize,info,title
  
  xrealize, base, group=group_leader, /center
  wp = widget_positioner(fit_plot_widget, parent=base)
  wp->position, /left_align
  widget_control, fit_plot_widget, map=0

  spice_xcfit_block_visitp,info
  
  widget_control,base,set_uvalue=info
  
  xmanager,"spice_xcfit_block",base

END

IF getenv("USER") EQ "steinhh" THEN BEGIN
   ana = restore_analysis("$HOME/idl/solo-spice-ql/test_data/eis_l1_20210806_105401_0.ana")
   spice_xcfit_block, ana=ana
END

END<|MERGE_RESOLUTION|>--- conflicted
+++ resolved
@@ -255,11 +255,7 @@
 ;                       Undid most changes in Version 12. SPICE_HISTO_OPT is no longer used. display_xxx cubes removed again.
 ;
 ; Version     : 14
-<<<<<<< HEAD
-; $Id: 2024-08-05 13:25 CEST $
-=======
-; $Id: 2024-08-14 12:07 CEST $
->>>>>>> c390e9c4
+; $Id: 2024-08-20 15:44 CEST $
 ;-
 
 
