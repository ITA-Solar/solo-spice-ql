--- conflicted
+++ resolved
@@ -1,898 +1,893 @@
-;+
-; Project     : SOHO - CDS     
-;                   
-; Name        : CW_CUBEVIEW
-;               
-; Purpose     : Compound widget for visualizing data n-cubes (0 < n < 8)
-;               
-; Explanation : Creates a column display on the supplied BASE, containing an
-;               image section and a plot section, allowing the user to
-;               determine which data dimensions should be displayed, and to
-;               move the focus point around inside the data.
-;
-;               When the focus point changes, an event is returned. The event
-;               structure has the standard tags ID, TOP, and HANDLER, and one
-;               tag called FOCUS, containing the indices of the current focus
-;               point.
-;
-;               The data to be displayed can be changed through the
-;               WIDGET_CONTROL, SET_VALUE=<data> mechanism.
-;
-;               The status variables that can be set by keywords or changed by
-;               the SET_VALUE={tag:value} mechanism are:
-;               
-;               focus : Current focus point
-;               title : Title shown above the data column
-;               image_dim : The current image dimensions
-;               plot_dim : The current plotted dimension
-;               dimnames : The dimension names
-;               origin   : The origin of the data axes
-;               scale    : The scale of the data axes
-;               phys_scale : Array of 1/0 determining which of the data axis
-;                            scales are to be regarded as "physical", i.e.,
-;                            which data axes should be stretched/compressed
-;                            according to their SCALE. 1 means treat scale as
-;                            physical. 
-;               
-;               
-; Use         : ID = CW_CUBEVIEW(BASE,VALUE=DATA)
-;    
-; Inputs      : BASE : The base to put the compound widget on.
-;               
-; Opt. Inputs : None.
-;               
-; Outputs     : Returns the ID of the compound widget
-;               
-; Opt. Outputs: None.
-;               
-; Keywords    : XSIZE/YSIZE : The sizes of the display windows.
-;
-;               DIMNAMES : An array of strings containing the names associated
-;                          with the dimensions.
-;
-;               ORIGIN/SCALE : The origin/scale of the data axes
-;
-;               PHYS_SCALE : Array of 0/1s determining which of the data axis
-;                            scales are to be regarded as "physical", i.e.,
-;                            which data axes should be stretched/compressed
-;                            according to their SCALE. 1 means treat scale as
-;                            physical.
-;
-;               MISSING : The value of missing data points, to be excluded in
-;                         the color scaling.
-;
-;               UVALUE : The uvalue to be associated with the widget.
-;
-;               IMAGE_DIM : Which dimensions should form the image initially
-;
-;               PLOT_DIM : Which dimension should be plotted initially
-;
-;               TITLE : The title of the data column.
-;               
-;               SIGRANGE : If set then the sigrange function is run on data before display.
-;                          Used in spice_xtvscale. This keyword is set by default.
-;               
-;               FRACTION : Fraction of data to consider most significant.
-;                          Used in spice_xtvscale. Default is 0.9. Ignored if SIGRANGE is unset.
-;
-; Calls       : cw_flipswitch(), cw_plotz(), cw_pzoom(), default,
-;               handle_create(), since_version(), trim(), xplotscale(),
-;               xtvscale()
-;
-; Common      : None.
-;               
-; Restrictions: Data must be at least one-dimensional.
-;               
-; Side effects: None known.
-;               
-; Category    : Visualization
-;               
-; Prev. Hist. : None.
-;
-; Written     : S.V.H.Haugan, UiO, 20 January 1997
-;               
-; Modified    : Version 2, SVHH, 29 January 1997
-;                       Fixed some problems with singular dimensions, and
-;                       added "transpose" possibility when only two
-;                       nonsingular dimensions.
-;               Version 3, SVHH, 29 May 1997
-;                       Added possibility of passing handle as pointer to the
-;                       data, and made some checks to see if data extraction
-;                       was really necessary (to speed up). Added ROW keyword.
-;               Version 4, SVHH, 4 June 1997
-;                       Added update=0/update=1 calls when updating text to
-;                       avoid IDL v 5 bug that increased the base size on
-;                       every update.
-;               Version 5, SVHH, 17 September 1997
-;                       Added return of tag "internal" as part of the "value"
-;                       structure under cw_cubeview_getv, added ALL_EVENTS
-;                       flag, (both features facilitate overplotting)
-;               Version 6, SVHH, 6 May 1998
-;                       Will no longer redraw display etc. after a set_value
-;                       operation when there is *no* change in the "ext"
-;                       part of the info structure
-;               Version 7, Martin Wiesmann, 25 August 2021
-;                       Implemented method cw_cubeview_force_redraw
-;               Version 8, Martin Wiesmann, 7 June 2023
-;                       Extended cw_cubeview_force_redraw to redraw also plot
-;               Version 9, Martin Wiesmann, 19. Januar 2024
-;                       Adds keyword signal to call to (spice_)xtvscale
-;                       Adds 'else' to case in event procedure
-;                       New keywords SIGRANGE and FRACTION, which are passed to spice_xtvscale.
-;
-; Version     : 9, 19 January 2024
-<<<<<<< HEAD
-; $Id: 2024-01-19 15:10 CET $
-=======
-; $Id: 2024-08-02 14:00 CEST $
->>>>>>> 868a5d2b
-;-
-
-;;
-;; Extract plot from data cube
-;;
-PRO spice_cw_cubeview_get_plot,info,arr,set
-  handle_value,info.int.value_h,value,/no_copy
-  
-  f = info.ext.focus
-  nf = n_elements(f)
-  IF nf LT 7 THEN f = [f,replicate(0L,7-nf)]
-  
-  CASE info.ext.plot_dim OF 
-     -1 : arr = findgen(10)
-     0 : arr = reform(value(*,f(1),f(2),f(3),f(4),f(5),f(6)),/overwrite)
-     1 : arr = reform(value(f(0),*,f(2),f(3),f(4),f(5),f(6)),/overwrite)
-     2 : arr = reform(value(f(0),f(1),*,f(3),f(4),f(5),f(6)),/overwrite)
-     3 : arr = reform(value(f(0),f(1),f(2),*,f(4),f(5),f(6)),/overwrite)
-     4 : arr = reform(value(f(0),f(1),f(2),f(3),*,f(5),f(6)),/overwrite)
-     5 : arr = reform(value(f(0),f(1),f(2),f(3),f(4),*,f(6)),/overwrite)
-     6 : arr = reform(value(f(0),f(1),f(2),f(3),f(4),f(5),*),/overwrite)
-  END
-  
-  x = findgen(n_elements(arr))*info.ext.scale(info.ext.plot_dim) $
-     + info.ext.origin(info.ext.plot_dim)
-  arr = [[x],[arr]]
-  
-  ;; If the user moves in the image, and the plotted dimension is
-  ;; one of the image axes, we need to move the plot focus point
-  ;; 
-
-  set = {focusi:info.ext.focus(info.ext.plot_dim),$
-         xtitle:info.ext.dimnames(info.ext.plot_dim)}
-  
-  handle_value,info.int.value_h,value,/set,/no_copy
-END
-
-;;
-;; Extract image from the data cube
-;;
-PRO spice_cw_cubeview_get_image,info,arr,set,newdata=newdata
-  handle_value,info.int.value_h,value,/no_copy
-  
-  f = info.ext.focus
-  nf = n_elements(f)
-  IF nf LT 7 THEN f = [f,replicate(0L,7-nf)]
-  
-  imdim = info.ext.image_dim
-  
-  ;; Check if we have to extract a new image...
-  ;; 
-  focus_change_significant = info.ext.focus NE info.int.lastfocus
-  ;; Change of position within the picture is not significant
-  focus_change_significant(info.ext.image_dim) = 0b 
-  
-  imchange = total(info.int.lastimdim NE info.ext.image_dim) NE 0
-  extract = imchange OR total(focus_change_significant) NE 0 
-  extract = extract OR keyword_set(newdata)
-  
-  IF extract THEN BEGIN 
-     imdim_sort = imdim
-     
-     IF imdim_sort(0) GT imdim_sort(1) THEN $
-        imdim_sort = [imdim_sort(1),imdim_sort(0)]
-     
-     IF imdim_sort(0) EQ imdim_sort(1) THEN BEGIN
-        print,"Somehow, the two image dimensions shouldn't be the same!"
-        stop
-     END
-     
-     ;; Now - we have values:
-     ;; imdim_sort(0) = 0..6
-     ;; imdim_sort(1) = imdim_sort(0)+1..7
-     
-     imdim_num = 7*imdim_sort(0) + imdim_sort(1)
-     
-     CASE imdim_num OF 
-        
-        ;; (0,0) impossible
-        
-        1 : arr = reform(value(*,*,f(2),f(3),f(4),f(5),f(6)),/overwrite)
-        
-        2 : arr = reform(value(*,f(1),*,f(3),f(4),f(5),f(6)),/overwrite)
-        
-        3 : arr = reform(value(*,f(1),f(2),*,f(4),f(5),f(6)),/overwrite)
-        
-        4 : arr = reform(value(*,f(1),f(2),f(3),*,f(5),f(6)),/overwrite)
-
-        5 : arr = reform(value(*,f(1),f(2),f(3),f(4),*,f(6)),/overwrite)
-        
-        6 : arr = reform(value(*,f(1),f(2),f(3),f(4),f(5),*),/overwrite)
-        
-        ;; (1,0..1) impossible
-
-        7+2 : arr = reform(value(f(0),*,*,f(3),f(4),f(5),f(6)),/overwrite)
-
-        7+3 : arr = reform(value(f(0),*,f(2),*,f(4),f(5),f(6)),/overwrite)
-
-        7+4 : arr = reform(value(f(0),*,f(2),f(3),*,f(5),f(6)),/overwrite)
-
-        7+5 : arr = reform(value(f(0),*,f(2),f(3),f(4),*,f(6)),/overwrite)
-        
-        7+6 : arr = reform(value(f(0),*,f(2),f(3),f(4),f(5),*),/overwrite)
-        
-        ;; (2,0..2) impossible
-
-        14+3 : arr = reform(value(f(0),f(1),*,*,f(4),f(5),f(6)),/overwrite)
-
-        14+4 : arr = reform(value(f(0),f(1),*,f(3),*,f(5),f(6)),/overwrite)
-
-        14+5 : arr = reform(value(f(0),f(1),*,f(3),f(4),*,f(6)),/overwrite)
-        
-        14+6 : arr = reform(value(f(0),f(1),*,f(3),f(4),f(5),*),/overwrite)
-        
-        ;; (3,0..3) impossible
-
-        21+4 : arr = reform(value(f(0),f(1),f(2),*,*,f(5),f(6)),/overwrite)
-
-        21+5 : arr = reform(value(f(0),f(1),f(2),*,f(4),*,f(6)),/overwrite)
-        
-        21+6 : arr = reform(value(f(0),f(1),f(2),*,f(4),f(5),*),/overwrite)
-        
-        ;; (4,0..4) impossible
-
-        28+5 : arr = reform(value(f(0),f(1),f(2),f(3),*,*,f(6)),/overwrite)
-
-        28+6 : arr = reform(value(f(0),f(1),f(2),f(3),*,f(5),*),/overwrite)
-        
-        ;; (5,0..5) impossible
-        
-        35+6 : arr = reform(value(f(0),f(1),f(2),f(3),f(4),*,*),/overwrite)
-     END
-     
-     IF imdim(0) GT imdim(1) THEN arr = transpose(arr)
-  END
-  
-  info.int.lastfocus = info.ext.focus
-  info.int.lastimdim = info.ext.image_dim
-  
-  origin = info.ext.origin(imdim)
-  scale = info.ext.scale(imdim)
-  squarepix = total(info.ext.phys_scale(imdim)) NE 2
-  
-  ifo = info.ext.focus(info.ext.image_dim)
-  
-  set = {xtitle:info.ext.dimnames(imdim(0)),$
-         ytitle:info.ext.dimnames(imdim(1)),$
-         xfocus:ifo(0),yfocus:ifo(1),$
-         origin:origin, scale:scale, $
-         replot: extract EQ 0b,$
-         squarepix:squarepix}
-  
-  
-  handle_value,info.int.value_h,value,/set,/no_copy
-END
-
-;;
-;; Form the text showing how the slice (image/plot) is done
-;;
-FUNCTION spice_cw_cubeview_slicetext,info,dims
-
-  IF dims(0) GT dims(1) THEN t = 'T' ELSE t = ''
-  tx = t+'('
-  FOR i = 0,info.int.szv(0)-1 DO BEGIN
-     IF i EQ dims(0) OR i EQ dims(1) THEN tt = '*' $
-     ELSE tt = trim(info.ext.focus(i))
-     IF i LT info.int.szv(0)-1 THEN tx = tx+tt+',' $
-     ELSE                           tx = tx+tt+')'
-  END
-  return,tx
-END
-
-;;
-;; Update texts
-;;
-PRO spice_cw_cubeview_upd_info,info
-  
-  IF since_version('4.0.1') THEN widget_control,info.int.mybase,update=0
-  
-  IF info.int.title_id NE 0L THEN $
-     widget_control,info.int.title_id,set_value=info.ext.title
-  
-  txfocus = spice_cw_cubeview_slicetext(info,[-1,-1])
-  txim = spice_cw_cubeview_slicetext(info,info.ext.image_dim)
-  txplot = spice_cw_cubeview_slicetext(info,[-1,info.ext.plot_dim])
-  
-  widget_control,info.int.focustx_id,set_value=txfocus
-  widget_control,info.int.imagetx_id,set_value=txim
-  widget_control,info.int.plottx_id,set_value=txplot
-  
-  IF since_version('4.0.1') THEN widget_control,info.int.mybase,update=1
-END
-
-;;
-;; Redraw the widgets with the images
-;;
-pro spice_cw_cubeview_force_redraw, id
-  stash = widget_info(id,/child)
-  widget_control,stash,get_uvalue=info,/no_copy
-  ;; Update plot
-  spice_cw_cubeview_get_plot,info,arr,set
-  widget_control,info.int.plot_id,set_value=set
-  widget_control,info.int.plot_id,set_value=arr
-
-  IF info.int.image_id NE 0L THEN BEGIN
-    ;; Update image
-    spice_cw_cubeview_get_image,info,im_arr,set,/newdata
-    widget_control,info.int.image_id,set_value=set
-    IF n_elements(im_arr) GT 0 THEN $
-      widget_control,info.int.image_id,set_value=im_arr
-  END
-  widget_control,stash,set_uvalue=info,/no_copy
-end
-
-;;
-;; Set-value procedure - either a new data cube or new status values
-;;
-PRO spice_cw_cubeview_setv,id,value
-  stash = widget_info(id,/child)
-  widget_control,stash,get_uvalue=info,/no_copy
-  
-  stat_changed = 0b ;; Defaults
-  data_changed = 0b ;;
-  
-  IF datatype(value) EQ 'STC' THEN BEGIN
-     ext = info.ext
-     copy_tag_values,ext,value,status
-     FOR i = 0,n_elements(tag_names(ext))-1 DO BEGIN
-        stat_changed = stat_changed OR (total([ext.(i) NE info.ext.(i)]) NE 0) 
-     END
-     info.ext = ext
-  END ELSE BEGIN
-     data_changed = 1b
-     IF info.int.value_hpass THEN BEGIN
-        info.int.value_h = value
-     END ELSE BEGIN 
-        handle_value,info.int.value_h,value,/set
-     END
-  END
-  
-  ;; Update texts
-  IF stat_changed THEN spice_cw_cubeview_upd_info,info
-  
-  IF data_changed OR stat_changed THEN BEGIN 
-     ;; Update plot
-     spice_cw_cubeview_get_plot,info,arr,set
-     widget_control,info.int.plot_id,set_value=set
-     widget_control,info.int.plot_id,set_value=arr
-     
-     IF info.int.image_id NE 0L THEN BEGIN 
-        ;; Update image
-        spice_cw_cubeview_get_image,info,im_arr,set,/newdata
-        widget_control,info.int.image_id,set_value=set
-        IF n_elements(im_arr) GT 0 THEN $
-           widget_control,info.int.image_id,set_value=im_arr
-     END
-  END
-  
-  widget_control,stash,set_uvalue=info,/no_copy
-END
-
-;;
-;; Returns the status value structure
-;;
-FUNCTION spice_cw_cubeview_getv,id
-  
-  stash = widget_info(id,/child)
-  widget_control,stash,get_uvalue=info,/no_copy
-  value = info.ext
-  value=create_struct(value,'internal',info.int)
-  widget_control,stash,set_uvalue=info,/no_copy
-  return,value
-END
-
-
-;;
-;; Event handling
-;; 
-FUNCTION spice_cw_cubeview_event,ev
-  
-  stash = widget_info(ev.handler,/child)
-  widget_control,stash,get_uvalue=info,/no_copy
-  
-  widget_control,ev.id,get_uvalue=uvalue
-  
-  uvalue = str_sep(uvalue,':')
-  
-  event = 0
-  
-  CASE uvalue(0) OF 
-     
-  'IMAGE':BEGIN 
-     ;;
-     ;; A keyclick or similar in the IMAGE - change *plot*
-     ;; 
-     widget_control,ev.id,set_value=ev.set ; Enforce the update
-     ;; 
-     ;; Don't propagate tv scaling events unless all-events is set
-     ;; 
-     
-     IF ev.xtvscale AND NOT info.ext.all_events THEN GOTO,skip_event
-     imd = info.ext.image_dim   ;Shorthand
-     ;; Store the new focus point
-     info.ext.focus(imd) = [ev.set.xfocus,ev.set.yfocus]
-
-     ;; Get new plot data and send it to the plotter
-     spice_cw_cubeview_get_plot,info,arr,set
-     IF n_elements(set) NE 0 THEN $
-        widget_control,info.int.plot_id,set_value=set
-     widget_control,info.int.plot_id,set_value=arr
-     spice_cw_cubeview_upd_info,info
-     ENDCASE
-     
-  'XPLOTSCALER':BEGIN
-     dummy = xplotscale(info.int.xplotscaler,/map,iconify=0,/show)
-     IF NOT info.ext.all_events THEN GOTO,skip_event
-     ENDCASE
-     
-  'XTVSCALER':BEGIN
-     dummy = spice_xtvscale(info.int.xtvscaler,/map,iconify=0,/show)
-     GOTO,skip_event
-     ENDCASE
-     
-  'PLOT':BEGIN
-     evtype = tag_names(ev,/structure_name)
-     ;; Enforce the update
-     widget_control,ev.id,set_value=ev.set 
-     ;;
-     ;; If it's just a scaling event or a zoom in/out event, gobble it, unless
-     ;; all-events are set 
-     ;; 
-     IF (evtype EQ "CW_PLOTZ_XPLOTSCALE" $
-         OR ev.set.zoom NE ev.old.zoom) AND NOT info.ext.all_events THEN GOTO,skip_event
-     
-     ;; Store the new focus
-     info.ext.focus(info.ext.plot_dim) = ev.set.focusi
-     IF info.int.image_id NE 0L THEN BEGIN
-        ;; Get new image data, send to displayer
-        spice_cw_cubeview_get_image,info,arr,set
-        widget_control,info.int.image_id,set_value=set
-        IF n_elements(arr) NE 0 THEN $
-           widget_control,info.int.image_id,set_value=arr
-     END
-     
-     spice_cw_cubeview_upd_info,info
-     ENDCASE
-     
-  'PLOT_DIM':BEGIN
-     dim = fix(uvalue(1))
-     info.ext.plot_dim = dim
-     spice_cw_cubeview_get_plot,info,arr,set
-     widget_control,info.int.plot_id,set_value=set
-     widget_control,info.int.plot_id,set_value=arr     
-     spice_cw_cubeview_upd_info,info
-     IF NOT info.ext.all_events THEN GOTO,skip_event
-     ENDCASE
-     
-  'IMAGE_DIM':BEGIN
-     ;; Which *image* dimension?
-     imd = fix(uvalue(1))
-     ;; Set to which *data* dimension?
-     imdval = fix(uvalue(2))
-     ;; What's the *other* image dimension?
-     otherd = (imd+1) MOD 2
-     
-     IF n_elements(info.int.multix) EQ 2 THEN BEGIN
-        
-        ;; If we only have two dimensions available, switch them
-        
-        tmp = info.ext.image_dim(0)
-        info.ext.image_dim(0) = info.ext.image_dim(1)
-        info.ext.image_dim(1) = tmp
-        
-        ;; Update the flipswitches
-        widget_control,info.int.image_dim_id(0),$
-           set_value='IMAGE_DIM:0:'+trim(info.ext.image_dim(0))
-        widget_control,info.int.image_dim_id(1),$
-           set_value='IMAGE_DIM:1:'+trim(info.ext.image_dim(1))
-        
-     END ELSE BEGIN 
-        
-        ;; The value of the "other" dimension
-        
-        odim = info.ext.image_dim(otherd)
-        
-        IF imdval EQ info.ext.image_dim(otherd) THEN BEGIN
-           
-           ;; Can't have both dimensions the same, can we? Take the next one!
-           
-           Print,"Skipping dimension "+trim(imdval)+":"+$
-              info.ext.dimnames(imdval)
-           
-           imdval = (imdval + 1) MOD info.int.szv(0)
-           
-           ;; Make sure we don't pick a singular one
-           
-           WHILE info.int.szv(imdval+1) LE 1 OR imdval EQ odim DO BEGIN
-              imdval = (imdval + 1) MOD info.int.szv(0)
-           END
-           
-           widget_control,ev.id,$
-              set_value='IMAGE_DIM:'+uvalue(1)+':'+trim(imdval)
-           
-        END
-        
-        print,"Picked dimension"+trim(imdval)+":"+info.ext.dimnames(imdval)
-        info.ext.image_dim(imd) = imdval
-     END
-     
-     IF info.int.image_id NE 0L THEN BEGIN
-        spice_cw_cubeview_get_image,info,arr,set
-        widget_control,info.int.image_id,set_value=set
-        IF n_elements(arr) NE 0 THEN $
-           widget_control,info.int.image_id,set_value=arr
-     END
-     spice_cw_cubeview_upd_info,info
-     IF NOT info.ext.all_events THEN GOTO,skip_event
-     ENDCASE
-     
-     else: BEGIN
-        ; Event from XTVScale, we don't have to do anything.
-      ENDCASE
-  END
-  
-  event = {id:ev.handler,$ ;; cw_cubeview_EVENT - Must have fixed number of
-           $                    ; elements in focus!               
-           top:ev.top,$
-           handler:0l,$
-           focus:info.ext.focus,$
-           image_id:info.int.image_id,$
-           plot_id:info.int.plot_id}
-  
-skip_event:
-  
-  widget_control,stash,set_uvalue=info,/no_copy
-  
-  return,event
-END
-
-
-FUNCTION spice_cw_cubeview_dummy
-  s = 20
-  f = 4*!pi/(s-1)
-  x = rebin(f*findgen(s,1,1,1),s,s,s,s,/sample)
-  y = rebin(f*findgen(1,s,1,1),s,s,s,s,/sample)
-  z = rebin(f*findgen(1,1,s,1),s,s,s,s,/sample)
-  t = rebin(f*findgen(1,1,1,s),s,s,s,s,/sample)
-  
-  return,cos(x*0.5)+cos(y)+cos(z*3/2)+cos(t*2)
-END
-
-
-FUNCTION spice_cw_cubeview,base,value=value,xsize=xsize,ysize=ysize,$
-                     dimnames=dimnames,origin=origin,scale=scale,$
-                     phys_scale=phys_scale,missing=missing,$
-                     sigrange=sigrange,fraction=fraction,$
-                     uvalue=uvalue,image_dim=image_dim,plot_dim=plot_dim,$
-                     title=title,hvalue=hvalue,row=row,all_events=all_events
-  
-  value_hpass = 0
-  
-  IF n_elements(hvalue) EQ 1 THEN BEGIN
-     IF handle_info(hvalue,/valid) THEN BEGIN
-        handle_value,hvalue,value,/no_copy
-        value_hpass = 1
-     END
-  END
-  
-  IF NOT value_hpass THEN hvalue = handle_create()
-  
-  value_h = hvalue
-  
-  IF n_elements(value) EQ 0 THEN value = spice_cw_cubeview_dummy()
-  szv = size(value)
-  
-  handle_value,value_h,value,/set,no_copy=value_hpass
-  
-  ;; Handle to be automatically destroyed when widget dies..
-  IF NOT value_hpass THEN handle_killer_hookup,value_h,group_leader=base
-  
-  IF szv(0) LT 1 THEN $
-     message,"Value must have 1 or more dimensions"
-  
-  ;;
-  ;; Form default dimension names
-  ;;
-  dimstr = strcompress(string(lindgen(szv(0))),/remove_all)
-  IF n_elements(dimnames) NE szv(0) THEN $
-     dimnames = 'Dim:'+dimstr
-  
-  ;;
-  ;; Which dimensions are nonsingular
-  ;;
-  multidim = replicate(0b,szv(0))
-  multix = where(szv(1:szv(0)) GT 1,nmulti)
-  multidim(multix) = 1b
-  
-  IF nmulti LT 1 THEN $
-     message,"Value must have at least 1 nonsingular dimension"
-  
-  IF nmulti EQ 1 then multix = [multix,multix]
-  
-  ;; Initial/default values
-  
-  default,xsize,270
-  default,ysize,270
-  xdsize = xsize-60
-  ydsize = ysize-50
-  xticklen = -3.0/xsize
-  yticklen = -3.0/ysize
-  
-  default,focus,szv(1:szv(0))/2
-  default,image_dim,multix(0:1 < (n_elements(multix)-1))
-  
-  IF total(multidim(image_dim)) NE n_elements(image_dim) THEN BEGIN
-     message,"Ignoring supplied imaging dimensions",/continue
-     image_dim = multix(0:1 < (n_elements(multix)-1))
-  ENDIF
-  
-  IF nmulti GT 2 THEN default,plot_dim,multix(2) $
-  ELSE                default,plot_dim,multix(0)
-  
-  IF n_elements(origin) NE 0 THEN iorigin = origin
-  IF n_elements(scale) NE 0 THEN iscale = scale
-  IF n_elements(phys_scale) NE 0 THEN iphys_scale = phys_scale
-  IF n_elements(title) NE 0 THEN ititle = title
-  
-  default,iorigin,replicate(0.0,szv(0))
-  default,iscale,replicate(1.0,szv(0))
-  default,iphys_scale,replicate(1,szv(0))
-  default,ititle,''
-  
-  IF n_elements(iorigin) NE szv(0) THEN $
-     message,"ORIGIN must have one element per dimension"
-  IF n_elements(iscale) NE szv(0) THEN $
-     message,"SCALE must have one element per dimension"
-  IF n_elements(iphys_scale) NE szv(0) THEN $
-     message,"PHYS_SCALE must have one element per dimension"
-  
-  iorigin = double(iorigin)
-  iscale = double(iscale)
-  iphys_scale = iphys_scale NE 0
-  
-  default,missing,-100.0
-  
-  ext = {focus:focus,$
-         title:ititle,$
-         image_dim:image_dim,$
-         plot_dim:plot_dim,$
-         dimnames:dimnames,$
-         origin:iorigin,$
-         scale:iscale,$
-         phys_scale:iphys_scale,$
-         all_events:keyword_set(all_events) $
-        }
-  
-  int = {value_h:value_h,$
-         value_hpass:value_hpass,$
-         multix:multix,$
-         lastfocus:focus*0 -1L,$
-         lastimdim:[-1,-1],$
-         xplotscaler:0L,$
-         xtvscaler:0L,$
-         szv:szv,$
-         mybase:0L,$
-         title_id:0L,$
-         focustx_id:0L,$
-         image_id:0L,$
-         imagetx_id:0L,$
-         plot_id:0L,$
-         plottx_id:0L,$
-         image_dim_id:[0L,0L],$
-         plot_dim_id:0L $
-        }
-  
-  info = { ext : ext,$
-           int : int }
-  
-  ;; Get data
-
-  IF szv(0) GT 1 THEN spice_cw_cubeview_get_image,info,im
-  spice_cw_cubeview_get_plot,info,plt
-  
-  ;; Build widget
-  
-  sml = 1
-  tight = {xpad:sml,ypad:sml,space:sml}
-  
-  mybase = widget_base(base,event_func="spice_cw_cubeview_event",$
-                       /column,$
-                       pro_set_value="spice_cw_cubeview_setv",$
-                       func_get_value="spice_cw_cubeview_getv",$
-                       _extra=tight)
-  info.int.mybase = mybase
-  
-  IF n_elements(uvalue) NE 0 THEN widget_control,mybase,set_uvalue=uvalue
-  
-  
-  ;; This base is the one to put buttons etc. on, as well as storing the
-  ;; info structure on
-  
-  IF keyword_set(title) THEN BEGIN
-     storage = widget_label(mybase,value=title)
-     info.int.title_id = storage
-  END
-  
-  
-  focustx_id = widget_label(mybase,value=' ')
-  
-  default,storage,focustx_id
-  
-  IF keyword_set(row) THEN ibase = widget_base(mybase,/row,_extra=tight) $
-  ELSE                     ibase = mybase
-    
-  
-  ;;
-  ;; Image section
-  ;;
-  im_base = widget_base(ibase,/column,/frame,_extra=tight,map=nmulti GT 1)
-  
-  info.int.xtvscaler = spice_xtvscale(group=mybase,map=0,missing=missing,$
-                                sigrange=sigrange, fraction=fraction,$
-                                signal=mybase)
-  dummy = cw_flipswitch(im_base,value='Adjust color scaling'+["",""],$
-                        uvalue='XTVSCALER'+["",""])
-  
-  imdim_base = widget_base(im_base,/row,_extra=tight)
-  image_dim1_id = cw_flipswitch(imdim_base,value=dimnames(multix),$
-                                uvalue='IMAGE_DIM:0:'+dimstr(multix))
-  dummy = widget_label(imdim_base,value='x')
-  image_dim2_id = cw_flipswitch(imdim_base,value=dimnames(multix),$
-                                uvalue='IMAGE_DIM:1:'+dimstr(multix))
-  
-  widget_control,image_dim1_id,set_value='IMAGE_DIM:0:'+trim(image_dim(0))
-  widget_control,image_dim2_id,set_value='IMAGE_DIM:1:'+trim(image_dim(1))
-  
-  dummy = widget_label(imdim_base,value=':')
-  imagetx_id = widget_label(imdim_base,value=' ')
-  
-  squarepix = total(iphys_scale(image_dim) NE 0) NE 2
-  
-  IF szv(0) GT 1 THEN BEGIN 
-     image_id = cw_pzoom(im_base,xwsize=xsize,ywsize=ysize,$
-                         xdsize=xdsize,ydsize=ydsize,$
-                         xticklen=xticklen,yticklen=yticklen,$
-                         origin=iorigin(image_dim),scale=iscale(image_dim),$
-                         squarepix=squarepix,missing=missing,$
-                         value=im,uvalue='IMAGE',$
-                         xtvscale=info.int.xtvscaler,$
-                         xtitle=dimnames(image_dim(0)), $
-                         ytitle=dimnames(image_dim(1)))
-  END ELSE image_id = 0L
-  
-  ;;
-  ;; Plot section
-  ;;
-  plot_base = widget_base(ibase,/column,/frame,_extra=tight)
-  
-  info.int.xplotscaler = xplotscale(group=mybase,map=0,missing=missing)
-  
-  dummy = cw_flipswitch(plot_base,value='Adjust plot scaling'+["",""],$
-                        uvalue='XPLOTSCALER'+["",""])
-  
-  plotdim_base = widget_base(plot_base,/row,_extra=tight)
-  plotdim_id = cw_flipswitch(plotdim_base,value=dimnames(multix),$
-                             uvalue='PLOT_DIM:'+dimstr(multix))
-  
-  widget_control,plotdim_id,set_value='PLOT_DIM:'+trim(plot_dim)
-  
-  dummy = widget_label(plotdim_base,value=' : ')
-  plottx_id = widget_label(plotdim_base,value=' ')
-  
-  plot_id = cw_plotz(plot_base,xwsize=xsize,ywsize=ysize,$
-                     value=plt,uvalue='PLOT',missing=missing,$
-                     xtitle=dimnames(plot_dim),psym=10,$
-                     xplotscale=info.int.xplotscaler)
-  ;;
-  ;; Store widget IDs in info structure
-  ;;
-  info.int.focustx_id = focustx_id
-  info.int.image_id = image_id
-  info.int.imagetx_id = imagetx_id
-  info.int.plot_id = plot_id
-  info.int.plottx_id = plottx_id
-  
-  info.int.image_dim_id = [image_dim1_id,image_dim2_id]
-  
-  IF since_version('4.0.1') THEN BEGIN
-     widget_control,info.int.title_id,/dynamic_resize,bad_id=bad
-     widget_control,focustx_id,/dynamic_resize
-     widget_control,imagetx_id,/dynamic_resize
-     widget_control,plottx_id,/dynamic_resize
-  END
-  
-  spice_cw_cubeview_upd_info,info
-  
-  widget_control,storage,set_uvalue=info,/no_copy
-  return,mybase
-END
-
-
-
-PRO spice_cw_cubeview_test_event,ev
-  widget_control,ev.id,get_uvalue=uvalue
-  
-  IF uvalue EQ "EXIT" THEN BEGIN
-     widget_control,ev.top,/destroy
-     return
-  END
-  
-  help,ev,/str
-END
-
-
-PRO spice_cw_cubeview_test,value
-  
-  xkill,/all
-  
-  base = widget_base(/column)
-  
-  ibase = widget_base(base,/row)
-  IF n_elements(value) NE 0 THEN BEGIN
-     phys_scale = [0,1,1]
-     origin = [0,0,0]
-     scale = [1,2,1]
-     dimnames = ['LAMBDA','SOLAR_X','SOLAR_Y']
-     cbase = widget_base(ibase,/column)
-     cube = spice_cw_cubeview(cbase,value=value,dimnames=dimnames,uvalue='CUBEVIEW',$
-                        phys_scale=phys_scale,origin=origin,scale=scale,$
-                        title='adfadf')
-     cbase = widget_base(ibase,/column)
-     cube2 = spice_cw_cubeview(cbase,value=value,dimnames=dimnames,uvalue='CUBEVIEW',$
-                         phys_scale=phys_scale,origin=origin,scale=scale,$
-                         title='adfadf')
-     
-  END ELSE BEGIN
-     cube = spice_cw_cubeview(base,uvalue='CUBEVIEW')
-  END
-  
-  
-  quit = widget_button(base,value='Exit',uvalue='EXIT')
-  
-  widget_control,base,/realize
-  
-  xmanager,"spice_cw_cubeview_test",base,/modal
-END
-
-
-
-PRO spice_cw_cubeview_test_hpass,h
-  xkill,/all
-  
-  base = widget_base(/column)
-  
-  phys_scale = [0,1,1]
-  origin = [0,0,0]
-  scale = [1,1,1]
-  dimnames = ['LAMBDA','SOLAR_X','SOLAR_Y']
-  cube = spice_cw_cubeview(base,dimnames=dimnames,uvalue='CUBEVIEW',$
-                     phys_scale=phys_scale,origin=origin,scale=scale,$
-                     hvalue=h)
-  
-  quit = widget_button(base,value='Exit',uvalue='EXIT')
-  
-  widget_control,base,/realize
-  
-  xmanager,"spice_cw_cubeview_test",base,/modal
-END
-
-
+;+
+; Project     : SOHO - CDS     
+;                   
+; Name        : CW_CUBEVIEW
+;               
+; Purpose     : Compound widget for visualizing data n-cubes (0 < n < 8)
+;               
+; Explanation : Creates a column display on the supplied BASE, containing an
+;               image section and a plot section, allowing the user to
+;               determine which data dimensions should be displayed, and to
+;               move the focus point around inside the data.
+;
+;               When the focus point changes, an event is returned. The event
+;               structure has the standard tags ID, TOP, and HANDLER, and one
+;               tag called FOCUS, containing the indices of the current focus
+;               point.
+;
+;               The data to be displayed can be changed through the
+;               WIDGET_CONTROL, SET_VALUE=<data> mechanism.
+;
+;               The status variables that can be set by keywords or changed by
+;               the SET_VALUE={tag:value} mechanism are:
+;               
+;               focus : Current focus point
+;               title : Title shown above the data column
+;               image_dim : The current image dimensions
+;               plot_dim : The current plotted dimension
+;               dimnames : The dimension names
+;               origin   : The origin of the data axes
+;               scale    : The scale of the data axes
+;               phys_scale : Array of 1/0 determining which of the data axis
+;                            scales are to be regarded as "physical", i.e.,
+;                            which data axes should be stretched/compressed
+;                            according to their SCALE. 1 means treat scale as
+;                            physical. 
+;               
+;               
+; Use         : ID = CW_CUBEVIEW(BASE,VALUE=DATA)
+;    
+; Inputs      : BASE : The base to put the compound widget on.
+;               
+; Opt. Inputs : None.
+;               
+; Outputs     : Returns the ID of the compound widget
+;               
+; Opt. Outputs: None.
+;               
+; Keywords    : XSIZE/YSIZE : The sizes of the display windows.
+;
+;               DIMNAMES : An array of strings containing the names associated
+;                          with the dimensions.
+;
+;               ORIGIN/SCALE : The origin/scale of the data axes
+;
+;               PHYS_SCALE : Array of 0/1s determining which of the data axis
+;                            scales are to be regarded as "physical", i.e.,
+;                            which data axes should be stretched/compressed
+;                            according to their SCALE. 1 means treat scale as
+;                            physical.
+;
+;               MISSING : The value of missing data points, to be excluded in
+;                         the color scaling.
+;
+;               UVALUE : The uvalue to be associated with the widget.
+;
+;               IMAGE_DIM : Which dimensions should form the image initially
+;
+;               PLOT_DIM : Which dimension should be plotted initially
+;
+;               TITLE : The title of the data column.
+;               
+;               SIGRANGE : If set then the sigrange function is run on data before display.
+;                          Used in spice_xtvscale. This keyword is set by default.
+;               
+;               FRACTION : Fraction of data to consider most significant.
+;                          Used in spice_xtvscale. Default is 0.9. Ignored if SIGRANGE is unset.
+;
+; Calls       : cw_flipswitch(), cw_plotz(), cw_pzoom(), default,
+;               handle_create(), since_version(), trim(), xplotscale(),
+;               xtvscale()
+;
+; Common      : None.
+;               
+; Restrictions: Data must be at least one-dimensional.
+;               
+; Side effects: None known.
+;               
+; Category    : Visualization
+;               
+; Prev. Hist. : None.
+;
+; Written     : S.V.H.Haugan, UiO, 20 January 1997
+;               
+; Modified    : Version 2, SVHH, 29 January 1997
+;                       Fixed some problems with singular dimensions, and
+;                       added "transpose" possibility when only two
+;                       nonsingular dimensions.
+;               Version 3, SVHH, 29 May 1997
+;                       Added possibility of passing handle as pointer to the
+;                       data, and made some checks to see if data extraction
+;                       was really necessary (to speed up). Added ROW keyword.
+;               Version 4, SVHH, 4 June 1997
+;                       Added update=0/update=1 calls when updating text to
+;                       avoid IDL v 5 bug that increased the base size on
+;                       every update.
+;               Version 5, SVHH, 17 September 1997
+;                       Added return of tag "internal" as part of the "value"
+;                       structure under cw_cubeview_getv, added ALL_EVENTS
+;                       flag, (both features facilitate overplotting)
+;               Version 6, SVHH, 6 May 1998
+;                       Will no longer redraw display etc. after a set_value
+;                       operation when there is *no* change in the "ext"
+;                       part of the info structure
+;               Version 7, Martin Wiesmann, 25 August 2021
+;                       Implemented method cw_cubeview_force_redraw
+;               Version 8, Martin Wiesmann, 7 June 2023
+;                       Extended cw_cubeview_force_redraw to redraw also plot
+;               Version 9, Martin Wiesmann, 19. Januar 2024
+;                       Adds keyword signal to call to (spice_)xtvscale
+;                       Adds 'else' to case in event procedure
+;                       New keywords SIGRANGE and FRACTION, which are passed to spice_xtvscale.
+;
+; $Id: 2024-08-05 13:25 CEST $
+;-
+
+;;
+;; Extract plot from data cube
+;;
+PRO spice_cw_cubeview_get_plot,info,arr,set
+  handle_value,info.int.value_h,value,/no_copy
+  
+  f = info.ext.focus
+  nf = n_elements(f)
+  IF nf LT 7 THEN f = [f,replicate(0L,7-nf)]
+  
+  CASE info.ext.plot_dim OF 
+     -1 : arr = findgen(10)
+     0 : arr = reform(value(*,f(1),f(2),f(3),f(4),f(5),f(6)),/overwrite)
+     1 : arr = reform(value(f(0),*,f(2),f(3),f(4),f(5),f(6)),/overwrite)
+     2 : arr = reform(value(f(0),f(1),*,f(3),f(4),f(5),f(6)),/overwrite)
+     3 : arr = reform(value(f(0),f(1),f(2),*,f(4),f(5),f(6)),/overwrite)
+     4 : arr = reform(value(f(0),f(1),f(2),f(3),*,f(5),f(6)),/overwrite)
+     5 : arr = reform(value(f(0),f(1),f(2),f(3),f(4),*,f(6)),/overwrite)
+     6 : arr = reform(value(f(0),f(1),f(2),f(3),f(4),f(5),*),/overwrite)
+  END
+  
+  x = findgen(n_elements(arr))*info.ext.scale(info.ext.plot_dim) $
+     + info.ext.origin(info.ext.plot_dim)
+  arr = [[x],[arr]]
+  
+  ;; If the user moves in the image, and the plotted dimension is
+  ;; one of the image axes, we need to move the plot focus point
+  ;; 
+
+  set = {focusi:info.ext.focus(info.ext.plot_dim),$
+         xtitle:info.ext.dimnames(info.ext.plot_dim)}
+  
+  handle_value,info.int.value_h,value,/set,/no_copy
+END
+
+;;
+;; Extract image from the data cube
+;;
+PRO spice_cw_cubeview_get_image,info,arr,set,newdata=newdata
+  handle_value,info.int.value_h,value,/no_copy
+  
+  f = info.ext.focus
+  nf = n_elements(f)
+  IF nf LT 7 THEN f = [f,replicate(0L,7-nf)]
+  
+  imdim = info.ext.image_dim
+  
+  ;; Check if we have to extract a new image...
+  ;; 
+  focus_change_significant = info.ext.focus NE info.int.lastfocus
+  ;; Change of position within the picture is not significant
+  focus_change_significant(info.ext.image_dim) = 0b 
+  
+  imchange = total(info.int.lastimdim NE info.ext.image_dim) NE 0
+  extract = imchange OR total(focus_change_significant) NE 0 
+  extract = extract OR keyword_set(newdata)
+  
+  IF extract THEN BEGIN 
+     imdim_sort = imdim
+     
+     IF imdim_sort(0) GT imdim_sort(1) THEN $
+        imdim_sort = [imdim_sort(1),imdim_sort(0)]
+     
+     IF imdim_sort(0) EQ imdim_sort(1) THEN BEGIN
+        print,"Somehow, the two image dimensions shouldn't be the same!"
+        stop
+     END
+     
+     ;; Now - we have values:
+     ;; imdim_sort(0) = 0..6
+     ;; imdim_sort(1) = imdim_sort(0)+1..7
+     
+     imdim_num = 7*imdim_sort(0) + imdim_sort(1)
+     
+     CASE imdim_num OF 
+        
+        ;; (0,0) impossible
+        
+        1 : arr = reform(value(*,*,f(2),f(3),f(4),f(5),f(6)),/overwrite)
+        
+        2 : arr = reform(value(*,f(1),*,f(3),f(4),f(5),f(6)),/overwrite)
+        
+        3 : arr = reform(value(*,f(1),f(2),*,f(4),f(5),f(6)),/overwrite)
+        
+        4 : arr = reform(value(*,f(1),f(2),f(3),*,f(5),f(6)),/overwrite)
+
+        5 : arr = reform(value(*,f(1),f(2),f(3),f(4),*,f(6)),/overwrite)
+        
+        6 : arr = reform(value(*,f(1),f(2),f(3),f(4),f(5),*),/overwrite)
+        
+        ;; (1,0..1) impossible
+
+        7+2 : arr = reform(value(f(0),*,*,f(3),f(4),f(5),f(6)),/overwrite)
+
+        7+3 : arr = reform(value(f(0),*,f(2),*,f(4),f(5),f(6)),/overwrite)
+
+        7+4 : arr = reform(value(f(0),*,f(2),f(3),*,f(5),f(6)),/overwrite)
+
+        7+5 : arr = reform(value(f(0),*,f(2),f(3),f(4),*,f(6)),/overwrite)
+        
+        7+6 : arr = reform(value(f(0),*,f(2),f(3),f(4),f(5),*),/overwrite)
+        
+        ;; (2,0..2) impossible
+
+        14+3 : arr = reform(value(f(0),f(1),*,*,f(4),f(5),f(6)),/overwrite)
+
+        14+4 : arr = reform(value(f(0),f(1),*,f(3),*,f(5),f(6)),/overwrite)
+
+        14+5 : arr = reform(value(f(0),f(1),*,f(3),f(4),*,f(6)),/overwrite)
+        
+        14+6 : arr = reform(value(f(0),f(1),*,f(3),f(4),f(5),*),/overwrite)
+        
+        ;; (3,0..3) impossible
+
+        21+4 : arr = reform(value(f(0),f(1),f(2),*,*,f(5),f(6)),/overwrite)
+
+        21+5 : arr = reform(value(f(0),f(1),f(2),*,f(4),*,f(6)),/overwrite)
+        
+        21+6 : arr = reform(value(f(0),f(1),f(2),*,f(4),f(5),*),/overwrite)
+        
+        ;; (4,0..4) impossible
+
+        28+5 : arr = reform(value(f(0),f(1),f(2),f(3),*,*,f(6)),/overwrite)
+
+        28+6 : arr = reform(value(f(0),f(1),f(2),f(3),*,f(5),*),/overwrite)
+        
+        ;; (5,0..5) impossible
+        
+        35+6 : arr = reform(value(f(0),f(1),f(2),f(3),f(4),*,*),/overwrite)
+     END
+     
+     IF imdim(0) GT imdim(1) THEN arr = transpose(arr)
+  END
+  
+  info.int.lastfocus = info.ext.focus
+  info.int.lastimdim = info.ext.image_dim
+  
+  origin = info.ext.origin(imdim)
+  scale = info.ext.scale(imdim)
+  squarepix = total(info.ext.phys_scale(imdim)) NE 2
+  
+  ifo = info.ext.focus(info.ext.image_dim)
+  
+  set = {xtitle:info.ext.dimnames(imdim(0)),$
+         ytitle:info.ext.dimnames(imdim(1)),$
+         xfocus:ifo(0),yfocus:ifo(1),$
+         origin:origin, scale:scale, $
+         replot: extract EQ 0b,$
+         squarepix:squarepix}
+  
+  
+  handle_value,info.int.value_h,value,/set,/no_copy
+END
+
+;;
+;; Form the text showing how the slice (image/plot) is done
+;;
+FUNCTION spice_cw_cubeview_slicetext,info,dims
+
+  IF dims(0) GT dims(1) THEN t = 'T' ELSE t = ''
+  tx = t+'('
+  FOR i = 0,info.int.szv(0)-1 DO BEGIN
+     IF i EQ dims(0) OR i EQ dims(1) THEN tt = '*' $
+     ELSE tt = trim(info.ext.focus(i))
+     IF i LT info.int.szv(0)-1 THEN tx = tx+tt+',' $
+     ELSE                           tx = tx+tt+')'
+  END
+  return,tx
+END
+
+;;
+;; Update texts
+;;
+PRO spice_cw_cubeview_upd_info,info
+  
+  IF since_version('4.0.1') THEN widget_control,info.int.mybase,update=0
+  
+  IF info.int.title_id NE 0L THEN $
+     widget_control,info.int.title_id,set_value=info.ext.title
+  
+  txfocus = spice_cw_cubeview_slicetext(info,[-1,-1])
+  txim = spice_cw_cubeview_slicetext(info,info.ext.image_dim)
+  txplot = spice_cw_cubeview_slicetext(info,[-1,info.ext.plot_dim])
+  
+  widget_control,info.int.focustx_id,set_value=txfocus
+  widget_control,info.int.imagetx_id,set_value=txim
+  widget_control,info.int.plottx_id,set_value=txplot
+  
+  IF since_version('4.0.1') THEN widget_control,info.int.mybase,update=1
+END
+
+;;
+;; Redraw the widgets with the images
+;;
+pro spice_cw_cubeview_force_redraw, id
+  stash = widget_info(id,/child)
+  widget_control,stash,get_uvalue=info,/no_copy
+  ;; Update plot
+  spice_cw_cubeview_get_plot,info,arr,set
+  widget_control,info.int.plot_id,set_value=set
+  widget_control,info.int.plot_id,set_value=arr
+
+  IF info.int.image_id NE 0L THEN BEGIN
+    ;; Update image
+    spice_cw_cubeview_get_image,info,im_arr,set,/newdata
+    widget_control,info.int.image_id,set_value=set
+    IF n_elements(im_arr) GT 0 THEN $
+      widget_control,info.int.image_id,set_value=im_arr
+  END
+  widget_control,stash,set_uvalue=info,/no_copy
+end
+
+;;
+;; Set-value procedure - either a new data cube or new status values
+;;
+PRO spice_cw_cubeview_setv,id,value
+  stash = widget_info(id,/child)
+  widget_control,stash,get_uvalue=info,/no_copy
+  
+  stat_changed = 0b ;; Defaults
+  data_changed = 0b ;;
+  
+  IF datatype(value) EQ 'STC' THEN BEGIN
+     ext = info.ext
+     copy_tag_values,ext,value,status
+     FOR i = 0,n_elements(tag_names(ext))-1 DO BEGIN
+        stat_changed = stat_changed OR (total([ext.(i) NE info.ext.(i)]) NE 0) 
+     END
+     info.ext = ext
+  END ELSE BEGIN
+     data_changed = 1b
+     IF info.int.value_hpass THEN BEGIN
+        info.int.value_h = value
+     END ELSE BEGIN 
+        handle_value,info.int.value_h,value,/set
+     END
+  END
+  
+  ;; Update texts
+  IF stat_changed THEN spice_cw_cubeview_upd_info,info
+  
+  IF data_changed OR stat_changed THEN BEGIN 
+     ;; Update plot
+     spice_cw_cubeview_get_plot,info,arr,set
+     widget_control,info.int.plot_id,set_value=set
+     widget_control,info.int.plot_id,set_value=arr
+     
+     IF info.int.image_id NE 0L THEN BEGIN 
+        ;; Update image
+        spice_cw_cubeview_get_image,info,im_arr,set,/newdata
+        widget_control,info.int.image_id,set_value=set
+        IF n_elements(im_arr) GT 0 THEN $
+           widget_control,info.int.image_id,set_value=im_arr
+     END
+  END
+  
+  widget_control,stash,set_uvalue=info,/no_copy
+END
+
+;;
+;; Returns the status value structure
+;;
+FUNCTION spice_cw_cubeview_getv,id
+  
+  stash = widget_info(id,/child)
+  widget_control,stash,get_uvalue=info,/no_copy
+  value = info.ext
+  value=create_struct(value,'internal',info.int)
+  widget_control,stash,set_uvalue=info,/no_copy
+  return,value
+END
+
+
+;;
+;; Event handling
+;; 
+FUNCTION spice_cw_cubeview_event,ev
+  
+  stash = widget_info(ev.handler,/child)
+  widget_control,stash,get_uvalue=info,/no_copy
+  
+  widget_control,ev.id,get_uvalue=uvalue
+  
+  uvalue = str_sep(uvalue,':')
+  
+  event = 0
+  
+  CASE uvalue(0) OF 
+     
+  'IMAGE':BEGIN 
+     ;;
+     ;; A keyclick or similar in the IMAGE - change *plot*
+     ;; 
+     widget_control,ev.id,set_value=ev.set ; Enforce the update
+     ;; 
+     ;; Don't propagate tv scaling events unless all-events is set
+     ;; 
+     
+     IF ev.xtvscale AND NOT info.ext.all_events THEN GOTO,skip_event
+     imd = info.ext.image_dim   ;Shorthand
+     ;; Store the new focus point
+     info.ext.focus(imd) = [ev.set.xfocus,ev.set.yfocus]
+
+     ;; Get new plot data and send it to the plotter
+     spice_cw_cubeview_get_plot,info,arr,set
+     IF n_elements(set) NE 0 THEN $
+        widget_control,info.int.plot_id,set_value=set
+     widget_control,info.int.plot_id,set_value=arr
+     spice_cw_cubeview_upd_info,info
+     ENDCASE
+     
+  'XPLOTSCALER':BEGIN
+     dummy = xplotscale(info.int.xplotscaler,/map,iconify=0,/show)
+     IF NOT info.ext.all_events THEN GOTO,skip_event
+     ENDCASE
+     
+  'XTVSCALER':BEGIN
+     dummy = spice_xtvscale(info.int.xtvscaler,/map,iconify=0,/show)
+     GOTO,skip_event
+     ENDCASE
+     
+  'PLOT':BEGIN
+     evtype = tag_names(ev,/structure_name)
+     ;; Enforce the update
+     widget_control,ev.id,set_value=ev.set 
+     ;;
+     ;; If it's just a scaling event or a zoom in/out event, gobble it, unless
+     ;; all-events are set 
+     ;; 
+     IF (evtype EQ "CW_PLOTZ_XPLOTSCALE" $
+         OR ev.set.zoom NE ev.old.zoom) AND NOT info.ext.all_events THEN GOTO,skip_event
+     
+     ;; Store the new focus
+     info.ext.focus(info.ext.plot_dim) = ev.set.focusi
+     IF info.int.image_id NE 0L THEN BEGIN
+        ;; Get new image data, send to displayer
+        spice_cw_cubeview_get_image,info,arr,set
+        widget_control,info.int.image_id,set_value=set
+        IF n_elements(arr) NE 0 THEN $
+           widget_control,info.int.image_id,set_value=arr
+     END
+     
+     spice_cw_cubeview_upd_info,info
+     ENDCASE
+     
+  'PLOT_DIM':BEGIN
+     dim = fix(uvalue(1))
+     info.ext.plot_dim = dim
+     spice_cw_cubeview_get_plot,info,arr,set
+     widget_control,info.int.plot_id,set_value=set
+     widget_control,info.int.plot_id,set_value=arr     
+     spice_cw_cubeview_upd_info,info
+     IF NOT info.ext.all_events THEN GOTO,skip_event
+     ENDCASE
+     
+  'IMAGE_DIM':BEGIN
+     ;; Which *image* dimension?
+     imd = fix(uvalue(1))
+     ;; Set to which *data* dimension?
+     imdval = fix(uvalue(2))
+     ;; What's the *other* image dimension?
+     otherd = (imd+1) MOD 2
+     
+     IF n_elements(info.int.multix) EQ 2 THEN BEGIN
+        
+        ;; If we only have two dimensions available, switch them
+        
+        tmp = info.ext.image_dim(0)
+        info.ext.image_dim(0) = info.ext.image_dim(1)
+        info.ext.image_dim(1) = tmp
+        
+        ;; Update the flipswitches
+        widget_control,info.int.image_dim_id(0),$
+           set_value='IMAGE_DIM:0:'+trim(info.ext.image_dim(0))
+        widget_control,info.int.image_dim_id(1),$
+           set_value='IMAGE_DIM:1:'+trim(info.ext.image_dim(1))
+        
+     END ELSE BEGIN 
+        
+        ;; The value of the "other" dimension
+        
+        odim = info.ext.image_dim(otherd)
+        
+        IF imdval EQ info.ext.image_dim(otherd) THEN BEGIN
+           
+           ;; Can't have both dimensions the same, can we? Take the next one!
+           
+           Print,"Skipping dimension "+trim(imdval)+":"+$
+              info.ext.dimnames(imdval)
+           
+           imdval = (imdval + 1) MOD info.int.szv(0)
+           
+           ;; Make sure we don't pick a singular one
+           
+           WHILE info.int.szv(imdval+1) LE 1 OR imdval EQ odim DO BEGIN
+              imdval = (imdval + 1) MOD info.int.szv(0)
+           END
+           
+           widget_control,ev.id,$
+              set_value='IMAGE_DIM:'+uvalue(1)+':'+trim(imdval)
+           
+        END
+        
+        print,"Picked dimension"+trim(imdval)+":"+info.ext.dimnames(imdval)
+        info.ext.image_dim(imd) = imdval
+     END
+     
+     IF info.int.image_id NE 0L THEN BEGIN
+        spice_cw_cubeview_get_image,info,arr,set
+        widget_control,info.int.image_id,set_value=set
+        IF n_elements(arr) NE 0 THEN $
+           widget_control,info.int.image_id,set_value=arr
+     END
+     spice_cw_cubeview_upd_info,info
+     IF NOT info.ext.all_events THEN GOTO,skip_event
+     ENDCASE
+     
+     else: BEGIN
+        ; Event from XTVScale, we don't have to do anything.
+      ENDCASE
+  END
+  
+  event = {id:ev.handler,$ ;; cw_cubeview_EVENT - Must have fixed number of
+           $                    ; elements in focus!               
+           top:ev.top,$
+           handler:0l,$
+           focus:info.ext.focus,$
+           image_id:info.int.image_id,$
+           plot_id:info.int.plot_id}
+  
+skip_event:
+  
+  widget_control,stash,set_uvalue=info,/no_copy
+  
+  return,event
+END
+
+
+FUNCTION spice_cw_cubeview_dummy
+  s = 20
+  f = 4*!pi/(s-1)
+  x = rebin(f*findgen(s,1,1,1),s,s,s,s,/sample)
+  y = rebin(f*findgen(1,s,1,1),s,s,s,s,/sample)
+  z = rebin(f*findgen(1,1,s,1),s,s,s,s,/sample)
+  t = rebin(f*findgen(1,1,1,s),s,s,s,s,/sample)
+  
+  return,cos(x*0.5)+cos(y)+cos(z*3/2)+cos(t*2)
+END
+
+
+FUNCTION spice_cw_cubeview,base,value=value,xsize=xsize,ysize=ysize,$
+                     dimnames=dimnames,origin=origin,scale=scale,$
+                     phys_scale=phys_scale,missing=missing,$
+                     sigrange=sigrange,fraction=fraction,$
+                     uvalue=uvalue,image_dim=image_dim,plot_dim=plot_dim,$
+                     title=title,hvalue=hvalue,row=row,all_events=all_events
+  
+  value_hpass = 0
+  
+  IF n_elements(hvalue) EQ 1 THEN BEGIN
+     IF handle_info(hvalue,/valid) THEN BEGIN
+        handle_value,hvalue,value,/no_copy
+        value_hpass = 1
+     END
+  END
+  
+  IF NOT value_hpass THEN hvalue = handle_create()
+  
+  value_h = hvalue
+  
+  IF n_elements(value) EQ 0 THEN value = spice_cw_cubeview_dummy()
+  szv = size(value)
+  
+  handle_value,value_h,value,/set,no_copy=value_hpass
+  
+  ;; Handle to be automatically destroyed when widget dies..
+  IF NOT value_hpass THEN handle_killer_hookup,value_h,group_leader=base
+  
+  IF szv(0) LT 1 THEN $
+     message,"Value must have 1 or more dimensions"
+  
+  ;;
+  ;; Form default dimension names
+  ;;
+  dimstr = strcompress(string(lindgen(szv(0))),/remove_all)
+  IF n_elements(dimnames) NE szv(0) THEN $
+     dimnames = 'Dim:'+dimstr
+  
+  ;;
+  ;; Which dimensions are nonsingular
+  ;;
+  multidim = replicate(0b,szv(0))
+  multix = where(szv(1:szv(0)) GT 1,nmulti)
+  multidim(multix) = 1b
+  
+  IF nmulti LT 1 THEN $
+     message,"Value must have at least 1 nonsingular dimension"
+  
+  IF nmulti EQ 1 then multix = [multix,multix]
+  
+  ;; Initial/default values
+  
+  default,xsize,270
+  default,ysize,270
+  xdsize = xsize-60
+  ydsize = ysize-50
+  xticklen = -3.0/xsize
+  yticklen = -3.0/ysize
+  
+  default,focus,szv(1:szv(0))/2
+  default,image_dim,multix(0:1 < (n_elements(multix)-1))
+  
+  IF total(multidim(image_dim)) NE n_elements(image_dim) THEN BEGIN
+     message,"Ignoring supplied imaging dimensions",/continue
+     image_dim = multix(0:1 < (n_elements(multix)-1))
+  ENDIF
+  
+  IF nmulti GT 2 THEN default,plot_dim,multix(2) $
+  ELSE                default,plot_dim,multix(0)
+  
+  IF n_elements(origin) NE 0 THEN iorigin = origin
+  IF n_elements(scale) NE 0 THEN iscale = scale
+  IF n_elements(phys_scale) NE 0 THEN iphys_scale = phys_scale
+  IF n_elements(title) NE 0 THEN ititle = title
+  
+  default,iorigin,replicate(0.0,szv(0))
+  default,iscale,replicate(1.0,szv(0))
+  default,iphys_scale,replicate(1,szv(0))
+  default,ititle,''
+  
+  IF n_elements(iorigin) NE szv(0) THEN $
+     message,"ORIGIN must have one element per dimension"
+  IF n_elements(iscale) NE szv(0) THEN $
+     message,"SCALE must have one element per dimension"
+  IF n_elements(iphys_scale) NE szv(0) THEN $
+     message,"PHYS_SCALE must have one element per dimension"
+  
+  iorigin = double(iorigin)
+  iscale = double(iscale)
+  iphys_scale = iphys_scale NE 0
+  
+  default,missing,-100.0
+  
+  ext = {focus:focus,$
+         title:ititle,$
+         image_dim:image_dim,$
+         plot_dim:plot_dim,$
+         dimnames:dimnames,$
+         origin:iorigin,$
+         scale:iscale,$
+         phys_scale:iphys_scale,$
+         all_events:keyword_set(all_events) $
+        }
+  
+  int = {value_h:value_h,$
+         value_hpass:value_hpass,$
+         multix:multix,$
+         lastfocus:focus*0 -1L,$
+         lastimdim:[-1,-1],$
+         xplotscaler:0L,$
+         xtvscaler:0L,$
+         szv:szv,$
+         mybase:0L,$
+         title_id:0L,$
+         focustx_id:0L,$
+         image_id:0L,$
+         imagetx_id:0L,$
+         plot_id:0L,$
+         plottx_id:0L,$
+         image_dim_id:[0L,0L],$
+         plot_dim_id:0L $
+        }
+  
+  info = { ext : ext,$
+           int : int }
+  
+  ;; Get data
+
+  IF szv(0) GT 1 THEN spice_cw_cubeview_get_image,info,im
+  spice_cw_cubeview_get_plot,info,plt
+  
+  ;; Build widget
+  
+  sml = 1
+  tight = {xpad:sml,ypad:sml,space:sml}
+  
+  mybase = widget_base(base,event_func="spice_cw_cubeview_event",$
+                       /column,$
+                       pro_set_value="spice_cw_cubeview_setv",$
+                       func_get_value="spice_cw_cubeview_getv",$
+                       _extra=tight)
+  info.int.mybase = mybase
+  
+  IF n_elements(uvalue) NE 0 THEN widget_control,mybase,set_uvalue=uvalue
+  
+  
+  ;; This base is the one to put buttons etc. on, as well as storing the
+  ;; info structure on
+  
+  IF keyword_set(title) THEN BEGIN
+     storage = widget_label(mybase,value=title)
+     info.int.title_id = storage
+  END
+  
+  
+  focustx_id = widget_label(mybase,value=' ')
+  
+  default,storage,focustx_id
+  
+  IF keyword_set(row) THEN ibase = widget_base(mybase,/row,_extra=tight) $
+  ELSE                     ibase = mybase
+    
+  
+  ;;
+  ;; Image section
+  ;;
+  im_base = widget_base(ibase,/column,/frame,_extra=tight,map=nmulti GT 1)
+  
+  info.int.xtvscaler = spice_xtvscale(group=mybase,map=0,missing=missing,$
+                                sigrange=sigrange, fraction=fraction,$
+                                signal=mybase)
+  dummy = cw_flipswitch(im_base,value='Adjust color scaling'+["",""],$
+                        uvalue='XTVSCALER'+["",""])
+  
+  imdim_base = widget_base(im_base,/row,_extra=tight)
+  image_dim1_id = cw_flipswitch(imdim_base,value=dimnames(multix),$
+                                uvalue='IMAGE_DIM:0:'+dimstr(multix))
+  dummy = widget_label(imdim_base,value='x')
+  image_dim2_id = cw_flipswitch(imdim_base,value=dimnames(multix),$
+                                uvalue='IMAGE_DIM:1:'+dimstr(multix))
+  
+  widget_control,image_dim1_id,set_value='IMAGE_DIM:0:'+trim(image_dim(0))
+  widget_control,image_dim2_id,set_value='IMAGE_DIM:1:'+trim(image_dim(1))
+  
+  dummy = widget_label(imdim_base,value=':')
+  imagetx_id = widget_label(imdim_base,value=' ')
+  
+  squarepix = total(iphys_scale(image_dim) NE 0) NE 2
+  
+  IF szv(0) GT 1 THEN BEGIN 
+     image_id = cw_pzoom(im_base,xwsize=xsize,ywsize=ysize,$
+                         xdsize=xdsize,ydsize=ydsize,$
+                         xticklen=xticklen,yticklen=yticklen,$
+                         origin=iorigin(image_dim),scale=iscale(image_dim),$
+                         squarepix=squarepix,missing=missing,$
+                         value=im,uvalue='IMAGE',$
+                         xtvscale=info.int.xtvscaler,$
+                         xtitle=dimnames(image_dim(0)), $
+                         ytitle=dimnames(image_dim(1)))
+  END ELSE image_id = 0L
+  
+  ;;
+  ;; Plot section
+  ;;
+  plot_base = widget_base(ibase,/column,/frame,_extra=tight)
+  
+  info.int.xplotscaler = xplotscale(group=mybase,map=0,missing=missing)
+  
+  dummy = cw_flipswitch(plot_base,value='Adjust plot scaling'+["",""],$
+                        uvalue='XPLOTSCALER'+["",""])
+  
+  plotdim_base = widget_base(plot_base,/row,_extra=tight)
+  plotdim_id = cw_flipswitch(plotdim_base,value=dimnames(multix),$
+                             uvalue='PLOT_DIM:'+dimstr(multix))
+  
+  widget_control,plotdim_id,set_value='PLOT_DIM:'+trim(plot_dim)
+  
+  dummy = widget_label(plotdim_base,value=' : ')
+  plottx_id = widget_label(plotdim_base,value=' ')
+  
+  plot_id = cw_plotz(plot_base,xwsize=xsize,ywsize=ysize,$
+                     value=plt,uvalue='PLOT',missing=missing,$
+                     xtitle=dimnames(plot_dim),psym=10,$
+                     xplotscale=info.int.xplotscaler)
+  ;;
+  ;; Store widget IDs in info structure
+  ;;
+  info.int.focustx_id = focustx_id
+  info.int.image_id = image_id
+  info.int.imagetx_id = imagetx_id
+  info.int.plot_id = plot_id
+  info.int.plottx_id = plottx_id
+  
+  info.int.image_dim_id = [image_dim1_id,image_dim2_id]
+  
+  IF since_version('4.0.1') THEN BEGIN
+     widget_control,info.int.title_id,/dynamic_resize,bad_id=bad
+     widget_control,focustx_id,/dynamic_resize
+     widget_control,imagetx_id,/dynamic_resize
+     widget_control,plottx_id,/dynamic_resize
+  END
+  
+  spice_cw_cubeview_upd_info,info
+  
+  widget_control,storage,set_uvalue=info,/no_copy
+  return,mybase
+END
+
+
+
+PRO spice_cw_cubeview_test_event,ev
+  widget_control,ev.id,get_uvalue=uvalue
+  
+  IF uvalue EQ "EXIT" THEN BEGIN
+     widget_control,ev.top,/destroy
+     return
+  END
+  
+  help,ev,/str
+END
+
+
+PRO spice_cw_cubeview_test,value
+  
+  xkill,/all
+  
+  base = widget_base(/column)
+  
+  ibase = widget_base(base,/row)
+  IF n_elements(value) NE 0 THEN BEGIN
+     phys_scale = [0,1,1]
+     origin = [0,0,0]
+     scale = [1,2,1]
+     dimnames = ['LAMBDA','SOLAR_X','SOLAR_Y']
+     cbase = widget_base(ibase,/column)
+     cube = spice_cw_cubeview(cbase,value=value,dimnames=dimnames,uvalue='CUBEVIEW',$
+                        phys_scale=phys_scale,origin=origin,scale=scale,$
+                        title='adfadf')
+     cbase = widget_base(ibase,/column)
+     cube2 = spice_cw_cubeview(cbase,value=value,dimnames=dimnames,uvalue='CUBEVIEW',$
+                         phys_scale=phys_scale,origin=origin,scale=scale,$
+                         title='adfadf')
+     
+  END ELSE BEGIN
+     cube = spice_cw_cubeview(base,uvalue='CUBEVIEW')
+  END
+  
+  
+  quit = widget_button(base,value='Exit',uvalue='EXIT')
+  
+  widget_control,base,/realize
+  
+  xmanager,"spice_cw_cubeview_test",base,/modal
+END
+
+
+
+PRO spice_cw_cubeview_test_hpass,h
+  xkill,/all
+  
+  base = widget_base(/column)
+  
+  phys_scale = [0,1,1]
+  origin = [0,0,0]
+  scale = [1,1,1]
+  dimnames = ['LAMBDA','SOLAR_X','SOLAR_Y']
+  cube = spice_cw_cubeview(base,dimnames=dimnames,uvalue='CUBEVIEW',$
+                     phys_scale=phys_scale,origin=origin,scale=scale,$
+                     hvalue=h)
+  
+  quit = widget_button(base,value='Exit',uvalue='EXIT')
+  
+  widget_control,base,/realize
+  
+  xmanager,"spice_cw_cubeview_test",base,/modal
+END
+
+